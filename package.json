--- conflicted
+++ resolved
@@ -1,54 +1,50 @@
-{
-  "name": "digital-product-pass-frontend",
-  "version": "2.0.1",
-  "private": true,
-  "scripts": {
-    "serve": "vite --host localhost",
-    "clean": "rimraf ./node_modules/.vite",
-    "build:analyze": "vite build --mode analyze",
-    "build:clean": "rimraf dist",
-    "lint": "eslint --ext .js,.vue --ignore-path .gitignore --fix src",
-    "preview": "vite preview",
-    "build": "vite build"
-  },
-  "dependencies": {
-    "@mdi/font": "5.9.55",
-    "@popperjs/core": "^2.11.2",
-    "@vitejs/plugin-vue": "^4.0.0",
-<<<<<<< HEAD
-    "axios": "^0.26.0",
-    "clipboard": "^2.0.11",
-=======
-    "axios": ">=1.6.0",
->>>>>>> a1f27e12
-    "core-js": "^3.8.3",
-    "crypto-js": "^4.2.0",
-    "eslint-config-prettier": "^8.5.0",
-    "keycloak-js": "^19.0.1",
-    "path": "^0.12.7",
-    "popper.js": "^1.16.1",
-    "rimraf": "^4.1.2",
-    "vite": ">=4.1.5",
-    "vite-plugin-vuetify": "^1.0.2",
-    "vue": "^3.2.47",
-    "vue-i18n": "9.2.2",
-    "vue-router": "^4.0.13",
-    "vue3-json-viewer": "^2.2.2",
-    "vue3-qrcode-reader": "^0.0.1",
-    "vuetify": "^3.1.4",
-    "vuex": "^4.0.2",
-    "vuex-persistedstate": "^4.1.0",
-    "webfontloader": "^1.0.0"
-  },
-  "devDependencies": {
-    "eslint": "^7.32.0",
-    "eslint-plugin-vue": "^9.9.0",
-    "rollup-plugin-visualizer": "^5.9.0",
-    "sass": "^1.58.0",
-    "vite-plugin-checker": "^0.5.5",
-    "vue-tsc": "^1.0.24"
-  },
-  "overrides": {
-    "semver": "^7.5.3"
-  }
-}
+{
+  "name": "digital-product-pass-frontend",
+  "version": "2.0.1",
+  "private": true,
+  "scripts": {
+    "serve": "vite --host localhost",
+    "clean": "rimraf ./node_modules/.vite",
+    "build:analyze": "vite build --mode analyze",
+    "build:clean": "rimraf dist",
+    "lint": "eslint --ext .js,.vue --ignore-path .gitignore --fix src",
+    "preview": "vite preview",
+    "build": "vite build"
+  },
+  "dependencies": {
+    "@mdi/font": "5.9.55",
+    "@popperjs/core": "^2.11.2",
+    "@vitejs/plugin-vue": "^4.0.0",
+    "axios": ">=1.6.0",
+    "clipboard": "^2.0.11",
+    "core-js": "^3.8.3",
+    "crypto-js": "^4.2.0",
+    "eslint-config-prettier": "^8.5.0",
+    "keycloak-js": "^19.0.1",
+    "path": "^0.12.7",
+    "popper.js": "^1.16.1",
+    "rimraf": "^4.1.2",
+    "vite": ">=4.1.5",
+    "vite-plugin-vuetify": "^1.0.2",
+    "vue": "^3.2.47",
+    "vue-i18n": "9.2.2",
+    "vue-router": "^4.0.13",
+    "vue3-json-viewer": "^2.2.2",
+    "vue3-qrcode-reader": "^0.0.1",
+    "vuetify": "^3.1.4",
+    "vuex": "^4.0.2",
+    "vuex-persistedstate": "^4.1.0",
+    "webfontloader": "^1.0.0"
+  },
+  "devDependencies": {
+    "eslint": "^7.32.0",
+    "eslint-plugin-vue": "^9.9.0",
+    "rollup-plugin-visualizer": "^5.9.0",
+    "sass": "^1.58.0",
+    "vite-plugin-checker": "^0.5.5",
+    "vue-tsc": "^1.0.24"
+  },
+  "overrides": {
+    "semver": "^7.5.3"
+  }
+}