--- conflicted
+++ resolved
@@ -1,167 +1,82 @@
-<<<<<<< HEAD
-{
-  "name": "materialpass-webclient",
-  "version": "0.1.0",
-  "private": true,
-  "scripts": {
-    "serve": "vue-cli-service serve --host localhost",
-    "build": "vue-cli-service build",
-    "lint": "vue-cli-service lint",
-    "cypress:open": "cypress open",
-    "cypress:run": "cypress run"
-  },
-  "dependencies": {
-    "@mdi/font": "5.9.55",
-    "@popperjs/core": "^2.11.2",
-    "axios": "^0.26.0",
-    "core-js": "^3.8.3",
-    "crypto-js": "^4.1.1",
-    "eslint-config-prettier": "^8.5.0",
-    "keycloak-js": "^19.0.1",
-    "path": "^0.12.7",
-    "popper.js": "^1.16.1",
-    "roboto-fontface": "*",
-    "vue": "^3.2.31",
-    "vue-material": "^1.0.0-beta-15",
-    "vue-qrcode-reader": "^3.1.0",
-    "vue-router": "^4.0.13",
-    "vue-step-progress": "^0.3.7",
-    "vue-uuid": "^3.0.0",
-    "vue3-easy-data-table": "^1.4.17",
-    "vue3-qrcode-reader": "^0.0.1",
-    "vuetify": "^3.0.4",
-    "vuex": "^4.0.2",
-    "vuex-persistedstate": "^4.1.0",
-    "webfontloader": "^1.0.0"
-  },
-  "devDependencies": {
-    "@babel/core": "^7.12.16",
-    "@babel/eslint-parser": "^7.12.16",
-    "@vue/cli-plugin-babel": "~5.0.0",
-    "@vue/cli-plugin-eslint": "~5.0.0",
-    "@vue/cli-service": "~5.0.0",
-    "cypress": "^10.3.0",
-    "cypress-keycloak": "^1.9.0",
-    "eslint": "^7.32.0",
-    "eslint-plugin-vue": "^8.0.3",
-    "vue-cli-plugin-vuetify": "~2.5.8",
-    "webpack-plugin-vuetify": "^2.0.0-alpha.0"
-  },
-  "eslintConfig": {
-    "root": true,
-    "env": {
-      "node": true
-    },
-    "extends": [
-      "plugin:vue/vue3-recommended",
-      "eslint:recommended",
-      "prettier"
-    ],
-    "parserOptions": {
-      "parser": "@babel/eslint-parser"
-    },
-    "rules": {
-      "semi": [
-        "error",
-        "always"
-      ],
-      "indent": [
-        "error",
-        2
-      ],
-      "no-multi-spaces": [
-        "error"
-      ]
-    }
-  },
-  "browserslist": [
-    "> 1%",
-    "last 2 versions",
-    "not dead",
-    "not ie 11"
-  ]
-}
-=======
-{
-  "name": "materialpass-webclient",
-  "version": "0.1.0",
-  "private": true,
-  "scripts": {
-    "serve": "vue-cli-service serve --host localhost",
-    "build": "vue-cli-service build",
-    "lint": "vue-cli-service lint",
-    "cypress:open": "cypress open",
-    "cypress:run": "cypress run"
-  },
-  "dependencies": {
-    "@mdi/font": "5.9.55",
-    "@popperjs/core": "^2.11.2",
-    "axios": "^0.26.0",
-    "core-js": "^3.8.3",
-    "crypto-js": "^4.1.1",
-    "eslint-config-prettier": "^8.5.0",
-    "keycloak-js": "^19.0.1",
-    "path": "^0.12.7",
-    "popper.js": "^1.16.1",
-    "roboto-fontface": "*",
-    "vue": "^3.2.31",
-    "vue-material": "^1.0.0-beta-15",
-    "vue-qrcode-reader": "^3.1.0",
-    "vue-router": "^4.0.13",
-    "vue-step-progress": "^0.3.7",
-    "vue-uuid": "^3.0.0",
-    "vue3-easy-data-table": "^1.4.17",
-    "vue3-qrcode-reader": "^0.0.1",
-    "vuetify": "^3.0.4",
-    "vuex": "^4.0.2",
-    "vuex-persistedstate": "^4.1.0",
-    "webfontloader": "^1.0.0"
-  },
-  "devDependencies": {
-    "@babel/core": "^7.12.16",
-    "@babel/eslint-parser": "^7.12.16",
-    "@vue/cli-plugin-babel": "~5.0.0",
-    "@vue/cli-plugin-eslint": "~5.0.0",
-    "@vue/cli-service": "~5.0.0",
-    "cypress": "^12.3.0",
-    "cypress-keycloak": "^1.9.0",
-    "eslint": "^7.32.0",
-    "eslint-plugin-vue": "^8.0.3",
-    "vue-cli-plugin-vuetify": "~2.5.8",
-    "webpack-plugin-vuetify": "^2.0.0-alpha.0"
-  },
-  "eslintConfig": {
-    "root": true,
-    "env": {
-      "node": true
-    },
-    "extends": [
-      "plugin:vue/vue3-recommended",
-      "eslint:recommended",
-      "prettier"
-    ],
-    "parserOptions": {
-      "parser": "@babel/eslint-parser"
-    },
-    "rules": {
-      "semi": [
-        "error",
-        "always"
-      ],
-      "indent": [
-        "error",
-        2
-      ],
-      "no-multi-spaces": [
-        "error"
-      ]
-    }
-  },
-  "browserslist": [
-    "> 1%",
-    "last 2 versions",
-    "not dead",
-    "not ie 11"
-  ]
-}
->>>>>>> 28136f32
+{
+  "name": "materialpass-webclient",
+  "version": "0.1.0",
+  "private": true,
+  "scripts": {
+    "serve": "vue-cli-service serve --host localhost",
+    "build": "vue-cli-service build",
+    "lint": "vue-cli-service lint",
+    "cypress:open": "cypress open",
+    "cypress:run": "cypress run"
+  },
+  "dependencies": {
+    "@mdi/font": "5.9.55",
+    "@popperjs/core": "^2.11.2",
+    "axios": "^0.26.0",
+    "core-js": "^3.8.3",
+    "crypto-js": "^4.1.1",
+    "eslint-config-prettier": "^8.5.0",
+    "keycloak-js": "^19.0.1",
+    "path": "^0.12.7",
+    "popper.js": "^1.16.1",
+    "roboto-fontface": "*",
+    "vue": "^3.2.31",
+    "vue-material": "^1.0.0-beta-15",
+    "vue-qrcode-reader": "^3.1.0",
+    "vue-router": "^4.0.13",
+    "vue-step-progress": "^0.3.7",
+    "vue-uuid": "^3.0.0",
+    "vue3-easy-data-table": "^1.4.17",
+    "vue3-qrcode-reader": "^0.0.1",
+    "vuetify": "^3.0.4",
+    "vuex": "^4.0.2",
+    "vuex-persistedstate": "^4.1.0",
+    "webfontloader": "^1.0.0"
+  },
+  "devDependencies": {
+    "@babel/core": "^7.12.16",
+    "@babel/eslint-parser": "^7.12.16",
+    "@vue/cli-plugin-babel": "~5.0.0",
+    "@vue/cli-plugin-eslint": "~5.0.0",
+    "@vue/cli-service": "~5.0.0",
+    "cypress": "^12.3.0",
+    "cypress-keycloak": "^1.9.0",
+    "eslint": "^7.32.0",
+    "eslint-plugin-vue": "^8.0.3",
+    "vue-cli-plugin-vuetify": "~2.5.8",
+    "webpack-plugin-vuetify": "^2.0.0-alpha.0"
+  },
+  "eslintConfig": {
+    "root": true,
+    "env": {
+      "node": true
+    },
+    "extends": [
+      "plugin:vue/vue3-recommended",
+      "eslint:recommended",
+      "prettier"
+    ],
+    "parserOptions": {
+      "parser": "@babel/eslint-parser"
+    },
+    "rules": {
+      "semi": [
+        "error",
+        "always"
+      ],
+      "indent": [
+        "error",
+        2
+      ],
+      "no-multi-spaces": [
+        "error"
+      ]
+    }
+  },
+  "browserslist": [
+    "> 1%",
+    "last 2 versions",
+    "not dead",
+    "not ie 11"
+  ]
+}