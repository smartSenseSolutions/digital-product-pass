--- conflicted
+++ resolved
@@ -8,11 +8,7 @@
 on:
   push:
 
-<<<<<<< HEAD
-    branches: [ "main", "develop", issue/develop-path ]
-=======
-    branches: [ "main", "develop"]
->>>>>>> 45b2cc5e
+    branches: [ "main", "develop" ]
 
     # Publish semver tags as releases.
     # tags: [ 'v*.*.*' ]
