name: "Publish docker images"

# This workflow uses actions that are not certified by GitHub.
# They are provided by a third-party and are governed by
# separate terms of service, privacy policy, and support
# documentation.

on:
  push:
<<<<<<< HEAD
    branches: [ "main", "feature/CMP-68" ]
=======
    branches: [ "main", "feature/CMP-157" ]
>>>>>>> 7e8433f9
    # Publish semver tags as releases.
    # tags: [ 'v*.*.*' ]

env:
  REGISTRY: ghcr.io
  EDC_CONSUMER_IMAGE: "edc-consumer"
  EDC_PROVIDER_IMAGE: "edc-provider"
  CONSUMER_UI_IMAGE: "consumer-ui"
  IMAGE_TAG: "v1.PI5.S1"
  # COMMIT_SHA: ${{ github.sha }}
    
jobs:
  build:

    runs-on: ubuntu-latest
    defaults:
      run:
        working-directory: docker

    steps:
      - name: Checkout repository
        uses: actions/checkout@v3

      # Login against a Docker registry
      # https://github.com/docker/login-action
      - name: Log into registry ${{ env.REGISTRY }}
        uses: docker/login-action@28218f9b04b4f3f62068d7b6ce6ca5b26e35336c
        with:
          registry: ${{ env.REGISTRY }}
          username: ${{ github.actor }}
          password: ${{ secrets.GITHUB_TOKEN }}

      # Build and push Docker image with Buildx
      # https://github.com/docker/build-push-action
      - name: Build and push Docker image - edc-consumer
        id: build-and-push-consumer
        uses: docker/build-push-action@ac9327eae2b366085ac7f6a2d02df8aa8ead720a
        with:
          context: docker/edc-consumer
          push: true
          tags: ${{ env.REGISTRY }}/${{ github.repository }}/${{ env.EDC_CONSUMER_IMAGE }}:${{ env.IMAGE_TAG }}

      - name: Build and push Docker image - edc-provider
        id: build-and-push-provider
        uses: docker/build-push-action@ac9327eae2b366085ac7f6a2d02df8aa8ead720a
        with:
          context: docker/edc-provider
          push: true
          tags: ${{ env.REGISTRY }}/${{ github.repository }}/${{ env.EDC_PROVIDER_IMAGE }}:${{ env.IMAGE_TAG }}

      - name: Build and push Docker image - consumer-ui
        id: build-and-push-frontend
        uses: docker/build-push-action@ac9327eae2b366085ac7f6a2d02df8aa8ead720a
        with:
          push: true
          tags: ${{ env.REGISTRY }}/${{ github.repository }}/${{ env.CONSUMER_UI_IMAGE }}:${{ env.IMAGE_TAG }}<|MERGE_RESOLUTION|>--- conflicted
+++ resolved
@@ -7,11 +7,9 @@
 
 on:
   push:
-<<<<<<< HEAD
+
     branches: [ "main", "feature/CMP-68" ]
-=======
-    branches: [ "main", "feature/CMP-157" ]
->>>>>>> 7e8433f9
+
     # Publish semver tags as releases.
     # tags: [ 'v*.*.*' ]
 
