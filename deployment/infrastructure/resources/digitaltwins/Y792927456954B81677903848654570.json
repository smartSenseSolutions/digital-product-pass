{
    "description": [
        {
            "language": "en",
            "text": "Battery Passport shell descriptor"
        }
    ],
    "idShort": "Battery_Y792927456954B81677903848654570",
    "id": "1f0ef836-40b7-4f31-a9bd-cb6a8960779e",
    "specificAssetIds": [
        {
            "name": "partInstanceId",
<<<<<<< HEAD
            "value": "Y792927456954B81677903848654570",
            "externalSubjectId": {
                "type": "ExternalReference",
                "keys": [
                    {
                        "type": "Submodel",
                        "value": "<some-bpn>"
                    }
                ]
            }
=======
            "value": "Y792927456954B81677903848654570"
>>>>>>> 0fce609d
        }
    ],
    "submodelDescriptors": [
        {
            "endpoints": [
                {
                    "interface": "SUBMODEL-3.0",
                    "protocolInformation": {
                        "href": "https://materialpass.int.demo.catena-x.net/BPNL000000000000/1f0ef836-40b7-4f31-a9bd-cb6a8960779e-26bf39c5-68a5-43a1-8db7-d33e116a6f61/submodel",
                        "endpointProtocol": "HTTP",
                        "endpointProtocolVersion": [
                          "1.1"
                        ],
                        "subprotocol": "DSP",
                        "subprotocolBody": "id=1f0ef836-40b7-4f31-a9bd-cb6a8960779e-26bf39c5-68a5-43a1-8db7-d33e116a6f61;dspEndpoint=https://materialpass.int.demo.catena-x.net/BPNL000000000000/",
<<<<<<< HEAD
                        "subprotocolBodyEncoding": "plain",
                        "securityAttributes": [
                          {
                            "type": "NONE",
                            "key": "NONE",
                            "value": "NONE"
                          }
                        ]
=======
                        "subprotocolBodyEncoding": "plain"
>>>>>>> 0fce609d
                    }
                }
            ],
            "idShort": "batteryPass",
            "id": "26bf39c5-68a5-43a1-8db7-d33e116a6f61",
            "semanticId": {
                "type": "ExternalReference",
                "keys": [
                    {
                        "type": "Submodel",
                        "value": "urn:bamm:io.catenax.battery.battery_pass:3.0.1#BatteryPass"
                    }
                ]
            },
            "description": [
                {
                    "language": "en",
                    "text": "Battery Passport Submodel"
                }
            ]
        }
    ]
}<|MERGE_RESOLUTION|>--- conflicted
+++ resolved
@@ -10,7 +10,6 @@
     "specificAssetIds": [
         {
             "name": "partInstanceId",
-<<<<<<< HEAD
             "value": "Y792927456954B81677903848654570",
             "externalSubjectId": {
                 "type": "ExternalReference",
@@ -21,9 +20,6 @@
                     }
                 ]
             }
-=======
-            "value": "Y792927456954B81677903848654570"
->>>>>>> 0fce609d
         }
     ],
     "submodelDescriptors": [
@@ -39,7 +35,6 @@
                         ],
                         "subprotocol": "DSP",
                         "subprotocolBody": "id=1f0ef836-40b7-4f31-a9bd-cb6a8960779e-26bf39c5-68a5-43a1-8db7-d33e116a6f61;dspEndpoint=https://materialpass.int.demo.catena-x.net/BPNL000000000000/",
-<<<<<<< HEAD
                         "subprotocolBodyEncoding": "plain",
                         "securityAttributes": [
                           {
@@ -48,9 +43,6 @@
                             "value": "NONE"
                           }
                         ]
-=======
-                        "subprotocolBodyEncoding": "plain"
->>>>>>> 0fce609d
                     }
                 }
             ],
