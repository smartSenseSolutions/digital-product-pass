{
    "asset": {
        "properties": {
<<<<<<< HEAD
            "asset:prop:id": "NCR186850B",
=======
            "asset:prop:id": "urn:uuid:1f4a64f0-aba9-498a-917c-4936c24c50cd-urn:uuid:49a06ad2-64b7-46c8-9f3b-a718c462ca23",
>>>>>>> 776f2f93
            "asset:prop:description": "Battery Passport test data"
        }
    },
    "dataAddress": {
        "properties": {
            "type": "HttpData",
            "baseUrl": "https://materialpass.dev.demo.catena-x.net/provider_backend/data/urn:uuid:1f4a64f0-aba9-498a-917c-4936c24c50cd-urn:uuid:49a06ad2-64b7-46c8-9f3b-a718c462ca23"
        }
    }
}
<|MERGE_RESOLUTION|>--- conflicted
+++ resolved
@@ -1,11 +1,7 @@
 {
     "asset": {
         "properties": {
-<<<<<<< HEAD
-            "asset:prop:id": "NCR186850B",
-=======
             "asset:prop:id": "urn:uuid:1f4a64f0-aba9-498a-917c-4936c24c50cd-urn:uuid:49a06ad2-64b7-46c8-9f3b-a718c462ca23",
->>>>>>> 776f2f93
             "asset:prop:description": "Battery Passport test data"
         }
     },
