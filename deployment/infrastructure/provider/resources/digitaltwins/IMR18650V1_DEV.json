--- conflicted
+++ resolved
@@ -9,11 +9,7 @@
     "identification": "urn:uuid:365e6fbe-bb34-11ec-8422-0242ac120002",
     "specificAssetIds": [
         {
-<<<<<<< HEAD
-            "key": "Battery_ID_DMC_Code",
-=======
             "key": "partInstanceId",
->>>>>>> 776f2f93
             "value": "IMR18650V1"
         }
     ],
