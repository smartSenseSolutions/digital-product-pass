--- conflicted
+++ resolved
@@ -4,11 +4,7 @@
         {
             "operandLeft": "asset:prop:id",
             "operator": "=",
-<<<<<<< HEAD
-            "operandRight": "X123456789012X12345678901234566"
-=======
             "operandRight": "urn:uuid:32aa72de-297a-4405-9148-13e12744028a-urn:uuid:699f1245-f57e-4d6b-acdb-ab763665554a"
->>>>>>> 776f2f93
         }
     ],
     "accessPolicyId": "ad8d2c57-cf32-409c-96a8-be59675b6ae5",
