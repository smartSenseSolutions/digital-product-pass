{
    "id": "102",
    "criteria": [
        {
            "operandLeft": "asset:prop:id",
            "operator": "=",
<<<<<<< HEAD
            "operandRight": "NCR186850B"
=======
            "operandRight": "urn:uuid:1f4a64f0-aba9-498a-917c-4936c24c50cd-urn:uuid:49a06ad2-64b7-46c8-9f3b-a718c462ca23"
>>>>>>> 776f2f93
        }
    ],
    "accessPolicyId": "f873e234-112c-4598-893b-eda0671b7402",
    "contractPolicyId": "f873e234-112c-4598-893b-eda0671b7402"
}<|MERGE_RESOLUTION|>--- conflicted
+++ resolved
@@ -4,11 +4,7 @@
         {
             "operandLeft": "asset:prop:id",
             "operator": "=",
-<<<<<<< HEAD
-            "operandRight": "NCR186850B"
-=======
             "operandRight": "urn:uuid:1f4a64f0-aba9-498a-917c-4936c24c50cd-urn:uuid:49a06ad2-64b7-46c8-9f3b-a718c462ca23"
->>>>>>> 776f2f93
         }
     ],
     "accessPolicyId": "f873e234-112c-4598-893b-eda0671b7402",
