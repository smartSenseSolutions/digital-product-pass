--- conflicted
+++ resolved
@@ -1,120 +1,34 @@
-<<<<<<< HEAD
-=======
 #################################################################################
 # Catena-X - Product Passport Consumer Application
->>>>>>> 8606f615
-#
-#  Copyright (c) 2023 ZF Friedrichshafen AG
-#  Copyright (c) 2023 Mercedes-Benz Tech Innovation GmbH
-#  Copyright (c) 2023 Bayerische Motoren Werke Aktiengesellschaft (BMW AG)
-#  Copyright (c) 2021, 2023 Contributors to the Eclipse Foundation
-#
-#  See the NOTICE file(s) distributed with this work for additional
-#  information regarding copyright ownership.
-#
-#  This program and the accompanying materials are made available under the
-#  terms of the Apache License, Version 2.0 which is available at
-#  https://www.apache.org/licenses/LICENSE-2.0
-#
-#  Unless required by applicable law or agreed to in writing, software
-#  distributed under the License is distributed on an "AS IS" BASIS, WITHOUT
-#  WARRANTIES OR CONDITIONS OF ANY KIND, either express or implied. See the
-#  License for the specific language governing permissions and limitations
-#  under the License.
-#
-<<<<<<< HEAD
-#  SPDX-License-Identifier: Apache-2.0
-#
-=======
+#
+# Copyright (c) 2022, 2023 BASF SE, BMW AG, Henkel AG & Co. KGaA
+#
+# See the NOTICE file(s) distributed with this work for additional
+# information regarding copyright ownership.
+#
+# This program and the accompanying materials are made available under the
+# terms of the Apache License, Version 2.0 which is available at
+# https://www.apache.org/licenses/LICENSE-2.0.
+#
+# Unless required by applicable law or agreed to in writing, software
+# distributed under the License is distributed on an "AS IS" BASIS
+# WITHOUT WARRANTIES OR CONDITIONS OF ANY KIND,
+# either express or implied. See the
+# License for the specific language govern in permissions and limitations
+# under the License.
+#
 # SPDX-License-Identifier: Apache-2.0
 #################################################################################
 
 ### The fully configuration is available in https://github.com/eclipse-tractusx/tractusx-edc/tree/main/charts/tractusx-connector
 
 
->>>>>>> 8606f615
 
 
 ---
 # Default values for eclipse-dataspace-connector.
 # This is a YAML-formatted file.
 # Declare variables to be passed into your templates.
-<<<<<<< HEAD
-mockbackend:
-  enabled: true
-  fullnameOverride: "dpp-edc-consumer-backend"
-  service:
-    type: NodePort
-    frontend:
-      port: 80
-    backend:
-      port: 8081
-
-
-tractusx-connector:
-  install:
-    daps: false
-    postgresql: false
-    vault: false
-  fullnameOverride: "dpp-edc-consumer"
-  nameOverride: ""
-  # -- Existing image pull secret to use to [obtain the container image from private registries](https://kubernetes.io/docs/concepts/containers/images/#using-a-private-registry)
-  imagePullSecrets: []
-  customLabels: {}
-
-    
-  participant:
-    id: &bpnNumber "<path:material-pass/data/beta/edc/participant#bpnNumber>"
-
-  controlplane:
-    enabled: true
-    image:
-      # -- Which derivate of the control plane to use. when left empty the deployment will select the correct image automatically
-      repository: "tractusx/edc-controlplane-postgresql-hashicorp-vault"
-      # -- [Kubernetes image pull policy](https://kubernetes.io/docs/concepts/containers/images/#image-pull-policy) to use
-      pullPolicy: IfNotPresent
-      # -- Overrides the image tag whose default is the chart appVersion
-      tag: "0.4.1"
-    initContainers: []
-    debug:
-      enabled: false
-      port: 1044
-      suspendOnStart: false
-    internationalDataSpaces:
-      id: TXDC
-      description: Tractus-X Eclipse IDS Data Space Connector
-      title: ""
-      maintainer: ""
-      curator: ""
-      catalogId: TXDC-Catalog
-    livenessProbe:
-      # -- Whether to enable kubernetes [liveness-probe](https://kubernetes.io/docs/tasks/configure-pod-container/configure-liveness-readiness-startup-probes/)
-      enabled: true
-      # -- seconds to wait before performing the first liveness check
-      initialDelaySeconds: 30
-      # -- this fields specifies that kubernetes should perform a liveness check every 10 seconds
-      periodSeconds: 10
-      # -- number of seconds after which the probe times out
-      timeoutSeconds: 5
-      # -- when a probe fails kubernetes will try 6 times before giving up
-      failureThreshold: 6
-      # -- number of consecutive successes for the probe to be considered successful after having failed
-      successThreshold: 1
-    readinessProbe:
-      # -- Whether to enable kubernetes [readiness-probes](https://kubernetes.io/docs/tasks/configure-pod-container/configure-liveness-readiness-startup-probes/)
-      enabled: true
-      # -- seconds to wait before performing the first readiness check
-      initialDelaySeconds: 30
-      # -- this fields specifies that kubernetes should perform a readiness check every 10 seconds
-      periodSeconds: 10
-      # -- number of seconds after which the probe times out
-      timeoutSeconds: 5
-      # -- when a probe fails kubernetes will try 6 times before giving up
-      failureThreshold: 6
-      # -- number of consecutive successes for the probe to be considered successful after having failed
-      successThreshold: 1
-    # -- endpoints of the control plane
-=======
 
 tractusx-connector:
   enabled: true
@@ -123,7 +37,6 @@
 
   controlplane:
     enabled: true
->>>>>>> 8606f615
     endpoints:
       # -- default api for health checks, should not be added to any ingress
       default:
@@ -165,71 +78,6 @@
         path: /consumer/observability
         # -- allow or disallow insecure access, i.e. access without authentication
         insecure: true
-<<<<<<< HEAD
-    businessPartnerValidation:
-      log:
-        agreementValidation: true
-    service:
-      # -- [Service type](https://kubernetes.io/docs/concepts/services-networking/service/#publishing-services-service-types) to expose the running application on a set of Pods as a network service.
-      type: ClusterIP
-      annotations: {}
-    # -- additional labels for the pod
-    podLabels: {}
-    # -- additional annotations for the pod
-    podAnnotations: {}
-    # -- The [pod security context](https://kubernetes.io/docs/tasks/configure-pod-container/security-context/#set-the-security-context-for-a-pod) defines privilege and access control settings for a Pod within the deployment
-    podSecurityContext:
-      seccompProfile:
-        # -- Restrict a Container's Syscalls with seccomp
-        type: RuntimeDefault
-      # -- Runs all processes within a pod with a special uid
-      runAsUser: 10001
-      # -- Processes within a pod will belong to this guid
-      runAsGroup: 10001
-      # -- The owner for volumes and any files created within volumes will belong to this guid
-      fsGroup: 10001
-    # The [container security context](https://kubernetes.io/docs/tasks/configure-pod-container/security-context/#set-the-security-context-for-a-container) defines privilege and access control settings for a Container within a pod
-    securityContext:
-      capabilities:
-        # -- Specifies which capabilities to drop to reduce syscall attack surface
-        drop:
-          - ALL
-        # -- Specifies which capabilities to add to issue specialized syscalls
-        add: []
-      # -- Whether the root filesystem is mounted in read-only mode
-      readOnlyRootFilesystem: true
-      # -- Controls [Privilege Escalation](https://kubernetes.io/docs/concepts/security/pod-security-policy/#privilege-escalation) enabling setuid binaries changing the effective user ID
-      allowPrivilegeEscalation: false
-      # -- Requires the container to run without root privileges
-      runAsNonRoot: true
-      # -- The container's process will run with the specified uid
-      runAsUser: 10001
-    # Extra environment variables that will be pass onto deployment pods
-    env: {}
-    #  ENV_NAME: value
-
-    # "valueFrom" environment variable references that will be added to deployment pods. Name is templated.
-    # ref: https://kubernetes.io/docs/reference/generated/kubernetes-api/v1.19/#envvarsource-v1-core
-    envValueFrom: {}
-    #  ENV_NAME:
-    #    configMapKeyRef:
-    #      name: configmap-name
-    #      key: value_key
-    #    secretKeyRef:
-    #      name: secret-name
-    #      key: value_key
-
-    # [Kubernetes Secret Resource](https://kubernetes.io/docs/concepts/configuration/secret/) names to load environment variables from
-    envSecretNames: []
-    #  - first-secret
-    #  - second-secret
-
-    # [Kubernetes ConfigMap Resource](https://kubernetes.io/docs/concepts/configuration/configmap/) names to load environment variables from
-    envConfigMapNames: []
-    #  - first-config-map
-    #  - second-config-map
-=======
->>>>>>> 8606f615
 
     ## Ingress declaration to expose the network service.
     ingresses:
@@ -237,11 +85,7 @@
       - enabled: true
         # -- The hostname to be used to precisely map incoming traffic onto the underlying network service
         hostname: "materialpass.beta.demo.catena-x.net"
-<<<<<<< HEAD
-        # -- Additional ingress annotations to add
-=======
        # -- Additional ingress annotations to add
->>>>>>> 8606f615
         annotations: {}
         # -- EDC endpoints exposed by this ingress resource
         endpoints:
@@ -259,134 +103,8 @@
           enabled: true
           # -- If present overwrites the default secret name
           secretName: "tls-secret"
-<<<<<<< HEAD
-        ## Adds [cert-manager](https://cert-manager.io/docs/) annotations to the ingress resource
-        certManager:
-          # -- If preset enables certificate generation via cert-manager namespace scoped issuer
-          issuer: ""
-          # -- If preset enables certificate generation via cert-manager cluster-wide issuer
-          clusterIssuer: ""
-      ## Private / Intranet facing Ingress
-      - enabled: false
-        # -- The hostname to be used to precisely map incoming traffic onto the underlying network service
-        hostname: "edc-control.intranet"
-        # -- Additional ingress annotations to add
-        annotations: {}
-        # -- EDC endpoints exposed by this ingress resource
-        endpoints:
-          - management
-          - control
-        # -- Defines the [ingress class](https://kubernetes.io/docs/concepts/services-networking/ingress/#ingress-class)  to use
-        className: "nginx"
-        # -- TLS [tls class](https://kubernetes.io/docs/concepts/services-networking/ingress/#tls) applied to the ingress resource
-        tls:
-          # -- Enables TLS on the ingress resource
-          enabled: true
-          # -- If present overwrites the default secret name
-          secretName: "tls-secret"
-        ## Adds [cert-manager](https://cert-manager.io/docs/) annotations to the ingress resource
-        certManager:
-          # -- If preset enables certificate generation via cert-manager namespace scoped issuer
-          issuer: ""
-          # -- If preset enables certificate generation via cert-manager cluster-wide issuer
-          clusterIssuer: ""
-    # -- declare where to mount [volumes](https://kubernetes.io/docs/concepts/storage/volumes/) into the container
-    volumeMounts: []
-    # -- [volume](https://kubernetes.io/docs/concepts/storage/volumes/) directories
-    volumes: []
-    # -- [resource management](https://kubernetes.io/docs/concepts/configuration/manage-resources-containers/) for the container
-    resources: {}
-    # We usually recommend not to specify default resources and to leave this as a conscious
-    # choice for the user. This also increases chances charts run on environments with little
-    # resources, such as Minikube. If you do want to specify resources, uncomment the following
-    # lines, adjust them as necessary, and remove the curly braces after 'resources:'.
-    # limits:
-    #   cpu: 100m
-    #   memory: 128Mi
-    # requests:
-    #   cpu: 100m
-    #   memory: 128Mi
-    replicaCount: 1
-    autoscaling:
-      # -- Enables [horizontal pod autoscaling](https://kubernetes.io/docs/tasks/run-application/horizontal-pod-autoscale/https://kubernetes.io/docs/tasks/run-application/horizontal-pod-autoscale/)
-      enabled: false
-      # -- Minimal replicas if resource consumption falls below resource threshholds
-      minReplicas: 1
-      # -- Maximum replicas if resource consumption exceeds resource threshholds
-      maxReplicas: 100
-      # -- targetAverageUtilization of cpu provided to a pod
-      targetCPUUtilizationPercentage: 80
-      # -- targetAverageUtilization of memory provided to a pod
-      targetMemoryUtilizationPercentage: 80
-    # -- configuration of the [Open Telemetry Agent](https://opentelemetry.io/docs/instrumentation/java/automatic/agent-config/) to collect and expose metrics
-    opentelemetry: |-
-      otel.javaagent.enabled=false
-      otel.javaagent.debug=false
-    # -- configuration of the [Java Util Logging Facade](https://docs.oracle.com/javase/7/docs/technotes/guides/logging/overview.html)
-    logging: |-
-      .level=INFO
-      org.eclipse.edc.level=ALL
-      handlers=java.util.logging.ConsoleHandler
-      java.util.logging.ConsoleHandler.formatter=java.util.logging.SimpleFormatter
-      java.util.logging.ConsoleHandler.level=ALL
-      java.util.logging.SimpleFormatter.format=[%1$tY-%1$tm-%1$td %1$tH:%1$tM:%1$tS] [%4$-7s] %5$s%6$s%n
-    # [node selector](https://kubernetes.io/docs/concepts/scheduling-eviction/assign-pod-node/#nodeselector) to constrain pods to nodes
-    nodeSelector: {}
-    # [tolerations](https://kubernetes.io/docs/concepts/scheduling-eviction/taint-and-toleration/) to configure preferred nodes
-    tolerations: []
-    # [affinity](https://kubernetes.io/docs/concepts/scheduling-eviction/assign-pod-node/#affinity-and-anti-affinity) to configure which nodes the pods can be scheduled on
-    affinity: {}
-    url:
-      # -- Explicitly declared url for reaching the ids api (e.g. if ingresses not used)
-      ids: ""
   dataplane:
     enabled: true
-    image:
-      # -- Which derivate of the data plane to use. when left empty the deployment will select the correct image automatically
-      repository: "tractusx/edc-dataplane-hashicorp-vault"
-      # -- [Kubernetes image pull policy](https://kubernetes.io/docs/concepts/containers/images/#image-pull-policy) to use
-      pullPolicy: IfNotPresent
-      # -- Overrides the image tag whose default is the chart appVersion
-      tag: "0.4.1"
-    initContainers: []
-    debug:
-      enabled: false
-      port: 1044
-      suspendOnStart: false
-    livenessProbe:
-      # -- Whether to enable kubernetes [liveness-probe](https://kubernetes.io/docs/tasks/configure-pod-container/configure-liveness-readiness-startup-probes/)
-      enabled: true
-      # -- seconds to wait before performing the first liveness check
-      initialDelaySeconds: 30
-      # -- this fields specifies that kubernetes should perform a liveness check every 10 seconds
-      periodSeconds: 10
-      # -- number of seconds after which the probe times out
-      timeoutSeconds: 5
-      # -- when a probe fails kubernetes will try 6 times before giving up
-      failureThreshold: 6
-      # -- number of consecutive successes for the probe to be considered successful after having failed
-      successThreshold: 1
-    readinessProbe:
-      # -- Whether to enable kubernetes [readiness-probes](https://kubernetes.io/docs/tasks/configure-pod-container/configure-liveness-readiness-startup-probes/)
-      enabled: true
-      # -- seconds to wait before performing the first readiness check
-      initialDelaySeconds: 30
-      # -- this fields specifies that kubernetes should perform a liveness check every 10 seconds
-      periodSeconds: 10
-      # -- number of seconds after which the probe times out
-      timeoutSeconds: 5
-      # -- when a probe fails kubernetes will try 6 times before giving up
-      failureThreshold: 6
-      # -- number of consecutive successes for the probe to be considered successful after having failed
-      successThreshold: 1
-    service:
-      # -- [Service type](https://kubernetes.io/docs/concepts/services-networking/service/#publishing-services-service-types) to expose the running application on a set of Pods as a network service.
-      type: ClusterIP
-      port: 80
-=======
-  dataplane:
-    enabled: true
->>>>>>> 8606f615
     endpoints:
       default:
         port: 8080
@@ -410,70 +128,7 @@
       metrics:
         port: 9090
         path: /consumer/metrics
-<<<<<<< HEAD
-    aws:
-      endpointOverride: ""
-      accessKeyId: ""
-      secretAccessKey: ""
-    # -- additional labels for the pod
-    podLabels: {}
-    # -- additional annotations for the pod
-    podAnnotations: {}
-    # -- The [pod security context](https://kubernetes.io/docs/tasks/configure-pod-container/security-context/#set-the-security-context-for-a-pod) defines privilege and access control settings for a Pod within the deployment
-    podSecurityContext:
-      seccompProfile:
-        # -- Restrict a Container's Syscalls with seccomp
-        type: RuntimeDefault
-      # -- Runs all processes within a pod with a special uid
-      runAsUser: 10001
-      # -- Processes within a pod will belong to this guid
-      runAsGroup: 10001
-      # -- The owner for volumes and any files created within volumes will belong to this guid
-      fsGroup: 10001
-    # The [container security context](https://kubernetes.io/docs/tasks/configure-pod-container/security-context/#set-the-security-context-for-a-container) defines privilege and access control settings for a Container within a pod
-    securityContext:
-      capabilities:
-        # -- Specifies which capabilities to drop to reduce syscall attack surface
-        drop:
-          - ALL
-        # -- Specifies which capabilities to add to issue specialized syscalls
-        add: []
-      # -- Whether the root filesystem is mounted in read-only mode
-      readOnlyRootFilesystem: true
-      # -- Controls [Privilege Escalation](https://kubernetes.io/docs/concepts/security/pod-security-policy/#privilege-escalation) enabling setuid binaries changing the effective user ID
-      allowPrivilegeEscalation: false
-      # -- Requires the container to run without root privileges
-      runAsNonRoot: true
-      # -- The container's process will run with the specified uid
-      runAsUser: 10001
-    # Extra environment variables that will be pass onto deployment pods
-    env: {}
-    #  ENV_NAME: value
-
-    # "valueFrom" environment variable references that will be added to deployment pods. Name is templated.
-    # ref: https://kubernetes.io/docs/reference/generated/kubernetes-api/v1.19/#envvarsource-v1-core
-    envValueFrom: {}
-    #  ENV_NAME:
-    #    configMapKeyRef:
-    #      name: configmap-name
-    #      key: value_key
-    #    secretKeyRef:
-    #      name: secret-name
-    #      key: value_key
-
-    # [Kubernetes Secret Resource](https://kubernetes.io/docs/concepts/configuration/secret/) names to load environment variables from
-    envSecretNames: []
-    #  - first-secret
-    #  - second-secret
-
-    # [Kubernetes ConfigMap Resource](https://kubernetes.io/docs/concepts/configuration/configmap/) names to load environment variables from
-    envConfigMapNames: []
-    #  - first-config-map
-    #  - second-config-map
-
-=======
   
->>>>>>> 8606f615
     ## Ingress declaration to expose the network service.
     ingresses:
       ## Public / Internet facing Ingress
@@ -499,98 +154,19 @@
           issuer: ""
           # -- If preset enables certificate generation via cert-manager cluster-wide issuer
           clusterIssuer: ""
-<<<<<<< HEAD
-    # -- declare where to mount [volumes](https://kubernetes.io/docs/concepts/storage/volumes/) into the container
-    volumeMounts: []
-    # -- [volume](https://kubernetes.io/docs/concepts/storage/volumes/) directories
-    volumes: []
-    # -- [resource management](https://kubernetes.io/docs/concepts/configuration/manage-resources-containers/) for the container
-    resources: {}
-    # We usually recommend not to specify default resources and to leave this as a conscious
-    # choice for the user. This also increases chances charts run on environments with little
-    # resources, such as Minikube. If you do want to specify resources, uncomment the following
-    # lines, adjust them as necessary, and remove the curly braces after 'resources:'.
-    # limits:
-    #   cpu: 100m
-    #   memory: 128Mi
-    # requests:
-    #   cpu: 100m
-    #   memory: 128Mi
-    replicaCount: 1
-    autoscaling:
-      # -- Enables [horizontal pod autoscaling](https://kubernetes.io/docs/tasks/run-application/horizontal-pod-autoscale/https://kubernetes.io/docs/tasks/run-application/horizontal-pod-autoscale/)
-      enabled: false
-      # -- Minimal replicas if resource consumption falls below resource threshholds
-      minReplicas: 1
-      # -- Maximum replicas if resource consumption exceeds resource threshholds
-      maxReplicas: 100
-      # -- targetAverageUtilization of cpu provided to a pod
-      targetCPUUtilizationPercentage: 80
-      # -- targetAverageUtilization of memory provided to a pod
-      targetMemoryUtilizationPercentage: 80
-    # -- configuration of the [Open Telemetry Agent](https://opentelemetry.io/docs/instrumentation/java/automatic/agent-config/) to collect and expose metrics
-    opentelemetry: |-
-      otel.javaagent.enabled=false
-      otel.javaagent.debug=false
-    # -- configuration of the [Java Util Logging Facade](https://docs.oracle.com/javase/7/docs/technotes/guides/logging/overview.html)
-    logging: |-
-      .level=INFO
-      org.eclipse.edc.level=ALL
-      handlers=java.util.logging.ConsoleHandler
-      java.util.logging.ConsoleHandler.formatter=java.util.logging.SimpleFormatter
-      java.util.logging.ConsoleHandler.level=ALL
-      java.util.logging.SimpleFormatter.format=[%1$tY-%1$tm-%1$td %1$tH:%1$tM:%1$tS] [%4$-7s] %5$s%6$s%n
-    # [node selector](https://kubernetes.io/docs/concepts/scheduling-eviction/assign-pod-node/#nodeselector) to constrain pods to nodes
-    nodeSelector: {}
-    # [tolerations](https://kubernetes.io/docs/concepts/scheduling-eviction/taint-and-toleration/) to configure preferred nodes
-    tolerations: []
-    # [affinity](https://kubernetes.io/docs/concepts/scheduling-eviction/assign-pod-node/#affinity-and-anti-affinity) to configure which nodes the pods can be scheduled on
-    affinity: {}
-    url:
-      # -- Explicitly declared url for reaching the public api (e.g. if ingresses not used)
-      public: ""
-
-  postgresql:
-    jdbcUrl: "jdbc:postgresql://postgresql:5432/edc"
-    fullnameOverride: "postgresql"
-    username: <path:material-pass/data/beta/edc/database#user>
-    password: <path:material-pass/data/beta/edc/database#user>
-    auth:
-      database: "edc"
-=======
 
   postgresql:
     username: <path:material-pass/data/beta/edc/database#user>
     password: <path:material-pass/data/beta/edc/database#user>
     auth:
->>>>>>> 8606f615
       username: <path:material-pass/data/beta/edc/database#user>
       password: <path:material-pass/data/beta/edc/database#user>
 
   vault:
-<<<<<<< HEAD
-    fullnameOverride: "vault"
-    injector:
-      enabled: false
-    server:
-      dev:
-        enabled: true
-        devRootToken: "root"
-      # Must be the same certificate that is configured in section 'daps'
-      postStart:    # must be set externally!
-    hashicorp:
-      url: <path:material-pass/data/beta/edc/vault#vault.hashicorp.url>
-      token: <path:material-pass/data/beta/edc/vault#vault.hashicorp.token>
-      timeout: 30
-      healthCheck:
-        enabled: true
-        standbyOk: true
-=======
    
     hashicorp:
       url: <path:material-pass/data/beta/edc/vault#vault.hashicorp.url>
       token: <path:material-pass/data/beta/edc/vault#vault.hashicorp.token>
->>>>>>> 8606f615
       paths:
         secret:  <path:material-pass/data/beta/edc/vault#vault.hashicorp.api.secret.path>
         health: /v1/sys/health
@@ -618,39 +194,12 @@
 
   backendService:
      httpProxyTokenReceiverUrl: "https://materialpass.beta.demo.catena-x.net/endpoint"
-<<<<<<< HEAD
-
-  serviceAccount:
-    # Specifies whether a service account should be created
-    create: true
-    # Annotations to add to the service account
-    annotations: {}
-    # The name of the service account to use.
-    # If not set and create is true, a name is generated using the fullname template
-    name: ""
-    # -- Existing image pull secret bound to the service account to use to [obtain the container image from private registries](https://kubernetes.io/docs/concepts/containers/images/#using-a-private-registry)
-    imagePullSecrets: []
-=======
->>>>>>> 8606f615
     
   idsdaps:
     connectors:
       - certificate: <path:material-pass/data/ids-daps_crt#content>
 
 postgresql:
-<<<<<<< HEAD
-  jdbcUrl: "jdbc:postgresql://postgresql:5432/edc"
-  fullnameOverride: "postgresql"
-  primary:
-    persistence:
-      enabled: true
-  readReplicas:
-    persistence:
-      enabled: true
   auth:
-    database: "edc"
-=======
-  auth:
->>>>>>> 8606f615
     username: <path:material-pass/data/beta/edc/database#user>
     password: <path:material-pass/data/beta/edc/database#password>