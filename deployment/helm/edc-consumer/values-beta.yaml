--- conflicted
+++ resolved
@@ -22,7 +22,6 @@
 
 
 ---
-<<<<<<< HEAD
 # Default values for eclipse-dataspace-connector.
 # This is a YAML-formatted file.
 # Declare variables to be passed into your templates.
@@ -35,8 +34,6 @@
       port: 80
     backend:
       port: 8081
-=======
->>>>>>> 40f48442
 
 
 tractusx-connector:
@@ -581,7 +578,6 @@
     connectors:
       - certificate: <path:material-pass/data/ids-daps_crt#content>
 
-<<<<<<< HEAD
 postgresql:
   jdbcUrl: "jdbc:postgresql://postgresql:5432/edc"
   fullnameOverride: "postgresql"
@@ -594,60 +590,4 @@
   auth:
     database: "edc"
     username: <path:material-pass/data/beta/edc/database#user>
-    password: <path:material-pass/data/beta/edc/database#password>
-=======
-      # edc.ids.id=
-      # edc.ids.maintainer=
-      # edc.ids.security.profile=
-      # edc.ids.title=
-      # edc.ids.validation.referringconnector=
-      # edc.ion.crawler.did-type=
-      # edc.ion.crawler.interval-minutes=
-      # edc.ion.crawler.ion.url=
-      # edc.metrics.enabled=
-      # edc.metrics.executor.enabled=
-      # edc.metrics.jersey.enabled=
-      # edc.metrics.jetty.enabled=
-      # edc.metrics.okhttp.enabled=
-      # edc.metrics.system.enabled=
-      # edc.negotiation.consumer.state-machine.batch-size=
-      # edc.negotiation.provider.state-machine.batch-size=
-      edc.oauth.client.id=<path:material-pass/data/beta/edc/oauth#client.id>
-      edc.oauth.private.key.alias=ids-daps_key
-      edc.oauth.provider.audience=idsc:IDS_CONNECTORS_ALL
-      # edc.oauth.provider.jwks.refresh=
-      edc.oauth.provider.jwks.url=https://daps.beta.demo.catena-x.net/.well-known/jwks.json
-      edc.oauth.public.key.alias=ids-daps_crt
-      edc.oauth.token.url=https://daps.beta.demo.catena-x.net/token
-      # edc.oauth.validation.nbf.leeway=
-      # edc.receiver.http.auth-code=
-      # edc.receiver.http.auth-key=
-      edc.receiver.http.endpoint=https://materialpass.beta.demo.catena-x.net/endpoint
-      edc.transfer.proxy.endpoint=http://materialpass-edc-dataplane:8185/consumer/api/public
-      # edc.transfer.proxy.token.validity.seconds=
-      edc.transfer.proxy.token.signer.privatekey.alias=ids-daps_key
-      edc.transfer.proxy.token.verifier.publickey.alias=ids-daps_crt
-      # edc.transfer.functions.check.endpoint=
-      # edc.transfer.functions.enabled.protocols=
-      # edc.transfer.functions.transfer.endpoint=
-      # edc.transfer-process-store.database.name=
-      # edc.transfer.state-machine.batch-size=
-      # edc.vault=
-      # edc.vault.certificate=
-      # edc.vault.clientid=
-      # edc.vault.clientsecret=
-      # edc.vault.name=
-      # edc.vault.tenantid=
-      edc.vault.hashicorp.url=<path:material-pass/data/beta/edc/vault#vault.hashicorp.url>
-      edc.vault.hashicorp.token=<path:material-pass/data/beta/edc/vault#vault.hashicorp.token>
-      edc.vault.hashicorp.api.secret.path=<path:material-pass/data/beta/edc/vault#vault.hashicorp.api.secret.path>
-      edc.vault.hashicorp.health.check.standby.ok=true
-      # edc.vault.hashicorp.timeout.seconds=
-      # edc.webdid.doh.url=
-      # edc.web.rest.cors.enabled=
-      # edc.web.rest.cors.headers=
-      # edc.web.rest.cors.methods=
-      # edc.web.rest.cors.origins=
-      ids.webhook.address=https://materialpass.beta.demo.catena-x.net
-      # ids.webhook.address=http://materialpass-edc-controlplane:8282
->>>>>>> 40f48442
+    password: <path:material-pass/data/beta/edc/database#password>