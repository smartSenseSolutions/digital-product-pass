--- conflicted
+++ resolved
@@ -33,11 +33,7 @@
   hosts:
     - host: materialpass.dev.demo.catena-x.net
       paths:
-<<<<<<< HEAD
-        - path: /api(/|$)(.*)
-=======
         - path: /backend(/|$)(.*)
->>>>>>> 90142883
           pathType: Prefix
   tls:
     - secretName: tls-secret
