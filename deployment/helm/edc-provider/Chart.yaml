--- conflicted
+++ resolved
@@ -1,66 +1,32 @@
-<<<<<<< HEAD
-=======
 #################################################################################
 # Catena-X - Product Passport Consumer Application
->>>>>>> 8606f615
 #
-#  Copyright (c) 2023 ZF Friedrichshafen AG
-#  Copyright (c) 2023 Mercedes-Benz Tech Innovation GmbH
-#  Copyright (c) 2023 Bayerische Motoren Werke Aktiengesellschaft (BMW AG)
-#  Copyright (c) 2021, 2023 Contributors to the Eclipse Foundation
+# Copyright (c) 2022, 2023 BASF SE, BMW AG, Henkel AG & Co. KGaA
 #
-#  See the NOTICE file(s) distributed with this work for additional
-#  information regarding copyright ownership.
+# See the NOTICE file(s) distributed with this work for additional
+# information regarding copyright ownership.
 #
-#  This program and the accompanying materials are made available under the
-#  terms of the Apache License, Version 2.0 which is available at
-#  https://www.apache.org/licenses/LICENSE-2.0
+# This program and the accompanying materials are made available under the
+# terms of the Apache License, Version 2.0 which is available at
+# https://www.apache.org/licenses/LICENSE-2.0.
 #
-#  Unless required by applicable law or agreed to in writing, software
-#  distributed under the License is distributed on an "AS IS" BASIS, WITHOUT
-#  WARRANTIES OR CONDITIONS OF ANY KIND, either express or implied. See the
-#  License for the specific language governing permissions and limitations
-#  under the License.
+# Unless required by applicable law or agreed to in writing, software
+# distributed under the License is distributed on an "AS IS" BASIS
+# WITHOUT WARRANTIES OR CONDITIONS OF ANY KIND,
+# either express or implied. See the
+# License for the specific language govern in permissions and limitations
+# under the License.
 #
-#  SPDX-License-Identifier: Apache-2.0
-#
-<<<<<<< HEAD
-=======
 # SPDX-License-Identifier: Apache-2.0
 #################################################################################
->>>>>>> 8606f615
 
 ---
 apiVersion: v2
 name: tractusx-connector
 description: |
-<<<<<<< HEAD
-  A Helm chart for Tractus-X Eclipse Data Space Connector. The connector deployment consists of two runtime consists of a
-  Control Plane and a Data Plane. Note that _no_ external dependencies such as a PostgreSQL database and HashiCorp Vault are included.
-
-  This chart is intended for use with an _existing_ PostgreSQL database and an _existing_ HashiCorp Vault.
-# A chart can be either an 'application' or a 'library' chart.
-#
-# Application charts are a collection of templates that can be packaged into versioned archives
-# to be deployed.
-#
-# Library charts provide useful utilities or functions for the chart developer. They're included as
-# a dependency of application charts to inject those utilities and functions into the rendering
-# pipeline. Library charts do not define any templates and therefore cannot be deployed.
-type: application
-# This is the chart version. This version number should be incremented each time you make changes
-# to the chart and its templates, including the app version.
-# Versions are expected to follow Semantic Versioning (https://semver.org/)
-version: 0.3.3
-# This is the version number of the application being deployed. This version number should be
-# incremented each time you make changes to the application. Versions are not expected to
-# follow Semantic Versioning. They should reflect the version the application is using.
-# It is recommended to use it with quotes.
-=======
   A Helm chart for Tractus-X Eclipse Data Space Connector. This chart is a test mock that can be used as edc provider for the DPP applicatiton.
 type: application
 version: 0.3.3
->>>>>>> 8606f615
 appVersion: "0.4.1"
 home: https://github.com/eclipse-tractusx/tractusx-edc/tree/main/charts/tractusx-connector
 sources:
