--- conflicted
+++ resolved
@@ -3563,86 +3563,6 @@
 							"response": []
 						}
 					]
-<<<<<<< HEAD
-				},
-				{
-					"name": "Health",
-					"event": [
-						{
-							"listen": "test",
-							"script": {
-								"exec": [
-									"const jsonResponse = pm.response.json();\r",
-									"pm.collectionVariables.set(\"offerId\", jsonResponse[\"dcat:dataset\"][\"odrl:hasPolicy\"][\"@id\"]);\r",
-									"\r",
-									"// extract permissions, probihitions and obligations\r",
-									"pm.collectionVariables.set(\"contractPermissions\", JSON.stringify(jsonResponse[\"dcat:dataset\"][\"odrl:hasPolicy\"][\"odrl:permission\"]));\r",
-									"pm.collectionVariables.set(\"contractProhibitions\", JSON.stringify(jsonResponse[\"dcat:dataset\"][\"odrl:hasPolicy\"][\"odrl:prohibition\"]));\r",
-									"pm.collectionVariables.set(\"contractObligations\", JSON.stringify(jsonResponse[\"dcat:dataset\"][\"odrl:hasPolicy\"][\"odrl:obligation\"]));\r",
-									"\r",
-									"var permissions = pm.collectionVariables.get(\"contractPermissions\");\r",
-									"var prohibitions = pm.collectionVariables.get(\"contractProhibitions\");\r",
-									"var obligations = pm.collectionVariables.get(\"contractObligations\");\r",
-									"\r",
-									"if (permissions.length == 0)\r",
-									"    pm.collectionVariables.set(\"contractPermissions\", \"[]\");\r",
-									"\r",
-									"if (prohibitions.length == 0)\r",
-									"    pm.collectionVariables.set(\"contractProhibitions\", \"[]\");\r",
-									"\r",
-									"if (obligations.length == 0)\r",
-									"    pm.collectionVariables.set(\"contractObligations\", \"[]\");"
-								],
-								"type": "text/javascript"
-							}
-						}
-					],
-					"protocolProfileBehavior": {
-						"disabledSystemHeaders": {},
-						"disableBodyPruning": true
-					},
-					"request": {
-						"auth": {
-							"type": "apikey",
-							"apikey": [
-								{
-									"key": "value",
-									"value": "{{APIKey}}",
-									"type": "string"
-								},
-								{
-									"key": "key",
-									"value": "X-Api-Key",
-									"type": "string"
-								}
-							]
-						},
-						"method": "GET",
-						"header": [
-							{
-								"key": "Content-Type",
-								"value": "application/json",
-								"type": "default"
-							}
-						],
-						"body": {
-							"mode": "raw",
-							"raw": ""
-						},
-						"url": {
-							"raw": "{{consumerUrl}}/check/readiness",
-							"host": [
-								"{{consumerUrl}}"
-							],
-							"path": [
-								"check",
-								"readiness"
-							]
-						}
-					},
-					"response": []
-=======
->>>>>>> 6b7ba154
 				}
 			]
 		},
