<!--
  Catena-X - Digital Product Passport Application
 
  Copyright (c) 2022, 2024 BASF SE, BMW AG, Henkel AG & Co. KGaA
  Copyright (c) 2022, 2024 Contributors to the Eclipse Foundation

  See the NOTICE file(s) distributed with this work for additional
  information regarding copyright ownership.
 
  This program and the accompanying materials are made available under the
  terms of the Apache License, Version 2.0 which is available at
  https://www.apache.org/licenses/LICENSE-2.0.
 
  Unless required by applicable law or agreed to in writing, software
  distributed under the License is distributed on an "AS IS" BASIS
  WITHOUT WARRANTIES OR CONDITIONS OF ANY KIND,
  either express or implied. See the
  License for the specific language govern in permissions and limitations
  under the License.
 
  SPDX-License-Identifier: Apache-2.0
-->

# Release Notes Digital Product Pass Application
User friendly relase notes without especific technical details.

<<<<<<< HEAD
**February 02 2024 (Version 2.1.0)**
*02.02.2024*

### Added
#### Added Support for more than one Policy and Contract in the Backend
The backend is now able to handle multiple policies and multiple contracts, allowing the user to select one specific policy if the configuration.

#### Added frontend decline/agree functionality
Now the frotend is able to show the user the option of "agreeing" or "declining" a contract based on the policy. They are able to select a contract and policy.

### Updated
#### Refactored Data Retrieval Script
Refactored the script that retrieves passports to be able to interacturate with the new backend implementation. Upgraded the script documentation to make it more understandable and clear for the user that is using it

#### Updated user manual explanation
Added explanation for agree and decline functionality in the user manual that explains how the user can choose a policy and interactuate with the new frontend implementation.

**February 02 2024 (Version 2.0.3)**
*02.02.2024*

=======
**February 02 2024 (Version 2.0.3)**
*02.02.2024*
 
>>>>>>> b60f6367
### Updated
#### Updated documentation and business statement
Updated the user manual to reflect the latests changes
The business statement was also updated to reflect the latest functionalities from the application like to display the digital product pass aspect.


**February 02 2024 (Version 2.0.2)**
*02.02.2024*
<<<<<<< HEAD

=======
 
>>>>>>> b60f6367
### Added
#### English and German translations enabled in the application
Now the application is able to visualize the texts in more than one language.
The german language selection is added to the application.
<<<<<<< HEAD

#### Digital Product Pass version v2.0.0
The application now supports the version v2.0.0 of the Digital Product Pass Aspect.
This deprecates the version v1.0.0 of the passport aspect.

**January 04 2024 (Version 2.0.1)**
=======
 
#### Digital Product Pass version v2.0.0
The application now supports the version `v2.0.0` of the Digital Product Pass Aspect.
This deprecates the version `v1.0.0` of the passport aspect.


**January 04 2024 (Version 2.0.0)**
>>>>>>> b60f6367
*03.01.2024*

### Added
#### Added check for invalid and valid Digital Twin Registries in Temporary Storage
The temporary storage mechanism was fixed to add the invalid and valid Digital Twin Registries that were found.
Making the storage more precise and effient than the version `v2.0.0`. 
This fixes a bug from the previous version which more than one BPN numbers were found in the BPN Discovery, it always have done the search without relying on the cache.

#### Added internacionalization library vue-i18n `v9.2.2`
The library has passed all the IP checks and was added in order to support the next release `DPP v2.1.0` with the internacionalizaiton files.

### Security Issues
#### Updated Spring Boot to version `v3.2.1`
In order to fix the security issues the Spring Boot library was updated to the latest version.

#### Updated Axios library to version `v1.6.0`
In order to fix the security issues the Spring Boot library was updated to the latest version.

**December 22 2023 (Version 2.0.0)**
*22.12.2023*

### Added
#### Enabled backend as Standalone Application 
Now there is a seperate helm chart, script and backend packege as digital product pass in the `/dpp-backend` directory.
This marks the backend as standalone application that can be used and deployed without the frontend. The backend packege was also updated to match the latest naming of the application. It was renamed to `org.eclipse.tractusx.digitalproductpass`.

#### Added transmision pass v1.0.0 visualization in frontend
Now the frotend component is able to visualize the transmission pass v1.0.0. It searches for the semanticId of the aspect and visualizes it in the frontend so the user can interactuate with it.


#### Script to retrieve any passport type using the dpp-backend
The script contains the following features:

  - Retrieve DPP information using the backend in json format and prints it to the standard output
  - Prints data retrieval status to console output on each step
  - Perform authentication from the centrally managed authorization server (keycloak) based on company and user credentials provided by the user
  - Export enabled/disabled option to export the requested aspect data to a json file
  - Logging enabled/disabled option to log intermediate retrieval status to a file for further backtracking/debugging/troubleshooting
  - The backend API and authorization server settings are configurable
  - Capable to handle exception and error messages

#### Added security improvement by allowing authorization by BPN and Portal IAM Roles
The backend and the frontend components from the Digital Product Pass Application are now able to be configured for blocking the access to not authorized end users. 
The BPN contained in the configuration will be check if enabled and if enabled also the IAM roles asigned to the end user in the Portal will also be checked for the specific `clientId`

#### Added new Data Retrieval Guide
The data retrieval guide is now available and is a document for explaning in detail how the data retrieval process is performed by applicactions like the digital product pass. It explains how to retrieve data in Catena-X

### Updated
#### Updated the Arc42 documentation (drill down documentation added)
The Arc42 is updated and will be used as a base for the EcoPassKIT. It has detailed explanation about the new functionalities of the backend using the Item Relationship Service (IRS), and also how the application is doing the drill down in components.

#### Updated Admin Guide
The admin guide was updated to match the newest `v1.1.0` of the CX-0096-TriangleForDigitalProductPass standard.

#### Updated QR Scanner
Updated the QR Scanner to be more resilient and scan the QR codes in a more optimized way improving the UI functionality.


**November 14 2023 (Version 1.4.0)**
*14.12.2023*

### Added
#### DPP test data uploader
A script is refactored to upload/remove testdata set from the data provider setup. This speeds up the automatic uploading of various passes types into the provider's digital twin registry, data service and EDC connector.

### Updated
#### Optimize contract negotiation time
There was a long waiting time during the contract negotiation. This time is now reduced and the negotiation is perfomred faster.

**November 08 2023 (Version 1.3.1)**
*08.11.2023*

### Added
#### Added functionality to timeout when `BPN` and `EDC` Discovery API are taking more than the configured time
Now when the application is creating a process and searching to the BPN discovery and the EDC discovery there is a timeout which can be configured to skip the api call if the timeout expires, in this way when APIs that not exist are added to the `Discovery Service` they will be ignored redusing the waiting time for retrieving the passport.


**November 03 2023 (Version 1.3.0)**
*03.11.2023*

### Added
#### Added drill down functionality with `IRS` for the Digital Product Pass Aspect
Now the application is able to drill down into its components one level down.
The backend application is communicating with the IRS and managing the job.
Once the IRS completes its job the backend is able to parse it and inform the frontend that the job has completed.

#### Enabled tree of components drill down in the frontend
Now in the frontend `components` section there will be displayed when available and after loading the
tree of components of the searched passport. It will tell you the status if found, if failed or if not found the children components.

#### Prepare Secondary Material Content (SMC) test use case
There was added the Secondary Material Content (SMC) payload in the configuration from the edc assets to test the SMC use case.

**October 31 2023 (Version 1.2.1)**
*31.10.2023*

### Security Issues
#### Fix the security issues related to 3 library dependencies
The spring boot version was updated to `3.1.5` to fix the vulnerabilities with the `netty-codec-http2` library.
In addition two frontend libraries were updated, the `semver` library was overrided for the latest version and the cypress reference was removed from the dependency list
because of problems with the IP checks: https://gitlab.eclipse.org/eclipsefdn/emo-team/iplab/-/issues/11346, which required IP Team Review.
The `crypto-js` library was also updated to the latest available version.



**October 30 2023 (Version 1.2.0)**
*30.10.2023*

### Added
#### Availability of the DPP aspect model
There is now a possibility to retrieve any type of passport aspect from a submodel endpoint searched by the semanticId of the aspect.

#### Visualization of the "Digital Product Passport" aspect in the frontend
It is now possible to visualize the digital product passports aspect model in the DPP frontend component.

### Updated
#### Updated Decentral lookup for the Digital Twin Registry
The decentral lookup is changed from searching by registry type e.g., data.core.digitalTwinRegistry instead of the registry id/name.

**October 19 2023 (Version 1.1.0)**
*19.10.2023*

### Added
#### Added user friendly loading screen
Now the frontend will be able to visualize the loading process done in the backend.
Making more transparent what is going on in the passport search.

#### QR Code scanner button moved to Welcome Screen search
The quick search for passports using the QR Code was facilitated by including a new QR button
where the search bar in the welcome screen is displayed.

#### Support new dDTR version `v0.3.15-M1` with AAS 3.0
Now we are able to query the Decentral Digital Twin Registry component by using the
`/lookup/shells` API which was once deprecated and now is again in place because of the AAS 3.0 standard.

**August 31 2023 (Version 1.0.1)**
*31.08.2023*

### Updated

#### Fixed the parsing of new attributes by ignoring any extra attributes incoming from the DTR.
Due to the latest hotfix released `v0.3.15-M1` of the `Digital Twin Registry`, was necesarry
to implement a hotfix that ignored all the extra attributes incoming from the DTR that were not relevant
to the Digital Product Pass Application core functionality.

**August 15 2023 (Version 1.0.0)**
*15.08.2023*

### Added

#### Added EDC v0.5.0 version support

As of now, there is a possibility to run EDC `v0.5.0` version of consumer and provider connectors contained in `deployment/infrastructure/edc-provider` and `deployment/infrastructure/edc-consumer`. Additionally, the last EDC version `v0.4.1` is also compatible with the backend application.

#### Added Decentralized Digital Twin Registry integration

The backend component is upgraded to call the decentral Digital Twin Regitry using Asset Administration Shell (AAS) `v3.0` API syntax. Also, integrated the usage of the Discovery Finder service to retrieve the endpoints from the EDC Discovery and the BPN Discovery services.

#### Added search parameter

The search Id is now based on 3 parts separated by colon `CX:<manufacturerPartId>:<serializedId>` and followed by the `CX` prefix. The purpose is to search the asset through these parameters using a decentral registry approach. The manufacturer part Id and serialized Id are also validated.

#### Added persistent storage

The data preservation layer is implemented to ensure that the contract details are stored in logs in order to be complaint with Data Sovereignty requirements.

#### Added TRG requirements

The main following TRG requirements that were added were:

##### TRG-4.06 Added notice for docker images

The released container images need to be annotated to provide good quality images. This has to be defined in a dedicated Notice for docker image section and on the respective image page on DockerHub.

##### TRG-5.04 Added resource management

There needs to be the resource management configuration added along with the application settings. This enables the ability to utilize the CPU and memory consumption as best practices and to match minimum requirements when running an application.

##### TRG-1.02 Added instructions to install the application

There is getting started guide `INSTALL.md` included to the documentation to setup the application from the scratch.

### Updated

#### Updated the EDC v0.5.0 configuration

The Self-Sovereign Identity (SSI) are configured to use the latest EDC version `v0.5.0` in helm configuration.

#### Updated documentation and prepared for release

Updated all the documentation in `docs` folder to match the latest version of the code.

### Security Improvements

#### Added user and file permissions

The user and file permissions are added in the container file system to run as a non-root user for the better security and to restrict the user from unnecessary access.

#### Validate the application against the foreign BPN number

The user authentication is checked against the specified BPN number, EDC consumer, the backend application in order to restrict access the application for security purposes.


**July 03 2023 (Pre-release 1.0.0-alpha)**
*03.07.2023*

### Added

#### Added legal notice in frontend UI
Now the user is able to see the legal notice inclusing the license, the notice and the Commit Id from the source repository.

#### Added legal files into the backend compiled JAR
When the images are generated, and the backend is compiled the LICENSE, NOTICE and DEPENCENCIES_BACKEND are moved inside the JAR file,
into the META-INF folder.

#### Added Official Container Images to Docker Hub
Now the container images are available publicly on the Docker Hub Registry Platform through automated workflows.
They are released in the following URLs:
  - https://hub.docker.com/r/tractusx/digital-product-pass-frontend
  - https://hub.docker.com/r/tractusx/digital-product-pass-backend


#### Integration from frontend and new asynchronous backend
The frontend is now making the negotiation with the backend component in a asynchronous way.

#### Made backend asynchronous.
By creating a asynchronous backend we are improving the control that the user  has over the contract negotiation.
Now the user can decline, cancel and sign the contract requests and visualize the status of the negotiation.
Now the backend  is also negotiating faster with the EDC `v0.4.1` so that is quicker and optimized

#### Added file system negotiation logs.
Each process stores in the container file system (non persistent) the contract negotiation files as well the information for the transfer process.

### Security Improvements

#### Added a new layer of security in the contract negotiation
Allow only the user to sign, decline or cancel the contract negotiation by using a session token generated uniquely in the backend and asigned to the user.
That means that only the user can access its own data. And the backend will make sure that everything is correct otherwise no action is taken.

#### Added cryptography to the passport transfer process
As defined in the documentation of the EDC the passport must be store in the backend until the user  requests for its retrieval.
We are now encrypting the passport  when it arrives from the EDC consumer data plane and we alse asure that the user  will be the only  one  that  can decrypt it. Once the user requests the  passport it is destroyed and no longer available.


### Updated

#### Updated EDC Provider and Consumer Versions to `v0.4.1`
Now the test EDC consusumer and provider contained in `deployment/infrastructure/edc-provider` and `deployment/infrastructure/edc-consumer` are updated to the latest version at the moment available the `v0.4.1` 


## Removed cx-backend-service support
The backend application fully substituted the cx-backend-service by unwrapping the token and storing the information encrypted (an improvement in comparation with the cx-backend-service)
The API that should be used is `/endpoint`


**June 20 2023 (Version 0.9.0)**
*20.06.2023*

### Added

#### Added new welcome screen with basic description of the application and new search bar with QR code.
Now the welcome screen has a description of the application and the search mechanism was improved.

### Updated

#### Optimized the responsiveness of the welcome screen and the search field and optimized UX to match the view of the passport.
Now is more intuitive to navigate through the welcome screen and access the search field.


### Security Issue
#### The Spring Boot version was upgraded to `v0.3.1`
To fix the security issues raised in veracode we needed to increase a version from Spring Boot.

**June 09 2023 (Version 0.8.1)**  
*09.06.2023*

### Added

#### Fixed frontend loading bug
Now the frontend is able to load all the application without giving 502 errors.

### Security Issues

#### Updated version from Vite Library
The vite library version was updated to version `4.1.5` to fix a vulnerability.

**May 18 2023 (Version 0.8.0)**  
*18.05.2023*

#### Fixed bug with the backend external configuration.
The backend configuration is not able to be deployed in different environments without bugs.

**May 10 2023 (Version 0.7.0)**  
*10.05.2023*

#### Enabled the external backend configuration
Now is posible to configure all the backend parameters of configuration in the helm charts.

#### Combined the helm charts from consumer-ui and consumer-backend into one single chart.
in order to ease the deployment the frontend and backend helm charts were merged into one single chart.

#### Fixed bugs related with the frontend
A new tool tip interation was introduced and minor bugs were fixed.

#### Updated the main documentation and increased quality
Created a new readme to guide the user into the digital product pass documentation, updated the quality of the docs and
included preview images at the main readme file.

**April 24 2023 (Version 0.6.0)**  
*24.04.2023*

### Added
#### Implementation of new User Interface (UI) design for the Battery Passport Viewer Page
A new responsive design for the Battery Passport page is implemented which is more attractive and allows users to navigate easily through the various battery modules defined in respective tabs. 

### Updated
#### Updated Quality of Documentation from DPP
Updated documentation to match the new design for the Digital Product Passport

### Security Fixes
Fixed security issues related with Spring Boot version `v3.0.5`, upgrading to `v3.0.6`.

**April 13 2023 (Version 0.5.2)**  
*13.04.2023*

### Deleted
#### Deletion of history table from Digital Product Passport (DPP) Dashboard
The history table was removed from the dashboard.

### Security Issues

Updated Spring Boot Version from `v3.0.2` to `v3.0.5` in order to fix the security issues found in two libraries.


**March 31 2023 (Version 0.5.1)**  
*31.03.2023*

### Updated

Updated license headers to include the `SPDX` attribute


**March 30 2023 (Version 0.5.0)**  
*30.03.2023*

### Updated
#### Redefinition of search parameter in Digital Twin Registry
In order to complete the case study successfuly, the Digital Product Pass application aligned with the CatenaX standardized search parameters and configuration. The following parameters were updated:
- Search `idShort` of submodel with name `batteryPass`
- Search for asset Id in a provider catalog by concatenating a Digital Twin Identification and its submodel Identification property in the following schema:
    
    ```yaml
    {DigitalTwinId}-{DigitalTwinSubmodelId}
    ```

#### Upgraded to Latest (v3.0.1) semantic version of Battery Passport
Following the new standard BAMM model version 3.0.1, the battery passport application is able to display all fields defined in the latest data model of semantic hub.  

#### Upgraded EDC version to 0.1.6
The EDC version was upgraded to comply with the external company.

### Added
#### BETA Environment Configuration
 A BETA environment was configured to complete the case study with an external company. The case study was performed successfully.



**March 01 2023 (Version 0.4.6)**  
*01.03.2023*

### Updated
Updated documentation issues, fixing incorrect structure.

**February 28 2023 (Version 0.4.5)**  
*28.02.2023*

### Security Issues
Updated security issues related with a library.

**February 27 2023 (Initial Release, Version 0.4.4)**  
*27.02.2023*

Welcome to the inital release of the **Product Pass App**. Here is an overview on the applications features.

Here is what's new in **Version 0.4.4:**

### Added

#### Request product information

The Search Passport page allows you request the technical information of products. Requests can be submitted by:

1. Scanning the product QR Code
   - When opened on a device with camera access the products QR code can be scanned and a request for information will automatically be submitted.
2. Entering the Product ID
    - When not opened on a device with camera acces or no when QR Code is available, the Product ID can be entered manually into a search bar.

#### Insight into product information

For a fast and efficient overview, a table containing the technical product information will be returned and displayed after sucessfully submitting an information request.

#### Additional insights

A deep dive on the application's operation and functionalities can be found in the [End User Manual](docs\user%20manual\User%20Manual%20Product%20Viewer%20App.md).


## NOTICE

This work is licensed under the [Apache-2.0](https://www.apache.org/licenses/LICENSE-2.0).

- SPDX-License-Identifier: Apache-2.0
- SPDX-FileCopyrightText: 2022, 2023 BASF SE, BMW AG, Henkel AG & Co. KGaA
- SPDX-FileCopyrightText: 2023 Contributors to the Eclipse Foundation
- Source URL: https://github.com/eclipse-tractusx/digital-product-pass<|MERGE_RESOLUTION|>--- conflicted
+++ resolved
@@ -24,7 +24,6 @@
 # Release Notes Digital Product Pass Application
 User friendly relase notes without especific technical details.
 
-<<<<<<< HEAD
 **February 02 2024 (Version 2.1.0)**
 *02.02.2024*
 
@@ -45,11 +44,6 @@
 **February 02 2024 (Version 2.0.3)**
 *02.02.2024*
 
-=======
-**February 02 2024 (Version 2.0.3)**
-*02.02.2024*
- 
->>>>>>> b60f6367
 ### Updated
 #### Updated documentation and business statement
 Updated the user manual to reflect the latests changes
@@ -58,31 +52,16 @@
 
 **February 02 2024 (Version 2.0.2)**
 *02.02.2024*
-<<<<<<< HEAD
-
-=======
- 
->>>>>>> b60f6367
 ### Added
 #### English and German translations enabled in the application
 Now the application is able to visualize the texts in more than one language.
 The german language selection is added to the application.
-<<<<<<< HEAD
 
 #### Digital Product Pass version v2.0.0
 The application now supports the version v2.0.0 of the Digital Product Pass Aspect.
 This deprecates the version v1.0.0 of the passport aspect.
 
 **January 04 2024 (Version 2.0.1)**
-=======
- 
-#### Digital Product Pass version v2.0.0
-The application now supports the version `v2.0.0` of the Digital Product Pass Aspect.
-This deprecates the version `v1.0.0` of the passport aspect.
-
-
-**January 04 2024 (Version 2.0.0)**
->>>>>>> b60f6367
 *03.01.2024*
 
 ### Added
