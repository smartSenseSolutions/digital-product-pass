<!--
  Catena-X - Product Passport Consumer Frontend
 
  Copyright (c) 2022, 2023 BASF SE, BMW AG, Henkel AG & Co. KGaA
 
  See the NOTICE file(s) distributed with this work for additional
  information regarding copyright ownership.
 
  This program and the accompanying materials are made available under the
  terms of the Apache License, Version 2.0 which is available at
  https://www.apache.org/licenses/LICENSE-2.0.
 
  Unless required by applicable law or agreed to in writing, software
  distributed under the License is distributed on an "AS IS" BASIS
  WITHOUT WARRANTIES OR CONDITIONS OF ANY KIND,
  either express or implied. See the
  License for the specific language govern in permissions and limitations
  under the License.
 
  SPDX-License-Identifier: Apache-2.0
-->

# Release Notes Digital Product Pass Application
User friendly relase notes without especific technical details.

<<<<<<< HEAD
**June 20 2023 (Version 0.9.0)**
*20.06.2023*

### Added

#### Added new welcome screen with basic description of the application and new search bar with QR code.
Now the welcome screen has a description of the application and the search mechanism was improved.

### Updated

#### Optimized the responsiveness of the welcome screen and the search field and optimized UX to match the view of the passport.
Now is more intuitive to navigate through the welcome screen and access the search field.


### Security Issue
#### The Spring Boot version was upgraded to `v0.3.1`
To fix the security issues raised in veracode we needed to increase a version from Spring Boot.

=======


**xxxx xx xxxx (Version 0.9.0)**  
*xx.xx.xxxx*

## Removed cx-backend-service support
The backend application fully substituted the cx-backend-service by unwrapping the token and storing the information encrypted (an improvement in comparation with the cx-backend-service)
The API that should be used is `/endpoint`
>>>>>>> a1d7251c

**June 09 2023 (Version 0.8.1)**  
*09.06.2023*

### Added

#### Fixed frontend loading bug
Now the frontend is able to load all the application without giving 502 errors.

### Security Issues

#### Updated version from Vite Library
The vite library version was updated to version `4.1.5` to fix a vulnerability.

<<<<<<< HEAD

=======
>>>>>>> a1d7251c
**May 18 2023 (Version 0.8.0)**  
*18.05.2023*

#### Fixed bug with the backend external configuration.
The backend configuration is not able to be deployed in different environments without bugs.

**May 10 2023 (Version 0.7.0)**  
*10.05.2023*

#### Enabled the external backend configuration
Now is posible to configure all the backend parameters of configuration in the helm charts.

#### Combined the helm charts from consumer-ui and consumer-backend into one single chart.
in order to ease the deployment the frontend and backend helm charts were merged into one single chart.

#### Fixed bugs related with the frontend
A new tool tip interation was introduced and minor bugs were fixed.

#### Updated the main documentation and increased quality
Created a new readme to guide the user into the digital product pass documentation, updated the quality of the docs and
included preview images at the main readme file.

**April 24 2023 (Version 0.6.0)**  
*24.04.2023*

### Added
#### Implementation of new User Interface (UI) design for the Battery Passport Viewer Page
A new responsive design for the Battery Passport page is implemented which is more attractive and allows users to navigate easily through the various battery modules defined in respective tabs. 

### Updated
#### Updated Quality of Documentation from DPP
Updated documentation to match the new design for the Digital Product Passport

### Security Fixes
Fixed security issues related with Spring Boot version `v3.0.5`, upgrading to `v3.0.6`.

**April 13 2023 (Version 0.5.2)**  
*13.04.2023*

### Deleted
#### Deletion of history table from Digital Product Passport (DPP) Dashboard
The history table was removed from the dashboard.

### Security Issues

Updated Spring Boot Version from `v3.0.2` to `v3.0.5` in order to fix the security issues found in two libraries.


**March 31 2023 (Version 0.5.1)**  
*31.03.2023*

### Updated

Updated license headers to include the `SPDX` attribute


**March 30 2023 (Version 0.5.0)**  
*30.03.2023*

### Updated
#### Redefinition of search parameter in Digital Twin Registry
In order to complete the case study successfuly, the Digital Product Pass application aligned with the CatenaX standardized search parameters and configuration. The following parameters were updated:
- Search `idShort` of submodel with name `batteryPass`
- Search for asset Id in a provider catalog by concatenating a Digital Twin Identification and its submodel Identification property in the following schema:
    
    ```yaml
    {DigitalTwinId}-{DigitalTwinSubmodelId}
    ```

#### Upgraded to Latest (v3.0.1) semantic version of Battery Passport
Following the new standard BAMM model version 3.0.1, the battery passport application is able to display all fields defined in the latest data model of semantic hub.  

#### Upgraded EDC version to 0.1.6
The EDC version was upgraded to comply with the external company.

### Added
#### BETA Environment Configuration
 A BETA environment was configured to complete the case study with an external company. The case study was performed successfully.



**March 01 2023 (Version 0.4.6)**  
*01.03.2023*

### Updated
Updated documentation issues, fixing incorrect structure.

**February 28 2023 (Version 0.4.5)**  
*28.02.2023*

### Security Issues
Updated security issues related with a library.

**February 27 2023 (Initial Release, Version 0.4.4)**  
*27.02.2023*

Welcome to the inital release of the **Product Pass App**. Here is an overview on the applications features.

Here is what's new in **Version 0.4.4:**

### Added

#### Request product information

The Search Passport page allows you request the technical information of products. Requests can be submitted by:

1. Scanning the product QR Code
   - When opened on a device with camera access the products QR code can be scanned and a request for information will automatically be submitted.
2. Entering the Product ID
    - When not opened on a device with camera acces or no when QR Code is available, the Product ID can be entered manually into a search bar.

#### Insight into product information

For a fast and efficient overview, a table containing the technical product information will be returned and displayed after sucessfully submitting an information request.

#### Additional insights

A deep dive on the application's operation and functionalities can be found in the [End User Manual](docs\user%20manual\User%20Manual%20Product%20Viewer%20App.md).<|MERGE_RESOLUTION|>--- conflicted
+++ resolved
@@ -23,7 +23,6 @@
 # Release Notes Digital Product Pass Application
 User friendly relase notes without especific technical details.
 
-<<<<<<< HEAD
 **June 20 2023 (Version 0.9.0)**
 *20.06.2023*
 
@@ -42,7 +41,6 @@
 #### The Spring Boot version was upgraded to `v0.3.1`
 To fix the security issues raised in veracode we needed to increase a version from Spring Boot.
 
-=======
 
 
 **xxxx xx xxxx (Version 0.9.0)**  
@@ -51,7 +49,6 @@
 ## Removed cx-backend-service support
 The backend application fully substituted the cx-backend-service by unwrapping the token and storing the information encrypted (an improvement in comparation with the cx-backend-service)
 The API that should be used is `/endpoint`
->>>>>>> a1d7251c
 
 **June 09 2023 (Version 0.8.1)**  
 *09.06.2023*
@@ -66,10 +63,6 @@
 #### Updated version from Vite Library
 The vite library version was updated to version `4.1.5` to fix a vulnerability.
 
-<<<<<<< HEAD
-
-=======
->>>>>>> a1d7251c
 **May 18 2023 (Version 0.8.0)**  
 *18.05.2023*
 
