--- conflicted
+++ resolved
@@ -23,17 +23,14 @@
 # Release Notes Digital Product Pass Application
 User friendly relase notes without especific technical details.
 
-<<<<<<< HEAD
-**XXXX XX XXXX (Version 0.9.0)**  
+**XXXX XX XXXX (Version 1.0.0)**  
 *xx.xx.xxxx*
-
 
 ### Updated
 
 #### Updated EDC Provider and Consumer Versions to `v0.4.1`
 Now the test EDC consusumer and provider contained in `deployment/helm/edc-provider` and `deployment/helm/edc-consumer` are updated to the latest version at the moment available the `v0.4.1` 
 
-=======
 **June 20 2023 (Version 0.9.0)**
 *20.06.2023*
 
@@ -51,7 +48,6 @@
 ### Security Issue
 #### The Spring Boot version was upgraded to `v0.3.1`
 To fix the security issues raised in veracode we needed to increase a version from Spring Boot.
->>>>>>> 08bc3d8b
 
 
 **June 09 2023 (Version 0.8.1)**  
