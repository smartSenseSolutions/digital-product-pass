--- conflicted
+++ resolved
@@ -1,101 +1,96 @@
-<!--
-  Catena-X - Digital Product Pass Application
- 
-  Copyright (c) 2022, 2023 BASF SE, BMW AG, Henkel AG & Co. KGaA
-  Copyright (c) 2023, 2024 Contributors to the Eclipse Foundation
- 
-  See the NOTICE file(s) distributed with this work for additional
-  information regarding copyright ownership.
- 
-  This program and the accompanying materials are made available under the
-  terms of the Apache License, Version 2.0 which is available at
-  https://www.apache.org/licenses/LICENSE-2.0.
- 
-  Unless required by applicable law or agreed to in writing, software
-  distributed under the License is distributed on an "AS IS" BASIS
-  WITHOUT WARRANTIES OR CONDITIONS OF ANY KIND,
-  either express or implied. See the
-  License for the specific language govern in permissions and limitations
-  under the License.
- 
-  SPDX-License-Identifier: Apache-2.0
--->
-
-# [MP] Product Passport Application
-
->Some links might not be accesible as they lead to a private confluence. If you need access please reach out to the dev Team and request what information you need for what reason.
-
-The Product Passport Application enables the user to retrieve detailed information for a given product. The product can be looked up via ID or via a QR Code which is printed on the product.  
-
-This first version of the Product Passport Application is focusing exclusively on the battery:  
-
-*"The Battery Passport is the key instrument to develop a sustainable and circular battery value chain delivering on 10 principles by monitoring the sustainability performance based on data Understandable, Standardized, Accurate, Differentiating, Auditable, Comprehensive and providing the insights to trigger improvement action. The Battery Passport is will be the cornerstone for the Digital Product Passport.
-The Passport itself is defined by the usage of Catena-X shared services, a standardized data model and an application which will enable stakeholders to access the relevant data."*  
-
-## Persona:
-
-The Viewer App can be used from different personas:
-
-* Supplier
-* Car Producer
-* Battery Producer
-* Recycler
-* Dismantler
-* Authority
-* Public (e.g.: end user / consumer)
-
-For each persona it is defined which data field can be viewed from whom. Some of these data fields are required by regulator.  
-
-## End User Benefit Statements:
-
-* The Battery Passport is the key instrument to develop a sustainable and circular battery value chain and fullfilling regulatory requirements
-* Based on the Digital Product Passport companies, like supplier, car producer, battery producer, recycler, dismantler and consumer, can make better decisions on how to develop, build, maintain, operate, recycle or dismantle the product.
-* User of the battery pass viewer app, leverage the interoperability and data souveranity standards of Catana-X and receive the standardized product data set in a simple way.  
-
-## Business problem:
-
-Regulatory forces to make specific information accesible to a specific audience. The flow to recieve this information is shown below.
-
-![Business Problem](./GraphBusinessProblem.svg)  
-
-## App Provider Commitment
-
-BMW, BASF and Henkel have jointly decided to initiate and drive the topic of data exchange via digital product passports. Agreements for joint developments exists.  
-
-## Architecture Functional Cut between Apps and Network
-
-![Architecture Functional Cut](./GraphArchitectureFunctionalCut.svg)  
-
-## Business Semantic Alignment 
-
-The business semantic alignment is limited to the business domain sustainability. The main goal of this app is to visualize the product pass and in the first step the battery pass. The data model for the battery pass was developed within the material pass team and is a candidate for standardization. Other data models are currently not neccesary.  
-
-## Mapping against Catena-X Architecture Framework
-
-The Product Passport Viewer App is using the following standardization candidates:
-
-* Battery Passport
-<<<<<<< HEAD
-* Digital Product Passport
-* Transmission Passport
-
-The following candidates are not yet implemented:
-
-* Sealant Passport, Tire Passport
-* E-Drive
-* Material Passport
-
-=======
-* Transmission Passport
-* Generic Product Passport
->>>>>>> c0e364e4
-
-
-## NOTICE
-
-This work is licensed under the [Apache-2.0](https://www.apache.org/licenses/LICENSE-2.0).
-
-- SPDX-License-Identifier: Apache-2.0
-- SPDX-FileCopyrightText: 2022, 2023 BASF SE, BMW AG, Henkel AG & Co. KGaA
-- SPDX-FileCopyrightText: 2023, 2024 Contributors to the Eclipse Foundation
-- Source URL: https://github.com/eclipse-tractusx/digital-product-pass
+<!--
+  Catena-X - Digital Product Pass Application
+ 
+  Copyright (c) 2022, 2023 BASF SE, BMW AG, Henkel AG & Co. KGaA
+  Copyright (c) 2023, 2024 Contributors to the Eclipse Foundation
+ 
+  See the NOTICE file(s) distributed with this work for additional
+  information regarding copyright ownership.
+ 
+  This program and the accompanying materials are made available under the
+  terms of the Apache License, Version 2.0 which is available at
+  https://www.apache.org/licenses/LICENSE-2.0.
+ 
+  Unless required by applicable law or agreed to in writing, software
+  distributed under the License is distributed on an "AS IS" BASIS
+  WITHOUT WARRANTIES OR CONDITIONS OF ANY KIND,
+  either express or implied. See the
+  License for the specific language govern in permissions and limitations
+  under the License.
+ 
+  SPDX-License-Identifier: Apache-2.0
+-->
+
+# Digital Product Passport Application
+
+>Some links might not be accesible as they lead to a private confluence. If you need access please reach out to the dev Team and request what information you need for what reason.
+
+The Product Passport Application enables the user to retrieve detailed information for a given product. The product can be looked up via ID or via a QR Code which is printed on the product.  
+
+This first version of the Product Passport Application is focusing exclusively on the battery:  
+
+*"The Battery Passport is the key instrument to develop a sustainable and circular battery value chain delivering on 10 principles by monitoring the sustainability performance based on data Understandable, Standardized, Accurate, Differentiating, Auditable, Comprehensive and providing the insights to trigger improvement action. The Battery Passport is will be the cornerstone for the Digital Product Passport.
+The Passport itself is defined by the usage of Catena-X shared services, a standardized data model and an application which will enable stakeholders to access the relevant data."*  
+
+## Persona:
+
+The Viewer App can be used from different personas:
+
+* Supplier
+* Car Producer
+* Battery Producer
+* Recycler
+* Dismantler
+* Authority
+* Public (e.g.: end user / consumer)
+
+For each persona it is defined which data field can be viewed from whom. Some of these data fields are required by regulator.  
+
+## End User Benefit Statements:
+
+* The Battery Passport is the key instrument to develop a sustainable and circular battery value chain and fullfilling regulatory requirements
+* Based on the Digital Product Passport companies, like supplier, car producer, battery producer, recycler, dismantler and consumer, can make better decisions on how to develop, build, maintain, operate, recycle or dismantle the product.
+* User of the battery pass viewer app, leverage the interoperability and data souveranity standards of Catana-X and receive the standardized product data set in a simple way.  
+
+## Business problem:
+
+Regulatory forces to make specific information accesible to a specific audience. The flow to recieve this information is shown below.
+
+![Business Problem](./GraphBusinessProblem.svg)  
+
+## App Provider Commitment
+
+BMW, BASF and Henkel have jointly decided to initiate and drive the topic of data exchange via digital product passports. Agreements for joint developments exists.  
+
+## Architecture Functional Cut between Apps and Network
+
+![Architecture Functional Cut](./GraphArchitectureFunctionalCut.svg)  
+
+## Business Semantic Alignment 
+
+The business semantic alignment is limited to the business domain sustainability. The main goal of this app is to visualize the product pass and in the first step the battery pass. The data model for the battery pass was developed within the material pass team and is a candidate for standardization. Other data models are currently not neccesary.  
+
+## Mapping against Catena-X Architecture Framework
+
+The Product Passport Viewer App is using the following standardization candidates:
+
+* Battery Passport
+* Digital Product Passport
+* Transmission Passport
+
+The following candidates are not yet implemented:
+
+* Sealant Passport, Tire Passport
+* E-Drive
+* Material Passport
+
+
+
+## NOTICE
+
+This work is licensed under the [Apache-2.0](https://www.apache.org/licenses/LICENSE-2.0).
+
+- SPDX-License-Identifier: Apache-2.0
+- SPDX-FileCopyrightText: 2022, 2024 BASF SE, BMW AG, Henkel AG & Co. KGaA
+- SPDX-FileCopyrightText: 2023, 2024 Contributors to the Eclipse Foundation
+- Source URL: https://github.com/eclipse-tractusx/digital-product-pass