<!--
  Catena-X - Product Passport Consumer Frontend
 
  Copyright (c) 2022, 2024 BASF SE, BMW AG, Henkel AG & Co. KGaA
  Copyright (c) 2022, 2024 Contributors to the Eclipse Foundation

  See the NOTICE file(s) distributed with this work for additional
  information regarding copyright ownership.
 
  This program and the accompanying materials are made available under the
  terms of the Apache License, Version 2.0 which is available at
  https://www.apache.org/licenses/LICENSE-2.0.
 
  Unless required by applicable law or agreed to in writing, software
  distributed under the License is distributed on an "AS IS" BASIS
  WITHOUT WARRANTIES OR CONDITIONS OF ANY KIND,
  either express or implied. See the
  License for the specific language govern in permissions and limitations
  under the License.
 
  SPDX-License-Identifier: Apache-2.0
-->

<h1 style="display:flex; align-items: center;"><img src="./docs/catena-x-logo.svg"/>&nbsp;&nbsp;Digital Product Pass Application</h1>

[![Contributors][contributors-shield]][contributors-url]
[![Stargazers][stars-shield]][stars-url]
[![Apache 2.0 License][license-shield]][license-url]
[![Latest Release][release-shield]][release-url]

## Description

The digital product passport  application provides a consumer user interface to request a battery passport from a battery manufacturer using the standardized components and technologies in a Catena-X network. The passport will be displayed in a human-readable from any browser. The data exchange standards given by Catena-X are used to provide the battery passport to different personas (roles) in the network.

In particular, the appliction is used to access the battery passport data provided by battery manufacturer. By scanning QR-code or knowing the manufacturer and battery-ID, a user can request the passport  through **Eclipse Dataspace Connectors (EDCs)** over the Catena-X network. The passport provider will provide data attributes that is only visible to a permitted signed-in user. 

### Software Version
#### Helm Chart Version
<pre id="helm-version"><a href="https://github.com/eclipse-tractusx/digital-product-pass/releases/tag/digital-product-pass-2.0.3">2.0.3</a></pre>
#### Application Version
<<<<<<< HEAD
<pre id="app-version"><a href="https://github.com/eclipse-tractusx/digital-product-pass/releases/tag/v2.1.0">v2.1.0</a></pre>
=======
<pre id="app-version"><a href="https://github.com/eclipse-tractusx/digital-product-pass/releases/tag/v2.0.3">v2.0.3</a></pre>
>>>>>>> b60f6367


## Application Preview

Here is a preview from the DPP App UI, where we visualize a test battery passport in this case.

![General Info View](./docs/arc42/media/GraphicBatteryPassportViewGeneralInfo.png)

> **Note**: For more information check the [documentation section](./docs/README.md)

## Getting Started

To get started you can have a look into our documentation:

| Name                                                                      | Description                                                                                                                                                 |
| ----------------------------------------------------------------          |-------------------------------------------------------------------------------------------------------------------------------------------------------------|
| [Arc42](./docs/arc42/Arc42.md)                                             | Main Architecture Document (Arc42) of Digital Product Pass Application                                                                                      |
| [Administration Guide](./docs/admin%20guide/Admin_Guide.md)                  | Administration Guide explaining the infrastructure and how to configure the application                                                                     |
| [Data Retrieval Guide](./docs/data%20retrieval%20guide/DataRetrievalGuide.md)                  | Guide on how to retrieve data from the Catena-X Network as the Digital Product Pass                                                                    |
| [Backend Documentation](./dpp-backend/digitalproductpass/README.md)          | Backend documentation Product Passport App                                                                                                                  |
| [Deployment in Hotel Budapest](./deployment/README.md)                     | Technical Guide - Deployment in ArgoCD Hotel Budapest (integration environment)                                                                             |
| [Docker Overview](./docker/README.md)                                      | Overview on general docker commands                                                                                                                         |
| [Keycloak Overview](./deployment/local/docker/Keycloak/README.md)                     | This guide describes how to setup a keycloak instance in local docker container and import existing realm.json file.                                        |
| [Short Introduction into the project](./docs/GETTING-STARTED.md)           | Digital Product Pass App infrastructure, helm installation guide, technical usage guide                                                                     |
| [Code Scaning with Kics and Trivy](./docs/IaC.md)                          | Infrastructure As Code (IaC) with KICS intends to find security vulnerabilities by scanning the code and upload results to the security dashboard in github |
| [Release Guidelines](./docs/RELEASE.md)                                     | Digital Product Pass App Release Guide                                                                                                             |
| [Secret Management](./docs/SECRETS_MANAGEMENT.md)                          | Secrets management with CX HashiCorp Vault and ArgoCD Vault Plugin (AVP) - client credentials, database passwords, access tokens                            |
| [Cypress Overview](./docs/cypress/CYPRESS.md)                              | Documentation for Battery Passport App E2E Cypress test                                                                                                     |
| [End User Manual](./docs/user%20manual/User%20Manual%20Product%20Viewer%20App.md)             | End User Manual Product Viewer App                                                                                                                          |
| [Postman Overview](./deployment/local/postman//README.md)                                    | Technical guide depicts the battery pass end-to-end API calls through the postman REST client                                                               |
| [Changelog](./CHANGELOG.md)                                                | Changelog                                                                                                                                                   |
| [Helm Charts](https://github.com/eclipse-tractusx/digital-product-pass/tree/main/charts/digital-product-pass)                                                | Project's Helm Charts                                                                                                                                       |



## Base Images
| Language | Container Base Image |
| :------- | :------------------- |
| Java / JVM based   | [Eclipse Temurin](https://hub.docker.com/_/eclipse-temurin) |
| JS frontends       | [Node.JS](https://hub.docker.com/_/node)  <br/> [Nginx](https://hub.docker.com/r/nginxinc/nginx-unprivileged) |
      

## Installation
For installing the Digital Product Pass application please consult our [Intallation Guide](./INSTALL.md).

## License

[Apache-2.0](https://raw.githubusercontent.com/eclipse-tractusx/digital-product-pass/main/LICENSE)


## Notice for Docker image

DockerHub:
- https://hub.docker.com/r/tractusx/digital-product-pass-frontend
- https://hub.docker.com/r/tractusx/digital-product-pass-backend

**Base images:**
- DockerHub:
    - Node: https://hub.docker.com/_/node
    - Nginxinc/nginx-unprivileged: https://hub.docker.com/r/nginxinc/nginx-unprivileged
    - Eclipse Temurin: https://hub.docker.com/_/eclipse-temurin

- Dockerfiles:
    - [node:lts-alpine](https://github.com/nodejs/docker-node)
    - [nginxinc/nginx-unprivileged:stable-alpine](https://github.com/nginxinc/docker-nginx-unprivileged/blob/main/Dockerfile-alpine.template)
    - [eclipse-temurin:19-alpine](https://github.com/adoptium/containers)

- GitHub project:
    - Node: https://github.com/docker-library/repo-info/tree/master/repos/node
    - nginxinc/docker-nginx-unprivileged: https://github.com/nginxinc/docker-nginx-unprivileged
    - Eclipse Temurin: https://github.com/docker-library/repo-info/tree/master/repos/eclipse-temurin



<!-- MARKDOWN LINKS & IMAGES -->
<!-- https://www.markdownguide.org/basic-syntax/#reference-style-links -->

[contributors-shield]: https://img.shields.io/github/contributors/eclipse-tractusx/digital-product-pass.svg?style=for-the-badge

[contributors-url]: https://github.com/eclipse-tractusx/digital-product-pass/graphs/contributors

[stars-shield]: https://img.shields.io/github/stars/eclipse-tractusx/digital-product-pass.svg?style=for-the-badge

[stars-url]: https://github.com/eclipse-tractusx/digital-product-pass/stargazers

[license-shield]: https://img.shields.io/github/license/eclipse-tractusx/digital-product-pass.svg?style=for-the-badge

[license-url]: https://github.com/eclipse-tractusx/digital-product-pass/blob/main/LICENSE

[release-shield]: https://img.shields.io/github/v/release/eclipse-tractusx/digital-product-pass.svg?style=for-the-badge

[release-url]: https://github.com/eclipse-tractusx/digital-product-pass/releases
<|MERGE_RESOLUTION|>--- conflicted
+++ resolved
@@ -1,137 +1,133 @@
-<!--
-  Catena-X - Product Passport Consumer Frontend
- 
-  Copyright (c) 2022, 2024 BASF SE, BMW AG, Henkel AG & Co. KGaA
-  Copyright (c) 2022, 2024 Contributors to the Eclipse Foundation
-
-  See the NOTICE file(s) distributed with this work for additional
-  information regarding copyright ownership.
- 
-  This program and the accompanying materials are made available under the
-  terms of the Apache License, Version 2.0 which is available at
-  https://www.apache.org/licenses/LICENSE-2.0.
- 
-  Unless required by applicable law or agreed to in writing, software
-  distributed under the License is distributed on an "AS IS" BASIS
-  WITHOUT WARRANTIES OR CONDITIONS OF ANY KIND,
-  either express or implied. See the
-  License for the specific language govern in permissions and limitations
-  under the License.
- 
-  SPDX-License-Identifier: Apache-2.0
--->
-
-<h1 style="display:flex; align-items: center;"><img src="./docs/catena-x-logo.svg"/>&nbsp;&nbsp;Digital Product Pass Application</h1>
-
-[![Contributors][contributors-shield]][contributors-url]
-[![Stargazers][stars-shield]][stars-url]
-[![Apache 2.0 License][license-shield]][license-url]
-[![Latest Release][release-shield]][release-url]
-
-## Description
-
-The digital product passport  application provides a consumer user interface to request a battery passport from a battery manufacturer using the standardized components and technologies in a Catena-X network. The passport will be displayed in a human-readable from any browser. The data exchange standards given by Catena-X are used to provide the battery passport to different personas (roles) in the network.
-
-In particular, the appliction is used to access the battery passport data provided by battery manufacturer. By scanning QR-code or knowing the manufacturer and battery-ID, a user can request the passport  through **Eclipse Dataspace Connectors (EDCs)** over the Catena-X network. The passport provider will provide data attributes that is only visible to a permitted signed-in user. 
-
-### Software Version
-#### Helm Chart Version
-<pre id="helm-version"><a href="https://github.com/eclipse-tractusx/digital-product-pass/releases/tag/digital-product-pass-2.0.3">2.0.3</a></pre>
-#### Application Version
-<<<<<<< HEAD
-<pre id="app-version"><a href="https://github.com/eclipse-tractusx/digital-product-pass/releases/tag/v2.1.0">v2.1.0</a></pre>
-=======
-<pre id="app-version"><a href="https://github.com/eclipse-tractusx/digital-product-pass/releases/tag/v2.0.3">v2.0.3</a></pre>
->>>>>>> b60f6367
-
-
-## Application Preview
-
-Here is a preview from the DPP App UI, where we visualize a test battery passport in this case.
-
-![General Info View](./docs/arc42/media/GraphicBatteryPassportViewGeneralInfo.png)
-
-> **Note**: For more information check the [documentation section](./docs/README.md)
-
-## Getting Started
-
-To get started you can have a look into our documentation:
-
-| Name                                                                      | Description                                                                                                                                                 |
-| ----------------------------------------------------------------          |-------------------------------------------------------------------------------------------------------------------------------------------------------------|
-| [Arc42](./docs/arc42/Arc42.md)                                             | Main Architecture Document (Arc42) of Digital Product Pass Application                                                                                      |
-| [Administration Guide](./docs/admin%20guide/Admin_Guide.md)                  | Administration Guide explaining the infrastructure and how to configure the application                                                                     |
-| [Data Retrieval Guide](./docs/data%20retrieval%20guide/DataRetrievalGuide.md)                  | Guide on how to retrieve data from the Catena-X Network as the Digital Product Pass                                                                    |
-| [Backend Documentation](./dpp-backend/digitalproductpass/README.md)          | Backend documentation Product Passport App                                                                                                                  |
-| [Deployment in Hotel Budapest](./deployment/README.md)                     | Technical Guide - Deployment in ArgoCD Hotel Budapest (integration environment)                                                                             |
-| [Docker Overview](./docker/README.md)                                      | Overview on general docker commands                                                                                                                         |
-| [Keycloak Overview](./deployment/local/docker/Keycloak/README.md)                     | This guide describes how to setup a keycloak instance in local docker container and import existing realm.json file.                                        |
-| [Short Introduction into the project](./docs/GETTING-STARTED.md)           | Digital Product Pass App infrastructure, helm installation guide, technical usage guide                                                                     |
-| [Code Scaning with Kics and Trivy](./docs/IaC.md)                          | Infrastructure As Code (IaC) with KICS intends to find security vulnerabilities by scanning the code and upload results to the security dashboard in github |
-| [Release Guidelines](./docs/RELEASE.md)                                     | Digital Product Pass App Release Guide                                                                                                             |
-| [Secret Management](./docs/SECRETS_MANAGEMENT.md)                          | Secrets management with CX HashiCorp Vault and ArgoCD Vault Plugin (AVP) - client credentials, database passwords, access tokens                            |
-| [Cypress Overview](./docs/cypress/CYPRESS.md)                              | Documentation for Battery Passport App E2E Cypress test                                                                                                     |
-| [End User Manual](./docs/user%20manual/User%20Manual%20Product%20Viewer%20App.md)             | End User Manual Product Viewer App                                                                                                                          |
-| [Postman Overview](./deployment/local/postman//README.md)                                    | Technical guide depicts the battery pass end-to-end API calls through the postman REST client                                                               |
-| [Changelog](./CHANGELOG.md)                                                | Changelog                                                                                                                                                   |
-| [Helm Charts](https://github.com/eclipse-tractusx/digital-product-pass/tree/main/charts/digital-product-pass)                                                | Project's Helm Charts                                                                                                                                       |
-
-
-
-## Base Images
-| Language | Container Base Image |
-| :------- | :------------------- |
-| Java / JVM based   | [Eclipse Temurin](https://hub.docker.com/_/eclipse-temurin) |
-| JS frontends       | [Node.JS](https://hub.docker.com/_/node)  <br/> [Nginx](https://hub.docker.com/r/nginxinc/nginx-unprivileged) |
-      
-
-## Installation
-For installing the Digital Product Pass application please consult our [Intallation Guide](./INSTALL.md).
-
-## License
-
-[Apache-2.0](https://raw.githubusercontent.com/eclipse-tractusx/digital-product-pass/main/LICENSE)
-
-
-## Notice for Docker image
-
-DockerHub:
-- https://hub.docker.com/r/tractusx/digital-product-pass-frontend
-- https://hub.docker.com/r/tractusx/digital-product-pass-backend
-
-**Base images:**
-- DockerHub:
-    - Node: https://hub.docker.com/_/node
-    - Nginxinc/nginx-unprivileged: https://hub.docker.com/r/nginxinc/nginx-unprivileged
-    - Eclipse Temurin: https://hub.docker.com/_/eclipse-temurin
-
-- Dockerfiles:
-    - [node:lts-alpine](https://github.com/nodejs/docker-node)
-    - [nginxinc/nginx-unprivileged:stable-alpine](https://github.com/nginxinc/docker-nginx-unprivileged/blob/main/Dockerfile-alpine.template)
-    - [eclipse-temurin:19-alpine](https://github.com/adoptium/containers)
-
-- GitHub project:
-    - Node: https://github.com/docker-library/repo-info/tree/master/repos/node
-    - nginxinc/docker-nginx-unprivileged: https://github.com/nginxinc/docker-nginx-unprivileged
-    - Eclipse Temurin: https://github.com/docker-library/repo-info/tree/master/repos/eclipse-temurin
-
-
-
-<!-- MARKDOWN LINKS & IMAGES -->
-<!-- https://www.markdownguide.org/basic-syntax/#reference-style-links -->
-
-[contributors-shield]: https://img.shields.io/github/contributors/eclipse-tractusx/digital-product-pass.svg?style=for-the-badge
-
-[contributors-url]: https://github.com/eclipse-tractusx/digital-product-pass/graphs/contributors
-
-[stars-shield]: https://img.shields.io/github/stars/eclipse-tractusx/digital-product-pass.svg?style=for-the-badge
-
-[stars-url]: https://github.com/eclipse-tractusx/digital-product-pass/stargazers
-
-[license-shield]: https://img.shields.io/github/license/eclipse-tractusx/digital-product-pass.svg?style=for-the-badge
-
-[license-url]: https://github.com/eclipse-tractusx/digital-product-pass/blob/main/LICENSE
-
-[release-shield]: https://img.shields.io/github/v/release/eclipse-tractusx/digital-product-pass.svg?style=for-the-badge
-
-[release-url]: https://github.com/eclipse-tractusx/digital-product-pass/releases
+<!--
+  Catena-X - Product Passport Consumer Frontend
+ 
+  Copyright (c) 2022, 2024 BASF SE, BMW AG, Henkel AG & Co. KGaA
+  Copyright (c) 2022, 2024 Contributors to the Eclipse Foundation
+
+  See the NOTICE file(s) distributed with this work for additional
+  information regarding copyright ownership.
+ 
+  This program and the accompanying materials are made available under the
+  terms of the Apache License, Version 2.0 which is available at
+  https://www.apache.org/licenses/LICENSE-2.0.
+ 
+  Unless required by applicable law or agreed to in writing, software
+  distributed under the License is distributed on an "AS IS" BASIS
+  WITHOUT WARRANTIES OR CONDITIONS OF ANY KIND,
+  either express or implied. See the
+  License for the specific language govern in permissions and limitations
+  under the License.
+ 
+  SPDX-License-Identifier: Apache-2.0
+-->
+
+<h1 style="display:flex; align-items: center;"><img src="./docs/catena-x-logo.svg"/>&nbsp;&nbsp;Digital Product Pass Application</h1>
+
+[![Contributors][contributors-shield]][contributors-url]
+[![Stargazers][stars-shield]][stars-url]
+[![Apache 2.0 License][license-shield]][license-url]
+[![Latest Release][release-shield]][release-url]
+
+## Description
+
+The digital product passport  application provides a consumer user interface to request a battery passport from a battery manufacturer using the standardized components and technologies in a Catena-X network. The passport will be displayed in a human-readable from any browser. The data exchange standards given by Catena-X are used to provide the battery passport to different personas (roles) in the network.
+
+In particular, the appliction is used to access the battery passport data provided by battery manufacturer. By scanning QR-code or knowing the manufacturer and battery-ID, a user can request the passport  through **Eclipse Dataspace Connectors (EDCs)** over the Catena-X network. The passport provider will provide data attributes that is only visible to a permitted signed-in user. 
+
+### Software Version
+#### Helm Chart Version
+<pre id="helm-version"><a href="https://github.com/eclipse-tractusx/digital-product-pass/releases/tag/digital-product-pass-2.1.0">2.1.0</a></pre>
+#### Application Version
+<pre id="app-version"><a href="https://github.com/eclipse-tractusx/digital-product-pass/releases/tag/v2.1.0">v2.1.0</a></pre>
+
+
+## Application Preview
+
+Here is a preview from the DPP App UI, where we visualize a test battery passport in this case.
+
+![General Info View](./docs/arc42/media/GraphicBatteryPassportViewGeneralInfo.png)
+
+> **Note**: For more information check the [documentation section](./docs/README.md)
+
+## Getting Started
+
+To get started you can have a look into our documentation:
+
+| Name                                                                      | Description                                                                                                                                                 |
+| ----------------------------------------------------------------          |-------------------------------------------------------------------------------------------------------------------------------------------------------------|
+| [Arc42](./docs/arc42/Arc42.md)                                             | Main Architecture Document (Arc42) of Digital Product Pass Application                                                                                      |
+| [Administration Guide](./docs/admin%20guide/Admin_Guide.md)                  | Administration Guide explaining the infrastructure and how to configure the application                                                                     |
+| [Data Retrieval Guide](./docs/data%20retrieval%20guide/DataRetrievalGuide.md)                  | Guide on how to retrieve data from the Catena-X Network as the Digital Product Pass                                                                    |
+| [Backend Documentation](./dpp-backend/digitalproductpass/README.md)          | Backend documentation Product Passport App                                                                                                                  |
+| [Deployment in Hotel Budapest](./deployment/README.md)                     | Technical Guide - Deployment in ArgoCD Hotel Budapest (integration environment)                                                                             |
+| [Docker Overview](./docker/README.md)                                      | Overview on general docker commands                                                                                                                         |
+| [Keycloak Overview](./deployment/local/docker/Keycloak/README.md)                     | This guide describes how to setup a keycloak instance in local docker container and import existing realm.json file.                                        |
+| [Short Introduction into the project](./docs/GETTING-STARTED.md)           | Digital Product Pass App infrastructure, helm installation guide, technical usage guide                                                                     |
+| [Code Scaning with Kics and Trivy](./docs/IaC.md)                          | Infrastructure As Code (IaC) with KICS intends to find security vulnerabilities by scanning the code and upload results to the security dashboard in github |
+| [Release Guidelines](./docs/RELEASE.md)                                     | Digital Product Pass App Release Guide                                                                                                             |
+| [Secret Management](./docs/SECRETS_MANAGEMENT.md)                          | Secrets management with CX HashiCorp Vault and ArgoCD Vault Plugin (AVP) - client credentials, database passwords, access tokens                            |
+| [Cypress Overview](./docs/cypress/CYPRESS.md)                              | Documentation for Battery Passport App E2E Cypress test                                                                                                     |
+| [End User Manual](./docs/user%20manual/User%20Manual%20Product%20Viewer%20App.md)             | End User Manual Product Viewer App                                                                                                                          |
+| [Postman Overview](./deployment/local/postman//README.md)                                    | Technical guide depicts the battery pass end-to-end API calls through the postman REST client                                                               |
+| [Changelog](./CHANGELOG.md)                                                | Changelog                                                                                                                                                   |
+| [Helm Charts](https://github.com/eclipse-tractusx/digital-product-pass/tree/main/charts/digital-product-pass)                                                | Project's Helm Charts                                                                                                                                       |
+
+
+
+## Base Images
+| Language | Container Base Image |
+| :------- | :------------------- |
+| Java / JVM based   | [Eclipse Temurin](https://hub.docker.com/_/eclipse-temurin) |
+| JS frontends       | [Node.JS](https://hub.docker.com/_/node)  <br/> [Nginx](https://hub.docker.com/r/nginxinc/nginx-unprivileged) |
+      
+
+## Installation
+For installing the Digital Product Pass application please consult our [Intallation Guide](./INSTALL.md).
+
+## License
+
+[Apache-2.0](https://raw.githubusercontent.com/eclipse-tractusx/digital-product-pass/main/LICENSE)
+
+
+## Notice for Docker image
+
+DockerHub:
+- https://hub.docker.com/r/tractusx/digital-product-pass-frontend
+- https://hub.docker.com/r/tractusx/digital-product-pass-backend
+
+**Base images:**
+- DockerHub:
+    - Node: https://hub.docker.com/_/node
+    - Nginxinc/nginx-unprivileged: https://hub.docker.com/r/nginxinc/nginx-unprivileged
+    - Eclipse Temurin: https://hub.docker.com/_/eclipse-temurin
+
+- Dockerfiles:
+    - [node:lts-alpine](https://github.com/nodejs/docker-node)
+    - [nginxinc/nginx-unprivileged:stable-alpine](https://github.com/nginxinc/docker-nginx-unprivileged/blob/main/Dockerfile-alpine.template)
+    - [eclipse-temurin:19-alpine](https://github.com/adoptium/containers)
+
+- GitHub project:
+    - Node: https://github.com/docker-library/repo-info/tree/master/repos/node
+    - nginxinc/docker-nginx-unprivileged: https://github.com/nginxinc/docker-nginx-unprivileged
+    - Eclipse Temurin: https://github.com/docker-library/repo-info/tree/master/repos/eclipse-temurin
+
+
+
+<!-- MARKDOWN LINKS & IMAGES -->
+<!-- https://www.markdownguide.org/basic-syntax/#reference-style-links -->
+
+[contributors-shield]: https://img.shields.io/github/contributors/eclipse-tractusx/digital-product-pass.svg?style=for-the-badge
+
+[contributors-url]: https://github.com/eclipse-tractusx/digital-product-pass/graphs/contributors
+
+[stars-shield]: https://img.shields.io/github/stars/eclipse-tractusx/digital-product-pass.svg?style=for-the-badge
+
+[stars-url]: https://github.com/eclipse-tractusx/digital-product-pass/stargazers
+
+[license-shield]: https://img.shields.io/github/license/eclipse-tractusx/digital-product-pass.svg?style=for-the-badge
+
+[license-url]: https://github.com/eclipse-tractusx/digital-product-pass/blob/main/LICENSE
+
+[release-shield]: https://img.shields.io/github/v/release/eclipse-tractusx/digital-product-pass.svg?style=for-the-badge
+
+[release-url]: https://github.com/eclipse-tractusx/digital-product-pass/releases