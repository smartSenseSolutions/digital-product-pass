--- conflicted
+++ resolved
@@ -1,412 +1,345 @@
-{
-  "metadata": {
-<<<<<<< HEAD
-    "searchData": {
-      "contract": {
-        "@id": "urn:uuid:0ec8cf2b-f58e-3f13-b5ef-e7dd01d15b19",
-        "@type": "dcat:Dataset",
-        "odrl:hasPolicy": {
-          "@id": "MDc4NjZjMTQtOGE0YS00ZjQ3LWEyYzgtMWI5MmEwOGQ1NTlm:dXJuOnV1aWQ6MGVjOGNmMmItZjU4ZS0zZjEzLWI1ZWYtZTdkZDAxZDE1YjE5:N2ZjNWNjM2UtMjhjZC00OWI5LTg3MjItZTQ5ODk2MDM1ZDBk",
-          "@type": "odrl:Set",
-          "odrl:permission": [
-            {
-              "odrl:target": "urn:uuid:d6a0ed29-8ba4-fc00-169c-72d3986e0000",
-              "odrl:action": {
-                "odrl:type": "USE"
-              },
-              "odrl:constraint": {
-                "odrl:or": {
-                  "odrl:leftOperand": "PURPOSE",
-                  "odrl:operator": {
-                    "@id": "odrl:eq"
-                  },
-                  "odrl:rightOperand": "ID 3.0 Trace"
-                }
-              }
-            },
-            {
-              "odrl:target": "urn:uuid:d6a0ed29-8ba4-fc00-169c-72d3986e1111",
-              "odrl:action": {
-                "odrl:type": "ACCESS"
-              },
-              "odrl:constraint": {
-                "odrl:or": {
-                  "odrl:leftOperand": "PURPOSE",
-                  "odrl:operator": {
-                    "@id": "odrl:eq"
-                  },
-                  "odrl:rightOperand": "DPP"
-                }
-              }
-            }
-          ],
-          "odrl:prohibition": [],
-          "odrl:obligation": [],
-          "odrl:target": "urn:uuid:0ec8cf2b-f58e-3f13-b5ef-e7dd01d15b19"
-        },
-        "dcat:distribution": [
-          {
-            "@type": "dcat:Distribution",
-            "dct:format": {
-              "@id": "HttpProxy"
-            },
-            "dcat:accessService": "1bcbba32-d074-4bdc-b6fb-80f4e6202d3a"
-          },
-          {
-            "@type": "dcat:Distribution",
-            "dct:format": {
-              "@id": "AmazonS3"
-            },
-            "dcat:accessService": "1bcbba32-d074-4bdc-b6fb-80f4e6202d3a"
-          }
-        ],
-        "edc:description": "Digital Product Passport (DPP) test data",
-        "edc:id": "urn:uuid:0ec8cf2b-f58e-3f13-b5ef-e7dd01d15b19"
-      },
-      "id": "a4a816d9-86af-4abd-bffc-d1964698d39b",
-      "token": "5e2e1afd6bdca53de86368b9884b67b0755f4653c5b31cb5b6bc9f070a043672"
-=======
-    "contract": {
-      "@id": "5c4fbb7d-cf02-4401-a7a3-f0ec1c506f33",
-      "@type": "dcat:Dataset",
-      "odrl:hasPolicy": {
-        "@id": "2:1f4a64f0-aba9-498a-917c-4936c24c50cd-49a06ad2-64b7-46c8-9f3b-a718c462ca23:ac45d75a-2542-4d1a-a0fc-034c705418a9",
-        "@type": "odrl:Set",
-        "odrl:permission": [],
-        "odrl:prohibition": [],
-        "odrl:obligation": [],
-        "odrl:target": "1f4a64f0-aba9-498a-917c-4936c24c50cd-49a06ad2-64b7-46c8-9f3b-a718c462ca23"
-      },
-      "dcat:distribution": [
-        {
-          "@type": "dcat:Distribution",
-          "dct:format": {
-            "@id": "HttpProxy"
-          },
-          "dcat:accessService": "1795254a-e354-46c7-9d88-04608b05ca9f"
-        },
-        {
-          "@type": "dcat:Distribution",
-          "dct:format": {
-            "@id": "AmazonS3"
-          },
-          "dcat:accessService": "1795254a-e354-46c7-9d88-04608b05ca9f"
-        }
-      ],
-      "edc:description": "Battery Passport test data",
-      "edc:id": "1f4a64f0-aba9-498a-917c-4936c24c50cd-49a06ad2-64b7-46c8-9f3b-a718c462ca23"
-    },
-    "negotiation": {
-      "init": {
-        "request": {
-          "@context": {
-            "odrl": "http://www.w3.org/ns/odrl/2/"
-          },
-          "@type": "NegotiationInitiateRequestDto",
-          "connectorAddress": "https://materialpass.dev.demo.catena-x.net/BPNL000000000000/api/v1/dsp",
-          "protocol": "dataspace-protocol-http",
-          "connectorId": "BPNL00000000CBA5",
-          "offer": {
-            "offerId": "2:1f4a64f0-aba9-498a-917c-4936c24c50cd-49a06ad2-64b7-46c8-9f3b-a718c462ca23:ac45d75a-2542-4d1a-a0fc-034c705418a9",
-            "assetId": "1f4a64f0-aba9-498a-917c-4936c24c50cd-49a06ad2-64b7-46c8-9f3b-a718c462ca23",
-            "policy": {
-              "@type": "odrl:Set",
-              "odrl:permission": [],
-              "odrl:prohibition": [],
-              "odrl:obligation": [],
-              "odrl:target": "1f4a64f0-aba9-498a-917c-4936c24c50cd-49a06ad2-64b7-46c8-9f3b-a718c462ca23"
-            }
-          }
-        },
-        "response": {
-          "@id": "83892309-6b65-4597-b36a-f86bb7b42f2c",
-          "@type": "edc:IdResponseDto",
-          "edc:createdAt": 1688393668476,
-          "@context": {
-            "dct": "https://purl.org/dc/terms/",
-            "tx": "https://w3id.org/tractusx/v0.0.1/ns/",
-            "edc": "https://w3id.org/edc/v0.0.1/ns/",
-            "dcat": "https://www.w3.org/ns/dcat/",
-            "odrl": "http://www.w3.org/ns/odrl/2/",
-            "dspace": "https://w3id.org/dspace/v0.8/"
-          }
-        }
-      },
-      "get": {
-        "response": {
-          "@id": "83892309-6b65-4597-b36a-f86bb7b42f2c",
-          "@type": "edc:ContractNegotiationDto",
-          "edc:type": "CONSUMER",
-          "edc:protocol": "dataspace-protocol-http",
-          "edc:state": "FINALIZED",
-          "edc:counterPartyAddress": "https://materialpass.dev.demo.catena-x.net/BPNL000000000000/api/v1/dsp",
-          "edc:callbackAddresses": [],
-          "edc:contractAgreementId": "2:1f4a64f0-aba9-498a-917c-4936c24c50cd-49a06ad2-64b7-46c8-9f3b-a718c462ca23:b631f6a1-75b5-497b-ae3d-0413d6dd87fb",
-          "@context": {
-            "dct": "https://purl.org/dc/terms/",
-            "tx": "https://w3id.org/tractusx/v0.0.1/ns/",
-            "edc": "https://w3id.org/edc/v0.0.1/ns/",
-            "dcat": "https://www.w3.org/ns/dcat/",
-            "odrl": "http://www.w3.org/ns/odrl/2/",
-            "dspace": "https://w3id.org/dspace/v0.8/"
-          }
-        }
-      }
-    },
-    "transfer": {
-      "init": {
-        "request": {
-          "@context": {
-            "odrl": "http://www.w3.org/ns/odrl/2/"
-          },
-          "assetId": "1f4a64f0-aba9-498a-917c-4936c24c50cd-49a06ad2-64b7-46c8-9f3b-a718c462ca23",
-          "connectorAddress": "https://materialpass.dev.demo.catena-x.net/BPNL000000000000/api/v1/dsp",
-          "contractId": "2:1f4a64f0-aba9-498a-917c-4936c24c50cd-49a06ad2-64b7-46c8-9f3b-a718c462ca23:b631f6a1-75b5-497b-ae3d-0413d6dd87fb",
-          "dataDestination": {
-            "properties": {
-              "type": "HttpProxy"
-            }
-          },
-          "managedResources": false,
-          "privateProperties": {
-            "receiverHttpEndpoint": "https://materialpass.dev.demo.catena-x.net/endpoint/d0bf9018-87ee-4b4a-b4a5-683b2701d90e"
-          },
-          "protocol": "dataspace-protocol-http",
-          "transferType": {
-            "contentType": "application/octet-stream",
-            "isFinite": true
-          }
-        },
-        "response": {
-          "@id": "ecdad987-afc4-4c49-aa88-9676b4599db0",
-          "@type": "edc:IdResponseDto",
-          "edc:createdAt": 1688393671434,
-          "@context": {
-            "dct": "https://purl.org/dc/terms/",
-            "tx": "https://w3id.org/tractusx/v0.0.1/ns/",
-            "edc": "https://w3id.org/edc/v0.0.1/ns/",
-            "dcat": "https://www.w3.org/ns/dcat/",
-            "odrl": "http://www.w3.org/ns/odrl/2/",
-            "dspace": "https://w3id.org/dspace/v0.8/"
-          }
-        }
-      },
-      "get": {
-        "response": {
-          "@id": "ecdad987-afc4-4c49-aa88-9676b4599db0",
-          "@type": "edc:TransferProcessDto",
-          "edc:state": "COMPLETED",
-          "edc:stateTimestamp": 1688393673622,
-          "edc:type": "CONSUMER",
-          "edc:callbackAddresses": [],
-          "edc:dataDestination": {
-            "edc:type": "HttpProxy"
-          },
-          "edc:dataRequest": {
-            "@id": "ecdad987-afc4-4c49-aa88-9676b4599db0",
-            "@type": "edc:DataRequestDto",
-            "edc:assetId": "1f4a64f0-aba9-498a-917c-4936c24c50cd-49a06ad2-64b7-46c8-9f3b-a718c462ca23",
-            "edc:contractId": "2:1f4a64f0-aba9-498a-917c-4936c24c50cd-49a06ad2-64b7-46c8-9f3b-a718c462ca23:b631f6a1-75b5-497b-ae3d-0413d6dd87fb"
-          },
-          "edc:receiverHttpEndpoint": "https://materialpass.dev.demo.catena-x.net/endpoint/d0bf9018-87ee-4b4a-b4a5-683b2701d90e",
-          "@context": {
-            "dct": "https://purl.org/dc/terms/",
-            "tx": "https://w3id.org/tractusx/v0.0.1/ns/",
-            "edc": "https://w3id.org/edc/v0.0.1/ns/",
-            "dcat": "https://www.w3.org/ns/dcat/",
-            "odrl": "http://www.w3.org/ns/odrl/2/",
-            "dspace": "https://w3id.org/dspace/v0.8/"
-          }
-        }
-      }
->>>>>>> a1f27e12
-    }
-  },
-  "semanticId": "general",
-  "aspect": {
-    "serialization": {
-      "manufacturingInformation": {
-        "date": "2022-02-04T14:48:54",
-        "country": "HUR"
-      },
-      "registration": {
-        "customerPartId": "PRT-12345",
-        "manufacturerPartId": "123-0.740-3434-A"
-      },
-      "quantity": {
-        "value": 1.0,
-        "unit": "unit:piece"
-      }
-    },
-    "typology": {
-      "name": "Transmission Type 8HP60",
-      "description": "Product Description long text",
-      "class": {
-        "definition": "Manual transmission (motor vehicle)",
-        "code": "44-09-02-02"
-      },
-      "nameAtManufacturer": "Mirror left",
-      "nameAtCustomer": "side element A"
-    },
-    "metadata": {
-      "issueDate": "2000-01-01",
-      "version": "1.0.0",
-      "validityDate": "2000-01-01",
-      "economicOperator": {
-        "eori": "GB123456789000",
-        "id": "BPNL1234567890ZZ"
-      },
-      "status": "Draft"
-    },
-    "characteristics": {
-      "physicalDimensionsProperty": {
-        "width": 1000.0,
-        "length": 20000.1,
-        "weight": 100.7,
-        "diameter": 0.03,
-        "height": 0.1
-      },
-      "lifespan": {
-        "value": 36,
-        "unit": "unit:day"
-      },
-      "energyCapacity": {
-        "value": 85.0,
-        "unit": "unit:kWh"
-      },
-      "voltage": {
-        "value": 400.0,
-        "unit": "unit:V"
-      }
-    },
-    "commercial": {
-      "placedOnMarket": "2000-01-01",
-      "warranty": 36
-    },
-    "identification": {
-      "localIdentifiers": [
-        {
-          "value": "SN12345678",
-          "key": "PartInstanceID"
-        },
-        {
-          "value": "SN12345678",
-          "key": "PartInstanceID"
-        }
-      ],
-      "gtin": "12345678",
-      "additionalCode": [
-        {
-          "name": "TARIC",
-          "value": "8703 24 10 00"
-        }
-      ]
-    },
-    "sources": {
-      "mandatory": {
-        "safetyTransportation": {
-          "header": "Sustainability Document Material XY",
-          "category": "Handling",
-          "type": "link",
-          "content": "www.alink.pdf"
-        },
-        "substanceOfConcernDisassembly": {
-          "header": "Sustainability Document Material XY",
-          "category": "Health",
-          "type": "link",
-          "content": "www.alink.pdf"
-        },
-        "substanceOfConcernInstruction": {
-          "header": "Sustainability Document Material XY",
-          "category": "Safety",
-          "type": "link",
-          "content": "www.alink.pdf"
-        },
-        "safetyPackaging": {
-          "header": "Sustainability Document Material XY",
-          "category": "Safety",
-          "type": "link",
-          "content": "www.alink.pdf"
-        },
-        "declarationOfConformity": [
-          {
-            "name": "other",
-            "document": {
-              "header": "Sustainability Document Material XY",
-              "category": "Safety",
-              "type": "link",
-              "content": "www.alidrftynk.pdf"
-            }
-          }
-        ]
-      },
-      "optional": [
-        {
-          "name": "other",
-          "document": {
-            "header": "Sustainability Document Material XY",
-            "category": "wrong",
-            "type": "link",
-            "content": "www.alink.pdf"
-          }
-        }
-      ]
-    },
-    "additionalData": [
-      {
-        "description": "Description of an attribute",
-        "label": "Maximum permitted battery power",
-        "type": {
-          "typeUnit": "unit:volume",
-          "dataType": "array"
-        },
-        "data": "23",
-        "children": [
-          {
-            "description": "Description of an attribute",
-            "label": "Maximum permitted battery power",
-            "type": {
-              "typeUnit": "unit:volume",
-              "dataType": "array"
-            },
-            "data": "23"
-          }
-        ]
-      }
-    ],
-    "sustainability": {
-      "state": "first life",
-      "material": [
-        {
-          "name": "Aluminium",
-          "recycled": false,
-          "renewable": true,
-          "percentage": 5.0
-        }
-      ],
-      "critical": [
-        "eOMtThyhVNLWUZNRcBaQKxI"
-      ],
-      "carbonFootprint": {
-        "carbonContentTotal": 2.5,
-        "crossSectoralStandard": "GHG Protocol Product standard",
-        "productOrSectorSpecificRules": [
-          {
-            "extWBCSD_operator": "PEF",
-            "productOrSectorSpecificRules": {
-              "ruleName": "urn:tfs-initiative.com:PCR:The Product Carbon Footprint Guideline for the Chemical Industry:version:v2.0"
-            },
-            "extWBCSD_otherOperatorName": "NSF"
-          }
-        ]
-      }
-    },
-    "operation": {
-      "importer": "BPNL1234567890ZZ",
-      "manufacturer": {
-        "manufacturerId": "BPN1234567890ZZ",
-        "facilityId": "BPNL1234567890ZZ"
-      }
-    }
-  }
-}
+{
+  "metadata": {
+    "contracts": {
+      "@id": "5c4fbb7d-cf02-4401-a7a3-f0ec1c506f33",
+      "@type": "dcat:Dataset",
+      "odrl:hasPolicy": {
+        "@id": "2:1f4a64f0-aba9-498a-917c-4936c24c50cd-49a06ad2-64b7-46c8-9f3b-a718c462ca23:ac45d75a-2542-4d1a-a0fc-034c705418a9",
+        "@type": "odrl:Set",
+        "odrl:permission": [],
+        "odrl:prohibition": [],
+        "odrl:obligation": [],
+        "odrl:target": "1f4a64f0-aba9-498a-917c-4936c24c50cd-49a06ad2-64b7-46c8-9f3b-a718c462ca23"
+      },
+      "dcat:distribution": [
+        {
+          "@type": "dcat:Distribution",
+          "dct:format": {
+            "@id": "HttpProxy"
+          },
+          "dcat:accessService": "1795254a-e354-46c7-9d88-04608b05ca9f"
+        },
+        {
+          "@type": "dcat:Distribution",
+          "dct:format": {
+            "@id": "AmazonS3"
+          },
+          "dcat:accessService": "1795254a-e354-46c7-9d88-04608b05ca9f"
+        }
+      ],
+      "edc:description": "Battery Passport test data",
+      "edc:id": "1f4a64f0-aba9-498a-917c-4936c24c50cd-49a06ad2-64b7-46c8-9f3b-a718c462ca23"
+    },
+    "negotiation": {
+      "init": {
+        "request": {
+          "@context": {
+            "odrl": "http://www.w3.org/ns/odrl/2/"
+          },
+          "@type": "NegotiationInitiateRequestDto",
+          "connectorAddress": "https://materialpass.dev.demo.catena-x.net/BPNL000000000000/api/v1/dsp",
+          "protocol": "dataspace-protocol-http",
+          "connectorId": "BPNL00000000CBA5",
+          "offer": {
+            "offerId": "2:1f4a64f0-aba9-498a-917c-4936c24c50cd-49a06ad2-64b7-46c8-9f3b-a718c462ca23:ac45d75a-2542-4d1a-a0fc-034c705418a9",
+            "assetId": "1f4a64f0-aba9-498a-917c-4936c24c50cd-49a06ad2-64b7-46c8-9f3b-a718c462ca23",
+            "policy": {
+              "@type": "odrl:Set",
+              "odrl:permission": [],
+              "odrl:prohibition": [],
+              "odrl:obligation": [],
+              "odrl:target": "1f4a64f0-aba9-498a-917c-4936c24c50cd-49a06ad2-64b7-46c8-9f3b-a718c462ca23"
+            }
+          }
+        },
+        "response": {
+          "@id": "83892309-6b65-4597-b36a-f86bb7b42f2c",
+          "@type": "edc:IdResponseDto",
+          "edc:createdAt": 1688393668476,
+          "@context": {
+            "dct": "https://purl.org/dc/terms/",
+            "tx": "https://w3id.org/tractusx/v0.0.1/ns/",
+            "edc": "https://w3id.org/edc/v0.0.1/ns/",
+            "dcat": "https://www.w3.org/ns/dcat/",
+            "odrl": "http://www.w3.org/ns/odrl/2/",
+            "dspace": "https://w3id.org/dspace/v0.8/"
+          }
+        }
+      },
+      "get": {
+        "response": {
+          "@id": "83892309-6b65-4597-b36a-f86bb7b42f2c",
+          "@type": "edc:ContractNegotiationDto",
+          "edc:type": "CONSUMER",
+          "edc:protocol": "dataspace-protocol-http",
+          "edc:state": "FINALIZED",
+          "edc:counterPartyAddress": "https://materialpass.dev.demo.catena-x.net/BPNL000000000000/api/v1/dsp",
+          "edc:callbackAddresses": [],
+          "edc:contractAgreementId": "2:1f4a64f0-aba9-498a-917c-4936c24c50cd-49a06ad2-64b7-46c8-9f3b-a718c462ca23:b631f6a1-75b5-497b-ae3d-0413d6dd87fb",
+          "@context": {
+            "dct": "https://purl.org/dc/terms/",
+            "tx": "https://w3id.org/tractusx/v0.0.1/ns/",
+            "edc": "https://w3id.org/edc/v0.0.1/ns/",
+            "dcat": "https://www.w3.org/ns/dcat/",
+            "odrl": "http://www.w3.org/ns/odrl/2/",
+            "dspace": "https://w3id.org/dspace/v0.8/"
+          }
+        }
+      }
+    },
+    "transfer": {
+      "init": {
+        "request": {
+          "@context": {
+            "odrl": "http://www.w3.org/ns/odrl/2/"
+          },
+          "assetId": "1f4a64f0-aba9-498a-917c-4936c24c50cd-49a06ad2-64b7-46c8-9f3b-a718c462ca23",
+          "connectorAddress": "https://materialpass.dev.demo.catena-x.net/BPNL000000000000/api/v1/dsp",
+          "contractId": "2:1f4a64f0-aba9-498a-917c-4936c24c50cd-49a06ad2-64b7-46c8-9f3b-a718c462ca23:b631f6a1-75b5-497b-ae3d-0413d6dd87fb",
+          "dataDestination": {
+            "properties": {
+              "type": "HttpProxy"
+            }
+          },
+          "managedResources": false,
+          "privateProperties": {
+            "receiverHttpEndpoint": "https://materialpass.dev.demo.catena-x.net/endpoint/d0bf9018-87ee-4b4a-b4a5-683b2701d90e"
+          },
+          "protocol": "dataspace-protocol-http",
+          "transferType": {
+            "contentType": "application/octet-stream",
+            "isFinite": true
+          }
+        },
+        "response": {
+          "@id": "ecdad987-afc4-4c49-aa88-9676b4599db0",
+          "@type": "edc:IdResponseDto",
+          "edc:createdAt": 1688393671434,
+          "@context": {
+            "dct": "https://purl.org/dc/terms/",
+            "tx": "https://w3id.org/tractusx/v0.0.1/ns/",
+            "edc": "https://w3id.org/edc/v0.0.1/ns/",
+            "dcat": "https://www.w3.org/ns/dcat/",
+            "odrl": "http://www.w3.org/ns/odrl/2/",
+            "dspace": "https://w3id.org/dspace/v0.8/"
+          }
+        }
+      },
+      "get": {
+        "response": {
+          "@id": "ecdad987-afc4-4c49-aa88-9676b4599db0",
+          "@type": "edc:TransferProcessDto",
+          "edc:state": "COMPLETED",
+          "edc:stateTimestamp": 1688393673622,
+          "edc:type": "CONSUMER",
+          "edc:callbackAddresses": [],
+          "edc:dataDestination": {
+            "edc:type": "HttpProxy"
+          },
+          "edc:dataRequest": {
+            "@id": "ecdad987-afc4-4c49-aa88-9676b4599db0",
+            "@type": "edc:DataRequestDto",
+            "edc:assetId": "1f4a64f0-aba9-498a-917c-4936c24c50cd-49a06ad2-64b7-46c8-9f3b-a718c462ca23",
+            "edc:contractId": "2:1f4a64f0-aba9-498a-917c-4936c24c50cd-49a06ad2-64b7-46c8-9f3b-a718c462ca23:b631f6a1-75b5-497b-ae3d-0413d6dd87fb"
+          },
+          "edc:receiverHttpEndpoint": "https://materialpass.dev.demo.catena-x.net/endpoint/d0bf9018-87ee-4b4a-b4a5-683b2701d90e",
+          "@context": {
+            "dct": "https://purl.org/dc/terms/",
+            "tx": "https://w3id.org/tractusx/v0.0.1/ns/",
+            "edc": "https://w3id.org/edc/v0.0.1/ns/",
+            "dcat": "https://www.w3.org/ns/dcat/",
+            "odrl": "http://www.w3.org/ns/odrl/2/",
+            "dspace": "https://w3id.org/dspace/v0.8/"
+          }
+        }
+      }
+    }
+  },
+  "semanticId": "general",
+  "aspect": {
+    "serialization": {
+      "manufacturingInformation": {
+        "date": "2022-02-04T14:48:54",
+        "country": "HUR"
+      },
+      "registration": {
+        "customerPartId": "PRT-12345",
+        "manufacturerPartId": "123-0.740-3434-A"
+      },
+      "quantity": {
+        "value": 1.0,
+        "unit": "unit:piece"
+      }
+    },
+    "typology": {
+      "name": "Transmission Type 8HP60",
+      "description": "Product Description long text",
+      "class": {
+        "definition": "Manual transmission (motor vehicle)",
+        "code": "44-09-02-02"
+      },
+      "nameAtManufacturer": "Mirror left",
+      "nameAtCustomer": "side element A"
+    },
+    "metadata": {
+      "issueDate": "2000-01-01",
+      "version": "1.0.0",
+      "validityDate": "2000-01-01",
+      "economicOperator": {
+        "eori": "GB123456789000",
+        "id": "BPNL1234567890ZZ"
+      },
+      "status": "Draft"
+    },
+    "characteristics": {
+      "physicalDimensionsProperty": {
+        "width": 1000.0,
+        "length": 20000.1,
+        "weight": 100.7,
+        "diameter": 0.03,
+        "height": 0.1
+      },
+      "lifespan": {
+        "value": 36,
+        "unit": "unit:day"
+      },
+      "energyCapacity": {
+        "value": 85.0,
+        "unit": "unit:kWh"
+      },
+      "voltage": {
+        "value": 400.0,
+        "unit": "unit:V"
+      }
+    },
+    "commercial": {
+      "placedOnMarket": "2000-01-01",
+      "warranty": 36
+    },
+    "identification": {
+      "localIdentifiers": [
+        {
+          "value": "SN12345678",
+          "key": "PartInstanceID"
+        },
+        {
+          "value": "SN12345678",
+          "key": "PartInstanceID"
+        }
+      ],
+      "gtin": "12345678",
+      "additionalCode": [
+        {
+          "name": "TARIC",
+          "value": "8703 24 10 00"
+        }
+      ]
+    },
+    "sources": {
+      "mandatory": {
+        "safetyTransportation": {
+          "header": "Sustainability Document Material XY",
+          "category": "Handling",
+          "type": "link",
+          "content": "www.alink.pdf"
+        },
+        "substanceOfConcernDisassembly": {
+          "header": "Sustainability Document Material XY",
+          "category": "Health",
+          "type": "link",
+          "content": "www.alink.pdf"
+        },
+        "substanceOfConcernInstruction": {
+          "header": "Sustainability Document Material XY",
+          "category": "Safety",
+          "type": "link",
+          "content": "www.alink.pdf"
+        },
+        "safetyPackaging": {
+          "header": "Sustainability Document Material XY",
+          "category": "Safety",
+          "type": "link",
+          "content": "www.alink.pdf"
+        },
+        "declarationOfConformity": [
+          {
+            "name": "other",
+            "document": {
+              "header": "Sustainability Document Material XY",
+              "category": "Safety",
+              "type": "link",
+              "content": "www.alidrftynk.pdf"
+            }
+          }
+        ]
+      },
+      "optional": [
+        {
+          "name": "other",
+          "document": {
+            "header": "Sustainability Document Material XY",
+            "category": "wrong",
+            "type": "link",
+            "content": "www.alink.pdf"
+          }
+        }
+      ]
+    },
+    "additionalData": [
+      {
+        "description": "Description of an attribute",
+        "label": "Maximum permitted battery power",
+        "type": {
+          "typeUnit": "unit:volume",
+          "dataType": "array"
+        },
+        "data": "23",
+        "children": [
+          {
+            "description": "Description of an attribute",
+            "label": "Maximum permitted battery power",
+            "type": {
+              "typeUnit": "unit:volume",
+              "dataType": "array"
+            },
+            "data": "23"
+          }
+        ]
+      }
+    ],
+    "sustainability": {
+      "state": "first life",
+      "material": [
+        {
+          "name": "Aluminium",
+          "recycled": false,
+          "renewable": true,
+          "percentage": 5.0
+        }
+      ],
+      "critical": [
+        "eOMtThyhVNLWUZNRcBaQKxI"
+      ],
+      "carbonFootprint": {
+        "carbonContentTotal": 2.5,
+        "crossSectoralStandard": "GHG Protocol Product standard",
+        "productOrSectorSpecificRules": [
+          {
+            "extWBCSD_operator": "PEF",
+            "productOrSectorSpecificRules": {
+              "ruleName": "urn:tfs-initiative.com:PCR:The Product Carbon Footprint Guideline for the Chemical Industry:version:v2.0"
+            },
+            "extWBCSD_otherOperatorName": "NSF"
+          }
+        ]
+      }
+    },
+    "operation": {
+      "importer": "BPNL1234567890ZZ",
+      "manufacturer": {
+        "manufacturerId": "BPN1234567890ZZ",
+        "facilityId": "BPNL1234567890ZZ"
+      }
+    }
+  }
+}