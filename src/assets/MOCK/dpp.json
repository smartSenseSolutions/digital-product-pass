--- conflicted
+++ resolved
@@ -1,264 +1,190 @@
-{
-  "metadata": {},
-  "semanticId": "general",
-  "aspect": {
-    "serialization": {
-      "manufacturingInformation": {
-        "date": "2022-02-04T14:48:54",
-        "country": "HUR"
-      },
-      "registration": {
-        "customerPartId": "PRT-12345",
-        "manufacturerPartId": "123-0.740-3434-A"
-      },
-      "quantity": {
-        "value": 1.0,
-        "unit": "unit:piece"
-      }
-    },
-    "typology": {
-      "name": "Transmission Type 8HP60",
-      "description": "Product Description long text",
-      "class": {
-        "definition": "Manual transmission (motor vehicle)",
-        "code": "44-09-02-02"
-      },
-      "nameAtManufacturer": "Mirror left",
-      "nameAtCustomer": "side element A"
-    },
-    "metadata": {
-      "issueDate": "2000-01-01",
-      "version": "1.0.0",
-      "validityDate": "2000-01-01",
-      "economicOperator": {
-        "eori": "GB123456789000",
-        "id": "BPNL1234567890ZZ"
-      },
-      "status": "Draft"
-    },
-    "characteristics": {
-      "physicalDimensionsProperty": {
-        "width": 1000.0,
-        "length": 20000.1,
-        "weight": 100.7,
-        "diameter": 0.03,
-        "height": 0.1
-      },
-      "lifespan": {
-        "value": 36,
-        "unit": "unit:day"
-<<<<<<< HEAD
-=======
-      },
-      "energyCapacity": {
-        "value": 85.0,
-        "unit": "unit:kWh"
-      },
-      "voltage": {
-        "value": 400.0,
-        "unit": "unit:V"
->>>>>>> 1c2c4e93
-      }
-    },
-    "commercial": {
-      "placedOnMarket": "2000-01-01",
-      "warranty": 36
-    },
-    "identification": {
-      "localIdentifiers": [
-        {
-          "value": "SN12345678",
-          "key": "PartInstanceID"
-<<<<<<< HEAD
-        }
-      ],
-      "gtin": "12345678",
-      "additionalCode": [
-        {
-          "name": "TARIC",
-          "value": "8703 24 10 00"
-        }
-      ]
-    },
-    "sources": {
-      "mandatory": {
-        "safetyTransportation": {
-          "header": "Sustainability Document Material XY",
-          "category": "Safety",
-          "type": "link",
-          "content": "www.alink.pdf"
-        },
-        "substanceOfConcernDisassembly": {
-          "header": "Sustainability Document Material XY",
-          "category": "Safety",
-          "type": "link",
-          "content": "www.alink.pdf"
-        },
-        "substanceOfConcernInstruction": {
-          "header": "Sustainability Document Material XY",
-          "category": "Safety",
-          "type": "link",
-          "content": "www.alink.pdf"
-        },
-=======
-        },
-        {
-          "value": "SN12345678",
-          "key": "PartInstanceID"
-        }
-      ],
-      "gtin": "12345678",
-      "additionalCode": [
-        {
-          "name": "TARIC",
-          "value": "8703 24 10 00"
-        }
-      ]
-    },
-    "sources": {
-      "mandatory": {
-        "safetyTransportation": {
-          "header": "Sustainability Document Material XY",
-          "category": "Handling",
-          "type": "link",
-          "content": "www.alink.pdf"
-        },
-        "substanceOfConcernDisassembly": {
-          "header": "Sustainability Document Material XY",
-          "category": "Health",
-          "type": "link",
-          "content": "www.alink.pdf"
-        },
-        "substanceOfConcernInstruction": {
-          "header": "Sustainability Document Material XY",
-          "category": "Safety",
-          "type": "link",
-          "content": "www.alink.pdf"
-        },
->>>>>>> 1c2c4e93
-        "safetyPackaging": {
-          "header": "Sustainability Document Material XY",
-          "category": "Safety",
-          "type": "link",
-          "content": "www.alink.pdf"
-        },
-        "declarationOfConformity": [
-          {
-            "name": "other",
-            "document": {
-              "header": "Sustainability Document Material XY",
-              "category": "Safety",
-              "type": "link",
-              "content": "www.alidrftynk.pdf"
-            }
-          }
-        ]
-      },
-      "optional": [
-        {
-          "name": "other",
-          "document": {
-            "header": "Sustainability Document Material XY",
-<<<<<<< HEAD
-            "category": "Safety",
-=======
-            "category": "wrong",
->>>>>>> 1c2c4e93
-            "type": "link",
-            "content": "www.alink.pdf"
-          }
-        }
-      ]
-    },
-<<<<<<< HEAD
-    "handling": {
-      "maintenanceHistory": [
-        {
-          "date": "2000-01-01",
-          "description": "Check tire pressure and rotate tires",
-          "title": "Check-up",
-          "activity": "Inspection"
-        }
-      ],
-      "reusablePackaging": true,
-      "spareParts": [
-        {
-          "name": "Aluminum Housing",
-          "partId": "Aluminum Housing 952/C",
-          "producerId": "BPNL1234567890ZZ"
-        }
-      ],
-      "substanceOfConcern": [
-        {
-          "name": "Lead",
-          "location": "Housing",
-          "unit": "unit:partPerMillion",
-          "concentration": {
-            "left": [
-              3.592682E37
-            ]
-          },
-          "id": "RC0402"
-        }
-      ]
-    },
-=======
->>>>>>> 1c2c4e93
-    "additionalData": [
-      {
-        "description": "Description of an attribute",
-        "label": "Maximum permitted battery power",
-        "type": {
-          "typeUnit": "unit:volume",
-          "dataType": "array"
-        },
-        "data": "23",
-        "children": [
-          {
-            "description": "Description of an attribute",
-            "label": "Maximum permitted battery power",
-            "type": {
-              "typeUnit": "unit:volume",
-              "dataType": "array"
-            },
-            "data": "23"
-          }
-        ]
-      }
-    ],
-    "sustainability": {
-      "state": "first life",
-      "material": [
-        {
-          "name": "Aluminium",
-          "recycled": false,
-          "renewable": true,
-          "percentage": 5.0
-        }
-      ],
-      "critical": [
-        "eOMtThyhVNLWUZNRcBaQKxI"
-      ],
-      "carbonFootprint": {
-        "carbonContentTotal": 2.5,
-        "crossSectoralStandard": "GHG Protocol Product standard",
-        "productOrSectorSpecificRules": [
-          {
-            "extWBCSD_operator": "PEF",
-            "productOrSectorSpecificRules": {
-              "ruleName": "urn:tfs-initiative.com:PCR:The Product Carbon Footprint Guideline for the Chemical Industry:version:v2.0"
-            },
-            "extWBCSD_otherOperatorName": "NSF"
-          }
-        ]
-      }
-    },
-    "operation": {
-      "importer": "BPNL1234567890ZZ",
-      "manufacturer": {
-        "manufacturerId": "BPN1234567890ZZ",
-        "facilityId": "BPNL1234567890ZZ"
-      }
-    }
-  }
+{
+  "metadata": {},
+  "semanticId": "general",
+  "aspect": {
+    "serialization": {
+      "manufacturingInformation": {
+        "date": "2022-02-04T14:48:54",
+        "country": "HUR"
+      },
+      "registration": {
+        "customerPartId": "PRT-12345",
+        "manufacturerPartId": "123-0.740-3434-A"
+      },
+      "quantity": {
+        "value": 1.0,
+        "unit": "unit:piece"
+      }
+    },
+    "typology": {
+      "name": "Transmission Type 8HP60",
+      "description": "Product Description long text",
+      "class": {
+        "definition": "Manual transmission (motor vehicle)",
+        "code": "44-09-02-02"
+      },
+      "nameAtManufacturer": "Mirror left",
+      "nameAtCustomer": "side element A"
+    },
+    "metadata": {
+      "issueDate": "2000-01-01",
+      "version": "1.0.0",
+      "validityDate": "2000-01-01",
+      "economicOperator": {
+        "eori": "GB123456789000",
+        "id": "BPNL1234567890ZZ"
+      },
+      "status": "Draft"
+    },
+    "characteristics": {
+      "physicalDimensionsProperty": {
+        "width": 1000.0,
+        "length": 20000.1,
+        "weight": 100.7,
+        "diameter": 0.03,
+        "height": 0.1
+      },
+      "lifespan": {
+        "value": 36,
+        "unit": "unit:day"
+      },
+      "energyCapacity": {
+        "value": 85.0,
+        "unit": "unit:kWh"
+      },
+      "voltage": {
+        "value": 400.0,
+        "unit": "unit:V"
+      }
+    },
+    "commercial": {
+      "placedOnMarket": "2000-01-01",
+      "warranty": 36
+    },
+    "identification": {
+      "localIdentifiers": [
+        {
+          "value": "SN12345678",
+          "key": "PartInstanceID"
+        },
+        {
+          "value": "SN12345678",
+          "key": "PartInstanceID"
+        }
+      ],
+      "gtin": "12345678",
+      "additionalCode": [
+        {
+          "name": "TARIC",
+          "value": "8703 24 10 00"
+        }
+      ]
+    },
+    "sources": {
+      "mandatory": {
+        "safetyTransportation": {
+          "header": "Sustainability Document Material XY",
+          "category": "Handling",
+          "type": "link",
+          "content": "www.alink.pdf"
+        },
+        "substanceOfConcernDisassembly": {
+          "header": "Sustainability Document Material XY",
+          "category": "Health",
+          "type": "link",
+          "content": "www.alink.pdf"
+        },
+        "substanceOfConcernInstruction": {
+          "header": "Sustainability Document Material XY",
+          "category": "Safety",
+          "type": "link",
+          "content": "www.alink.pdf"
+        },
+        "safetyPackaging": {
+          "header": "Sustainability Document Material XY",
+          "category": "Safety",
+          "type": "link",
+          "content": "www.alink.pdf"
+        },
+        "declarationOfConformity": [
+          {
+            "name": "other",
+            "document": {
+              "header": "Sustainability Document Material XY",
+              "category": "Safety",
+              "type": "link",
+              "content": "www.alidrftynk.pdf"
+            }
+          }
+        ]
+      },
+      "optional": [
+        {
+          "name": "other",
+          "document": {
+            "header": "Sustainability Document Material XY",
+            "category": "wrong",
+            "type": "link",
+            "content": "www.alink.pdf"
+          }
+        }
+      ]
+    },
+    "additionalData": [
+      {
+        "description": "Description of an attribute",
+        "label": "Maximum permitted battery power",
+        "type": {
+          "typeUnit": "unit:volume",
+          "dataType": "array"
+        },
+        "data": "23",
+        "children": [
+          {
+            "description": "Description of an attribute",
+            "label": "Maximum permitted battery power",
+            "type": {
+              "typeUnit": "unit:volume",
+              "dataType": "array"
+            },
+            "data": "23"
+          }
+        ]
+      }
+    ],
+    "sustainability": {
+      "state": "first life",
+      "material": [
+        {
+          "name": "Aluminium",
+          "recycled": false,
+          "renewable": true,
+          "percentage": 5.0
+        }
+      ],
+      "critical": [
+        "eOMtThyhVNLWUZNRcBaQKxI"
+      ],
+      "carbonFootprint": {
+        "carbonContentTotal": 2.5,
+        "crossSectoralStandard": "GHG Protocol Product standard",
+        "productOrSectorSpecificRules": [
+          {
+            "extWBCSD_operator": "PEF",
+            "productOrSectorSpecificRules": {
+              "ruleName": "urn:tfs-initiative.com:PCR:The Product Carbon Footprint Guideline for the Chemical Industry:version:v2.0"
+            },
+            "extWBCSD_otherOperatorName": "NSF"
+          }
+        ]
+      }
+    },
+    "operation": {
+      "importer": "BPNL1234567890ZZ",
+      "manufacturer": {
+        "manufacturerId": "BPN1234567890ZZ",
+        "facilityId": "BPNL1234567890ZZ"
+      }
+    }
+  }
 }