--- conflicted
+++ resolved
@@ -1,231 +1,184 @@
-<!--
-  Catena-X - Product Passport Consumer Frontend
- 
-  Copyright (c) 2022, 2023 BASF SE, BMW AG, Henkel AG & Co. KGaA
- 
-  See the NOTICE file(s) distributed with this work for additional
-  information regarding copyright ownership.
- 
-  This program and the accompanying materials are made available under the
-  terms of the Apache License, Version 2.0 which is available at
-  https://www.apache.org/licenses/LICENSE-2.0.
- 
-  Unless required by applicable law or agreed to in writing, software
-  distributed under the License is distributed on an "AS IS" BASIS
-  WITHOUT WARRANTIES OR CONDITIONS OF ANY KIND,
-  either express or implied. See the
-  License for the specific language govern in permissions and limitations
-  under the License.
- 
-  SPDX-License-Identifier: Apache-2.0
--->
-
-<template>
-  <div class="home-page-container">
-    <div class="left-container" :class="{ hidden: isHidden }">
-      <div class="left-container-text">
-        <h2>{{ $t("searchView.title") }}</h2>
-        <p>{{ $t("searchView.welcomeMessage") }}</p>
-      </div>
-      <div class="img-container">
-        <img :src="BatteryScanning" class="image" alt="Battery scanning" />
-      </div>
-    </div>
-    <div class="right-container">
-      <div class="inner-right-container">
-        <div class="logotype-container">
-          <img :src="LogotypeDPP" alt="DPP logo" />
-        </div>
-        <v-container class="search-page">
-          <div v-if="qrError" class="qr-container">
-            <div class="text-container">
-<<<<<<< HEAD
-              <p class="text">{{ $t("searchView.errorCameraOff") }}</p>
-              <p class="text">{{ $t("searchView.errorTypeID") }}</p>
-              <p class="error">{{ $t(error) }}</p>
-=======
-              <p class="text">Your camera is off.</p>
-              <p class="text">Turn it on or type the ID.</p>
-              <p class="error">{{ qrError }}</p>
->>>>>>> 431d1f35
-            </div>
-            <SearchInput class="search-input" />
-          </div>
-          <v-row data-cy="qr-container">
-            <div v-if="!qrError">
-              <v-col class="qr-container" cols="12" v-if="QRtoggle">
-                <v-btn rounded v-if="multipleCameras">
-                  <v-icon
-                    icon="mdi-camera-flip-outline"
-                    @click="toggleCamera"
-                    style="color: #0f71cb"
-                  ></v-icon>
-                </v-btn>
-                <div class="stream-container">
-                  <v-icon
-                    size="x-large"
-                    class="close-btn"
-                    @click="closeQRScanner"
-                    start
-                    md
-                    icon="mdi-close-thick"
-                  ></v-icon>
-                  <QrcodeStream
-                    :facingMode="facingMode"
-                    v-if="QRtoggle"
-                    :key="reloadReader"
-                  />
-                </div>
-              </v-col>
-              <v-col cols="12" v-else class="qr-container">
-                <SearchInput class="search-input" />
-                <v-icon
-                  class="qrScanner-btn"
-                  @click="hideWelcome"
-                  start
-                  md
-                  icon="mdi-qrcode-scan"
-                ></v-icon>
-              </v-col>
-            </div>
-          </v-row>
-        </v-container>
-      </div>
-      <div class="guide">
-<<<<<<< HEAD
-        📖 {{ $t("searchView.findOutMore") }}
-        <a class="advanced-search-link" @click="openExternalLink">{{
-          $t("searchView.guide")
-        }}</a>
-=======
-        📖 Want to find out more? Read our
-        <a class="advanced-search-link" @click="openExternalLink"
-          >Get Started Guide</a
-        >
->>>>>>> 431d1f35
-      </div>
-    </div>
-  </div>
-</template>
-
-<script>
-<<<<<<< HEAD
-import { QrcodeStream } from "vue3-qrcode-reader";
-import CatenaLogo from "../media/logo.png";
-import QRFrame from "../media/qrFrame.svg";
-import BatteryScanning from "../media/backgroundart.jpg";
-=======
-import QrcodeStream from "../components/general/QrcodeStrem.vue";
-import BatteryScanning from "../media/battery-img.jpeg";
->>>>>>> 431d1f35
-import LogotypeDPP from "../media/logotypeDPP.svg";
-import SearchInput from "../components/general/SearchInput.vue";
-import { mapState } from "vuex";
-import store from "@/store/index";
-
-export default {
-  name: "QRScannerView",
-  components: {
-    QrcodeStream,
-    SearchInput,
-  },
-  data() {
-    return {
-      isHidden: false,
-      QRtoggle: false,
-      reloadReader: 0,
-      facingMode: "front",
-
-      multipleCameras: true,
-    };
-  },
-  computed: {
-    ...mapState(["qrError"]),
-  },
-  setup() {
-    SearchInput;
-    return {
-      BatteryScanning,
-      LogotypeDPP,
-    };
-  },
-  mounted() {
-    this.checkCameraPermission();
-    this.toggleCamera();
-  },
-  methods: {
-    async toggleCamera() {
-      try {
-        const devices = await navigator.mediaDevices.enumerateDevices();
-        const videoDevices = devices.filter(
-          (device) => device.kind === "videoinput"
-        );
-
-        if (videoDevices.length > 1) {
-          this.facingMode = this.facingMode === "front" ? "rear" : "front";
-        } else {
-          this.multipleCameras = false;
-          this.facingMode = "auto";
-        }
-      } catch (error) {
-        console.error("Error toggling camera:", error);
-      }
-    },
-    async checkCameraPermission() {
-      try {
-        const permissionStatus = await navigator.permissions.query({
-          name: "camera",
-        });
-        permissionStatus.onchange = () => {
-          this.reloadReader += 1;
-          store.commit("setQrError", "");
-        };
-      } catch (error) {
-        console.error("Error checking camera permission:", error);
-      }
-    },
-    hideWelcome() {
-      this.isHidden = true;
-      this.QRtoggle = true;
-    },
-    closeQRScanner() {
-      this.QRtoggle = false;
-    },
-<<<<<<< HEAD
-    openQRScanner() {
-      this.QRtoggle = true;
-    },
-    async onInit(promise) {
-      try {
-        await promise;
-      } catch (error) {
-        if (error.name === "NotAllowedError") {
-          this.error = "searchView.cameraError.NotAllowedError";
-        } else if (error.name === "NotFoundError") {
-          this.error = "searchView.cameraError.NotFoundError";
-        } else if (error.name === "NotSupportedError") {
-          this.error = "searchView.cameraError.NotSupportedError";
-        } else if (error.name === "NotReadableError") {
-          this.error = "searchView.cameraError.NotReadableError";
-        } else if (error.name === "OverconstrainedError") {
-          this.error = "searchView.cameraError.OverconstrainedError";
-        } else if (error.name === "StreamApiNotSupportedError") {
-          this.error = "searchView.cameraError.StreamApiNotSupportedError";
-        } else if (error.name === "InsecureContextError") {
-          this.error = "searchView.cameraError.InsecureContextError";
-        } else {
-          this.error = `ERROR: Camera error (${error.name})`;
-        }
-      }
-    },
-=======
->>>>>>> 431d1f35
-    openExternalLink() {
-      window.open(
-        "https://portal.int.demo.catena-x.net/documentation/?path=docs",
-        "_blank"
-      );
-    },
-  },
-};
-</script>
+<!--
+  Catena-X - Product Passport Consumer Frontend
+ 
+  Copyright (c) 2022, 2023 BASF SE, BMW AG, Henkel AG & Co. KGaA
+ 
+  See the NOTICE file(s) distributed with this work for additional
+  information regarding copyright ownership.
+ 
+  This program and the accompanying materials are made available under the
+  terms of the Apache License, Version 2.0 which is available at
+  https://www.apache.org/licenses/LICENSE-2.0.
+ 
+  Unless required by applicable law or agreed to in writing, software
+  distributed under the License is distributed on an "AS IS" BASIS
+  WITHOUT WARRANTIES OR CONDITIONS OF ANY KIND,
+  either express or implied. See the
+  License for the specific language govern in permissions and limitations
+  under the License.
+ 
+  SPDX-License-Identifier: Apache-2.0
+-->
+
+<template>
+  <div class="home-page-container">
+    <div class="left-container" :class="{ hidden: isHidden }">
+      <div class="left-container-text">
+        <h2>{{ $t("searchView.title") }}</h2>
+        <p>{{ $t("searchView.welcomeMessage") }}</p>
+      </div>
+      <div class="img-container">
+        <img :src="BatteryScanning" class="image" alt="Battery scanning" />
+      </div>
+    </div>
+    <div class="right-container">
+      <div class="inner-right-container">
+        <div class="logotype-container">
+          <img :src="LogotypeDPP" alt="DPP logo" />
+        </div>
+        <v-container class="search-page">
+          <div v-if="qrError" class="qr-container">
+            <div class="text-container">
+              <p class="text">{{ $t("searchView.errorCameraOff") }}</p>
+              <p class="text">{{ $t("searchView.errorTypeID") }}</p>
+              <p class="error">{{ $t(error) }}</p>
+            </div>
+            <SearchInput class="search-input" />
+          </div>
+          <v-row data-cy="qr-container">
+            <div v-if="!qrError">
+              <v-col class="qr-container" cols="12" v-if="QRtoggle">
+                <v-btn rounded v-if="multipleCameras">
+                  <v-icon
+                    icon="mdi-camera-flip-outline"
+                    @click="toggleCamera"
+                    style="color: #0f71cb"
+                  ></v-icon>
+                </v-btn>
+                <div class="stream-container">
+                  <v-icon
+                    size="x-large"
+                    class="close-btn"
+                    @click="closeQRScanner"
+                    start
+                    md
+                    icon="mdi-close-thick"
+                  ></v-icon>
+                  <QrcodeStream
+                    :facingMode="facingMode"
+                    v-if="QRtoggle"
+                    :key="reloadReader"
+                  />
+                </div>
+              </v-col>
+              <v-col cols="12" v-else class="qr-container">
+                <SearchInput class="search-input" />
+                <v-icon
+                  class="qrScanner-btn"
+                  @click="hideWelcome"
+                  start
+                  md
+                  icon="mdi-qrcode-scan"
+                ></v-icon>
+              </v-col>
+            </div>
+          </v-row>
+        </v-container>
+      </div>
+      <div class="guide">
+        📖 {{ $t("searchView.findOutMore") }}
+        <a class="advanced-search-link" @click="openExternalLink">{{
+          $t("searchView.guide")
+        }}</a>
+      </div>
+    </div>
+  </div>
+</template>
+
+<script>
+import { QrcodeStream } from "vue3-qrcode-reader";
+import CatenaLogo from "../media/logo.png";
+import QRFrame from "../media/qrFrame.svg";
+import BatteryScanning from "../media/backgroundart.jpg";
+import LogotypeDPP from "../media/logotypeDPP.svg";
+import SearchInput from "../components/general/SearchInput.vue";
+import { mapState } from "vuex";
+import store from "@/store/index";
+
+export default {
+  name: "QRScannerView",
+  components: {
+    QrcodeStream,
+    SearchInput,
+  },
+  data() {
+    return {
+      isHidden: false,
+      QRtoggle: false,
+      reloadReader: 0,
+      facingMode: "front",
+
+      multipleCameras: true,
+    };
+  },
+  computed: {
+    ...mapState(["qrError"]),
+  },
+  setup() {
+    SearchInput;
+    return {
+      BatteryScanning,
+      LogotypeDPP,
+    };
+  },
+  mounted() {
+    this.checkCameraPermission();
+    this.toggleCamera();
+  },
+  methods: {
+    async toggleCamera() {
+      try {
+        const devices = await navigator.mediaDevices.enumerateDevices();
+        const videoDevices = devices.filter(
+          (device) => device.kind === "videoinput"
+        );
+
+        if (videoDevices.length > 1) {
+          this.facingMode = this.facingMode === "front" ? "rear" : "front";
+        } else {
+          this.multipleCameras = false;
+          this.facingMode = "auto";
+        }
+      } catch (error) {
+        console.error("Error toggling camera:", error);
+      }
+    },
+    async checkCameraPermission() {
+      try {
+        const permissionStatus = await navigator.permissions.query({
+          name: "camera",
+        });
+        permissionStatus.onchange = () => {
+          this.reloadReader += 1;
+          store.commit("setQrError", "");
+        };
+      } catch (error) {
+        console.error("Error checking camera permission:", error);
+      }
+    },
+    hideWelcome() {
+      this.isHidden = true;
+      this.QRtoggle = true;
+    },
+    closeQRScanner() {
+      this.QRtoggle = false;
+    },
+    openExternalLink() {
+      window.open(
+        "https://portal.int.demo.catena-x.net/documentation/?path=docs",
+        "_blank"
+      );
+    },
+  },
+};
+</script>