<!--
 Copyright 2023 BASF SE, BMW AG, Henkel AG & Co. KGaA
 
 Licensed under the Apache License, Version 2.0 (the "License");
 you may not use this file except in compliance with the License.
 You may obtain a copy of the License at
 
     http://www.apache.org/licenses/LICENSE-2.0
 
 Unless required by applicable law or agreed to in writing, software
 distributed under the License is distributed on an "AS IS" BASIS,
 WITHOUT WARRANTIES OR CONDITIONS OF ANY KIND, either express or implied.
 See the License for the specific language governing permissions and
 limitations under the License.
-->


<template>
  <v-container v-if="loading">
    <div class="loading-container">
      <Spinner class="spinner-container" />
    </div>
  </v-container>
  <v-container v-else-if="error" class="h-100 w-100">
    <div class="loading-container d-flex align-items-center w-100 h-100">
      <Alert
        class="w-100"
        :description="errorObj.description"
        :title="errorObj.title"
        :type="errorObj.type"
        icon="mdi-alert-circle-outline"
        :closable="false"
        variant="outlined"
      >
        <v-row class="justify-space-between mt-3">
          <v-col class="v-col-auto">
            Click in the <strong>"return"</strong> button to go back to the
            search field
          </v-col>
          <v-col class="v-col-auto">
            <v-btn
              style="color: white !important"
              rounded="pill"
              color="#0F71CB"
              size="large"
              class="submit-btn"
              @click="$router.go(-1)"
            >
              <v-icon class="icon" start md icon="mdi-arrow-left"></v-icon>
              Return
            </v-btn>
          </v-col>
        </v-row>
      </Alert>
    </div>
  </v-container>
<<<<<<< HEAD
  <div class="very-big" v-else>
    <HeaderComponent>
      <span class="header-title">Battery passport</span>
    </HeaderComponent>
=======
  <div v-else>
    <HeaderComponent />
>>>>>>> 1c56acb2
    <PassportHeader
      :id="data.data.passport.batteryIdentification.batteryIDDMCCode"
      type="BatteryID"
    />
    <CardsComponent :data="data" />
    <div class="pass-container">
      <div v-for="(section, index) in componentsNames" :key="index">
        <SectionComponent :title="`${index + 1}. ${section.label}`">
          <component :is="section.component" :data="data" />
        </SectionComponent>
      </div>
    </div>
    <FooterComponent />
  </div>
</template>



<script>
// @ is an alias to /src
import GeneralInformation from "@/components/passport/sections/GeneralInformation.vue";
import CellChemistry from "@/components/passport/sections/CellChemistry.vue";
import ElectrochemicalProperties from "@/components/passport/sections/ElectrochemicalProperties.vue";
import BatteryComposition from "@/components/passport/sections/BatteryComposition.vue";
import StateOfBattery from "@/components/passport/sections/StateOfBattery.vue";
import Documents from "@/components/passport/sections/Documents.vue";
import ContractInformation from "@/components/passport/sections/ContractInformation.vue";
import Spinner from "@/components/general/Spinner.vue";
<<<<<<< HEAD
import HeaderComponent from "../components/general/Header.vue";
=======
import HeaderComponent from "@/components/general/Header.vue";
>>>>>>> 1c56acb2
import PassportHeader from "@/components/passport/PassportHeader.vue";
import CardComponent from "@/components/passport/Card.vue";
import CardsComponent from "@/components/passport/Cards.vue";
import Alert from "@/components/general/Alert.vue";
import FooterComponent from "@/components/general/Footer.vue";
import { API_TIMEOUT, PASSPORT_VERSION } from "@/services/service.const";
import threadUtil from "@/utils/threadUtil.js";
import jsonUtil from "@/utils/jsonUtil.js";
import BackendService from "@/services/BackendService";
import { inject } from "vue";
import SectionComponent from "@/components/passport/Section.vue";
import MOCK_DATA from "../assets/MOCK/passportExample02.json";

export default {
  name: "PassportView",
  components: {
    HeaderComponent,
    GeneralInformation,
    PassportHeader,
    CardComponent,
    CardsComponent,
    CellChemistry,
    StateOfBattery,
    ElectrochemicalProperties,
    BatteryComposition,
    Documents,
    ContractInformation,
    FooterComponent,
    Spinner,
    Alert,
    SectionComponent,
  },
  data() {
    return {
      componentsNames: [
        {
          label: "General information",
          component: "GeneralInformation",
        },
        {
          label: "Cell chemistry",
          component: "CellChemistry",
        },
        {
          label: "Electrochemical properties",
          component: "ElectrochemicalProperties",
        },
        {
          label: "Battery composition",
          component: "BatteryComposition",
        },
        {
          label: "State of battery",
          component: "StateOfBattery",
        },
        {
          label: "Additional information",
          component: "Documents",
        },
        // {
        //   label: "Contract information",
        //   component: "ContractInformation",
        // },
      ],
      auth: inject("authentication"),
      data: null,
      loading: true,
      errors: [],
      id: this.$route.params.id,
      error: true,
      errorObj: {
        title: "Something went wrong while returning the passport!",
        description: "We are sorry for that, you can retry or try again later",
        type: "error",
      },
      version: PASSPORT_VERSION,
    };
  },
  async created() {
<<<<<<< HEAD
    this.loading = false;
    this.data = MOCK_DATA;

    // try {
    //   let passportPromise = this.getPassport(this.passId);
    //   const result = await threadUtil.execWithTimeout(
    //     passportPromise,
    //     API_TIMEOUT,
    //     null
    //   );
    //   if (result && result != null) {
    //     this.data = result;
    //   } else {
    //     this.error = true;
    //     if (this.errorObj.title == null) {
    //       this.errorObj.title = "Timeout! Failed to return passport!";
    //     }
    //     if (this.errorObj.description == null) {
    //       this.errorObj.description =
    //         "We are sorry, it took too long to retrieve the passport.";
    //     }
    //   }
    // } catch (e) {
    //   this.error = true;
    //   this.errorObj.title = "Failed to return passport!";
    //   this.errorObj.description =
    //     "We are sorry, it was not posible to retrieve the passport.";
    // } finally {
    //   this.loading = false;
    // }
=======
    let result = null;
    try {
      // Setup passport promise
      let passportPromise = this.getPassport(this.id);
      // Execute promisse with a Timeout
      result = await threadUtil.execWithTimeout(
        passportPromise,
        API_TIMEOUT,
        null
      );
      if(!result || result == null){
        this.errorObj.title = "Timeout! Failed to return passport!";
        this.errorObj.description = "The request took too long... Please retry or try again later."
      }
      this.data = result;
    } catch (e) {
      console.log("passportView -> " + e);
    } finally {
      if (
        this.data && jsonUtil.exists("status", this.data) && this.data["status"] == 200
      ) {
        this.error = false;
      }
      // Stop loading
      this.loading = false;
    }
>>>>>>> 1c56acb2
  },
  methods: {
    async getPassport(id) {
      let response = null;
      // Get Passport in Backend
      try {
        // Init backendService
        let backendService = new BackendService();
        // Get access token from IDP
        let jwtToken = await this.auth.getAccessToken();
        // Get the passport for the selected version
        response = await backendService.getPassport(this.version, id, jwtToken);
      } catch (e) {
        console.log("passportView.getPassport() -> " + e);
        this.errorObj.title = jsonUtil.exists("statusText", response)
          ? response["statusText"]
          : "Failed to return passport";
        this.errorObj.description = jsonUtil.exists("message", response)
          ? response["message"]
          : "It was not possible to transfer the passport.";
        return response;
      }

      response = jsonUtil.copy(response, true);

      // Check if the response is empty and give an error
      if (!response) {
        this.errorObj.title = "Failed to return passport";
        this.errorObj.description =
          "It was not possible to complete the passport transfer.";
        return null;
      }

      // Check if reponse content was successfull and if not print error comming message from backend
      if (
        jsonUtil.exists("status", response) && 
        response["status"] != 200
      ) {
        this.errorObj.title = jsonUtil.exists("statusText", response)
          ? response["statusText"]
          : "An error occured when searching for the passport!";
        this.errorObj.description = jsonUtil.exists("message", response)
          ? response["message"]
          : "It was not possible to retrieve the passport";
      }

      return response;
    },
  },
};
</script>

<style>
.very-big {
  margin-top: -14px;
  background-color: #f9f9f9;
}

.header-title {
  font-size: 16px;
  font-weight: 500;
}

.loading-container {
  display: flex;
  justify-content: center;
  align-items: center;
}
.pass-container {
  width: 76%;
  margin: 0 12% 0 12%;
}
.spinner-container {
  width: 100vw;
  height: 100vh;
  display: flex;
  justify-content: center;
  align-items: center;
}
.spinner {
  margin: auto;
  width: 8vh;
  animation: rotate 3s infinite;
}
@keyframes rotate {
  100% {
    transform: rotate(360deg);
  }
}
@media (max-width: 750px) {
  .pass-container {
    width: 100%;
    margin: 0;
  }
}
</style>
<|MERGE_RESOLUTION|>--- conflicted
+++ resolved
@@ -1,332 +1,289 @@
-<!--
- Copyright 2023 BASF SE, BMW AG, Henkel AG & Co. KGaA
- 
- Licensed under the Apache License, Version 2.0 (the "License");
- you may not use this file except in compliance with the License.
- You may obtain a copy of the License at
- 
-     http://www.apache.org/licenses/LICENSE-2.0
- 
- Unless required by applicable law or agreed to in writing, software
- distributed under the License is distributed on an "AS IS" BASIS,
- WITHOUT WARRANTIES OR CONDITIONS OF ANY KIND, either express or implied.
- See the License for the specific language governing permissions and
- limitations under the License.
--->
-
-
-<template>
-  <v-container v-if="loading">
-    <div class="loading-container">
-      <Spinner class="spinner-container" />
-    </div>
-  </v-container>
-  <v-container v-else-if="error" class="h-100 w-100">
-    <div class="loading-container d-flex align-items-center w-100 h-100">
-      <Alert
-        class="w-100"
-        :description="errorObj.description"
-        :title="errorObj.title"
-        :type="errorObj.type"
-        icon="mdi-alert-circle-outline"
-        :closable="false"
-        variant="outlined"
-      >
-        <v-row class="justify-space-between mt-3">
-          <v-col class="v-col-auto">
-            Click in the <strong>"return"</strong> button to go back to the
-            search field
-          </v-col>
-          <v-col class="v-col-auto">
-            <v-btn
-              style="color: white !important"
-              rounded="pill"
-              color="#0F71CB"
-              size="large"
-              class="submit-btn"
-              @click="$router.go(-1)"
-            >
-              <v-icon class="icon" start md icon="mdi-arrow-left"></v-icon>
-              Return
-            </v-btn>
-          </v-col>
-        </v-row>
-      </Alert>
-    </div>
-  </v-container>
-<<<<<<< HEAD
-  <div class="very-big" v-else>
-    <HeaderComponent>
-      <span class="header-title">Battery passport</span>
-    </HeaderComponent>
-=======
-  <div v-else>
-    <HeaderComponent />
->>>>>>> 1c56acb2
-    <PassportHeader
-      :id="data.data.passport.batteryIdentification.batteryIDDMCCode"
-      type="BatteryID"
-    />
-    <CardsComponent :data="data" />
-    <div class="pass-container">
-      <div v-for="(section, index) in componentsNames" :key="index">
-        <SectionComponent :title="`${index + 1}. ${section.label}`">
-          <component :is="section.component" :data="data" />
-        </SectionComponent>
-      </div>
-    </div>
-    <FooterComponent />
-  </div>
-</template>
-
-
-
-<script>
-// @ is an alias to /src
-import GeneralInformation from "@/components/passport/sections/GeneralInformation.vue";
-import CellChemistry from "@/components/passport/sections/CellChemistry.vue";
-import ElectrochemicalProperties from "@/components/passport/sections/ElectrochemicalProperties.vue";
-import BatteryComposition from "@/components/passport/sections/BatteryComposition.vue";
-import StateOfBattery from "@/components/passport/sections/StateOfBattery.vue";
-import Documents from "@/components/passport/sections/Documents.vue";
-import ContractInformation from "@/components/passport/sections/ContractInformation.vue";
-import Spinner from "@/components/general/Spinner.vue";
-<<<<<<< HEAD
-import HeaderComponent from "../components/general/Header.vue";
-=======
-import HeaderComponent from "@/components/general/Header.vue";
->>>>>>> 1c56acb2
-import PassportHeader from "@/components/passport/PassportHeader.vue";
-import CardComponent from "@/components/passport/Card.vue";
-import CardsComponent from "@/components/passport/Cards.vue";
-import Alert from "@/components/general/Alert.vue";
-import FooterComponent from "@/components/general/Footer.vue";
-import { API_TIMEOUT, PASSPORT_VERSION } from "@/services/service.const";
-import threadUtil from "@/utils/threadUtil.js";
-import jsonUtil from "@/utils/jsonUtil.js";
-import BackendService from "@/services/BackendService";
-import { inject } from "vue";
-import SectionComponent from "@/components/passport/Section.vue";
-import MOCK_DATA from "../assets/MOCK/passportExample02.json";
-
-export default {
-  name: "PassportView",
-  components: {
-    HeaderComponent,
-    GeneralInformation,
-    PassportHeader,
-    CardComponent,
-    CardsComponent,
-    CellChemistry,
-    StateOfBattery,
-    ElectrochemicalProperties,
-    BatteryComposition,
-    Documents,
-    ContractInformation,
-    FooterComponent,
-    Spinner,
-    Alert,
-    SectionComponent,
-  },
-  data() {
-    return {
-      componentsNames: [
-        {
-          label: "General information",
-          component: "GeneralInformation",
-        },
-        {
-          label: "Cell chemistry",
-          component: "CellChemistry",
-        },
-        {
-          label: "Electrochemical properties",
-          component: "ElectrochemicalProperties",
-        },
-        {
-          label: "Battery composition",
-          component: "BatteryComposition",
-        },
-        {
-          label: "State of battery",
-          component: "StateOfBattery",
-        },
-        {
-          label: "Additional information",
-          component: "Documents",
-        },
-        // {
-        //   label: "Contract information",
-        //   component: "ContractInformation",
-        // },
-      ],
-      auth: inject("authentication"),
-      data: null,
-      loading: true,
-      errors: [],
-      id: this.$route.params.id,
-      error: true,
-      errorObj: {
-        title: "Something went wrong while returning the passport!",
-        description: "We are sorry for that, you can retry or try again later",
-        type: "error",
-      },
-      version: PASSPORT_VERSION,
-    };
-  },
-  async created() {
-<<<<<<< HEAD
-    this.loading = false;
-    this.data = MOCK_DATA;
-
-    // try {
-    //   let passportPromise = this.getPassport(this.passId);
-    //   const result = await threadUtil.execWithTimeout(
-    //     passportPromise,
-    //     API_TIMEOUT,
-    //     null
-    //   );
-    //   if (result && result != null) {
-    //     this.data = result;
-    //   } else {
-    //     this.error = true;
-    //     if (this.errorObj.title == null) {
-    //       this.errorObj.title = "Timeout! Failed to return passport!";
-    //     }
-    //     if (this.errorObj.description == null) {
-    //       this.errorObj.description =
-    //         "We are sorry, it took too long to retrieve the passport.";
-    //     }
-    //   }
-    // } catch (e) {
-    //   this.error = true;
-    //   this.errorObj.title = "Failed to return passport!";
-    //   this.errorObj.description =
-    //     "We are sorry, it was not posible to retrieve the passport.";
-    // } finally {
-    //   this.loading = false;
-    // }
-=======
-    let result = null;
-    try {
-      // Setup passport promise
-      let passportPromise = this.getPassport(this.id);
-      // Execute promisse with a Timeout
-      result = await threadUtil.execWithTimeout(
-        passportPromise,
-        API_TIMEOUT,
-        null
-      );
-      if(!result || result == null){
-        this.errorObj.title = "Timeout! Failed to return passport!";
-        this.errorObj.description = "The request took too long... Please retry or try again later."
-      }
-      this.data = result;
-    } catch (e) {
-      console.log("passportView -> " + e);
-    } finally {
-      if (
-        this.data && jsonUtil.exists("status", this.data) && this.data["status"] == 200
-      ) {
-        this.error = false;
-      }
-      // Stop loading
-      this.loading = false;
-    }
->>>>>>> 1c56acb2
-  },
-  methods: {
-    async getPassport(id) {
-      let response = null;
-      // Get Passport in Backend
-      try {
-        // Init backendService
-        let backendService = new BackendService();
-        // Get access token from IDP
-        let jwtToken = await this.auth.getAccessToken();
-        // Get the passport for the selected version
-        response = await backendService.getPassport(this.version, id, jwtToken);
-      } catch (e) {
-        console.log("passportView.getPassport() -> " + e);
-        this.errorObj.title = jsonUtil.exists("statusText", response)
-          ? response["statusText"]
-          : "Failed to return passport";
-        this.errorObj.description = jsonUtil.exists("message", response)
-          ? response["message"]
-          : "It was not possible to transfer the passport.";
-        return response;
-      }
-
-      response = jsonUtil.copy(response, true);
-
-      // Check if the response is empty and give an error
-      if (!response) {
-        this.errorObj.title = "Failed to return passport";
-        this.errorObj.description =
-          "It was not possible to complete the passport transfer.";
-        return null;
-      }
-
-      // Check if reponse content was successfull and if not print error comming message from backend
-      if (
-        jsonUtil.exists("status", response) && 
-        response["status"] != 200
-      ) {
-        this.errorObj.title = jsonUtil.exists("statusText", response)
-          ? response["statusText"]
-          : "An error occured when searching for the passport!";
-        this.errorObj.description = jsonUtil.exists("message", response)
-          ? response["message"]
-          : "It was not possible to retrieve the passport";
-      }
-
-      return response;
-    },
-  },
-};
-</script>
-
-<style>
-.very-big {
-  margin-top: -14px;
-  background-color: #f9f9f9;
-}
-
-.header-title {
-  font-size: 16px;
-  font-weight: 500;
-}
-
-.loading-container {
-  display: flex;
-  justify-content: center;
-  align-items: center;
-}
-.pass-container {
-  width: 76%;
-  margin: 0 12% 0 12%;
-}
-.spinner-container {
-  width: 100vw;
-  height: 100vh;
-  display: flex;
-  justify-content: center;
-  align-items: center;
-}
-.spinner {
-  margin: auto;
-  width: 8vh;
-  animation: rotate 3s infinite;
-}
-@keyframes rotate {
-  100% {
-    transform: rotate(360deg);
-  }
-}
-@media (max-width: 750px) {
-  .pass-container {
-    width: 100%;
-    margin: 0;
-  }
-}
-</style>
+<!--
+ Copyright 2023 BASF SE, BMW AG, Henkel AG & Co. KGaA
+ 
+ Licensed under the Apache License, Version 2.0 (the "License");
+ you may not use this file except in compliance with the License.
+ You may obtain a copy of the License at
+ 
+     http://www.apache.org/licenses/LICENSE-2.0
+ 
+ Unless required by applicable law or agreed to in writing, software
+ distributed under the License is distributed on an "AS IS" BASIS,
+ WITHOUT WARRANTIES OR CONDITIONS OF ANY KIND, either express or implied.
+ See the License for the specific language governing permissions and
+ limitations under the License.
+-->
+
+
+<template>
+  <v-container v-if="loading">
+    <div class="loading-container">
+      <Spinner class="spinner-container" />
+    </div>
+  </v-container>
+  <v-container v-else-if="error" class="h-100 w-100">
+    <div class="loading-container d-flex align-items-center w-100 h-100">
+      <Alert
+        class="w-100"
+        :description="errorObj.description"
+        :title="errorObj.title"
+        :type="errorObj.type"
+        icon="mdi-alert-circle-outline"
+        :closable="false"
+        variant="outlined"
+      >
+        <v-row class="justify-space-between mt-3">
+          <v-col class="v-col-auto">
+            Click in the <strong>"return"</strong> button to go back to the
+            search field
+          </v-col>
+          <v-col class="v-col-auto">
+            <v-btn
+              style="color: white !important"
+              rounded="pill"
+              color="#0F71CB"
+              size="large"
+              class="submit-btn"
+              @click="$router.go(-1)"
+            >
+              <v-icon class="icon" start md icon="mdi-arrow-left"></v-icon>
+              Return
+            </v-btn>
+          </v-col>
+        </v-row>
+      </Alert>
+    </div>
+  </v-container>
+  <div class="very-big" v-else>
+    <HeaderComponent>
+      <span class="header-title">Battery passport</span>
+    </HeaderComponent>
+    <PassportHeader
+      :id="data.data.passport.batteryIdentification.batteryIDDMCCode"
+      type="BatteryID"
+    />
+    <CardsComponent :data="data" />
+    <div class="pass-container">
+      <div v-for="(section, index) in componentsNames" :key="index">
+        <SectionComponent :title="`${index + 1}. ${section.label}`">
+          <component :is="section.component" :data="data" />
+        </SectionComponent>
+      </div>
+    </div>
+    <FooterComponent />
+  </div>
+</template>
+
+
+
+<script>
+// @ is an alias to /src
+import GeneralInformation from "@/components/passport/sections/GeneralInformation.vue";
+import CellChemistry from "@/components/passport/sections/CellChemistry.vue";
+import ElectrochemicalProperties from "@/components/passport/sections/ElectrochemicalProperties.vue";
+import BatteryComposition from "@/components/passport/sections/BatteryComposition.vue";
+import StateOfBattery from "@/components/passport/sections/StateOfBattery.vue";
+import Documents from "@/components/passport/sections/Documents.vue";
+import ContractInformation from "@/components/passport/sections/ContractInformation.vue";
+import Spinner from "@/components/general/Spinner.vue";
+import HeaderComponent from "@/components/general/Header.vue";
+import PassportHeader from "@/components/passport/PassportHeader.vue";
+import CardComponent from "@/components/passport/Card.vue";
+import CardsComponent from "@/components/passport/Cards.vue";
+import Alert from "@/components/general/Alert.vue";
+import FooterComponent from "@/components/general/Footer.vue";
+import { API_TIMEOUT, PASSPORT_VERSION } from "@/services/service.const";
+import threadUtil from "@/utils/threadUtil.js";
+import jsonUtil from "@/utils/jsonUtil.js";
+import BackendService from "@/services/BackendService";
+import { inject } from "vue";
+import SectionComponent from "@/components/passport/Section.vue";
+
+export default {
+  name: "PassportView",
+  components: {
+    HeaderComponent,
+    GeneralInformation,
+    PassportHeader,
+    CardComponent,
+    CardsComponent,
+    CellChemistry,
+    StateOfBattery,
+    ElectrochemicalProperties,
+    BatteryComposition,
+    Documents,
+    ContractInformation,
+    FooterComponent,
+    Spinner,
+    Alert,
+    SectionComponent,
+  },
+  data() {
+    return {
+      componentsNames: [
+        {
+          label: "General information",
+          component: "GeneralInformation",
+        },
+        {
+          label: "Cell chemistry",
+          component: "CellChemistry",
+        },
+        {
+          label: "Electrochemical properties",
+          component: "ElectrochemicalProperties",
+        },
+        {
+          label: "Battery composition",
+          component: "BatteryComposition",
+        },
+        {
+          label: "State of battery",
+          component: "StateOfBattery",
+        },
+        {
+          label: "Additional information",
+          component: "Documents",
+        },
+        {
+          label: "Contract information",
+          component: "ContractInformation",
+        },
+      ],
+      auth: inject("authentication"),
+      data: null,
+      loading: true,
+      errors: [],
+      id: this.$route.params.id,
+      error: true,
+      errorObj: {
+        title: "Something went wrong while returning the passport!",
+        description: "We are sorry for that, you can retry or try again later",
+        type: "error",
+      },
+      version: PASSPORT_VERSION,
+    };
+  },
+  async created() {
+    let result = null;
+    try {
+      // Setup passport promise
+      let passportPromise = this.getPassport(this.id);
+      // Execute promisse with a Timeout
+      result = await threadUtil.execWithTimeout(
+        passportPromise,
+        API_TIMEOUT,
+        null
+      );
+      if(!result || result == null){
+        this.errorObj.title = "Timeout! Failed to return passport!";
+        this.errorObj.description = "The request took too long... Please retry or try again later."
+      }
+      this.data = result;
+    } catch (e) {
+      console.log("passportView -> " + e);
+    } finally {
+      if (
+        this.data && jsonUtil.exists("status", this.data) && this.data["status"] == 200
+      ) {
+        this.error = false;
+      }
+      // Stop loading
+      this.loading = false;
+    }
+  },
+  methods: {
+    async getPassport(id) {
+      let response = null;
+      // Get Passport in Backend
+      try {
+        // Init backendService
+        let backendService = new BackendService();
+        // Get access token from IDP
+        let jwtToken = await this.auth.getAccessToken();
+        // Get the passport for the selected version
+        response = await backendService.getPassport(this.version, id, jwtToken);
+      } catch (e) {
+        console.log("passportView.getPassport() -> " + e);
+        this.errorObj.title = jsonUtil.exists("statusText", response)
+          ? response["statusText"]
+          : "Failed to return passport";
+        this.errorObj.description = jsonUtil.exists("message", response)
+          ? response["message"]
+          : "It was not possible to transfer the passport.";
+        return response;
+      }
+
+      response = jsonUtil.copy(response, true);
+
+      // Check if the response is empty and give an error
+      if (!response) {
+        this.errorObj.title = "Failed to return passport";
+        this.errorObj.description =
+          "It was not possible to complete the passport transfer.";
+        return null;
+      }
+
+      // Check if reponse content was successfull and if not print error comming message from backend
+      if (
+        jsonUtil.exists("status", response) && 
+        response["status"] != 200
+      ) {
+        this.errorObj.title = jsonUtil.exists("statusText", response)
+          ? response["statusText"]
+          : "An error occured when searching for the passport!";
+        this.errorObj.description = jsonUtil.exists("message", response)
+          ? response["message"]
+          : "It was not possible to retrieve the passport";
+      }
+
+      return response;
+    },
+  },
+};
+</script>
+
+<style>
+.very-big {
+  margin-top: -14px;
+  background-color: #f9f9f9;
+}
+
+.header-title {
+  font-size: 16px;
+  font-weight: 500;
+}
+
+.loading-container {
+  display: flex;
+  justify-content: center;
+  align-items: center;
+}
+.pass-container {
+  width: 76%;
+  margin: 0 12% 0 12%;
+}
+.spinner-container {
+  width: 100vw;
+  height: 100vh;
+  display: flex;
+  justify-content: center;
+  align-items: center;
+}
+.spinner {
+  margin: auto;
+  width: 8vh;
+  animation: rotate 3s infinite;
+}
+@keyframes rotate {
+  100% {
+    transform: rotate(360deg);
+  }
+}
+@media (max-width: 750px) {
+  .pass-container {
+    width: 100%;
+    margin: 0;
+  }
+}
+</style>