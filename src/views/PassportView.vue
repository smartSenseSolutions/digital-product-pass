<!--
  Catena-X - Digital Product Passport Application

  Copyright (c) 2022, 2024 BASF SE, BMW AG, Henkel AG & Co. KGaA
  Copyright (c) 2022, 2024 Contributors to the Eclipse Foundation

  See the NOTICE file(s) distributed with this work for additional
  information regarding copyright ownership.
 
  This program and the accompanying materials are made available under the
  terms of the Apache License, Version 2.0 which is available at
  https://www.apache.org/licenses/LICENSE-2.0.
 
  Unless required by applicable law or agreed to in writing, software
  distributed under the License is distributed on an "AS IS" BASIS
  WITHOUT WARRANTIES OR CONDITIONS OF ANY KIND,
  either express or implied. See the
  License for the specific language govern in permissions and limitations
  under the License.
 
  SPDX-License-Identifier: Apache-2.0
-->

<template>
  <div>
    <HeaderComponent>
      <template v-if="!data">
        <span class="header-title">{{ $t("passportView.dpp") }}</span>
      </template>
      <template
        v-else-if="
          data.semanticId ===
          'urn:bamm:io.catenax.battery.battery_pass:3.0.1#BatteryPass'
        "
      >
        <span class="header-title">{{ $t("passportView.bpp") }}</span>
      </template>
      <template
        v-else-if="
          data.semanticId ===
          'urn:bamm:io.catenax.transmission.transmission_pass:1.0.0#TransmissionPass'
        "
      >
        <span class="header-title">{{ $t("passportView.tpp") }}</span>
      </template>
      <template v-else>
        <span class="header-title">{{ $t("passportView.dpp") }}</span>
      </template>
    </HeaderComponent>
    <v-container v-if="loading">
      <LoadingComponent :id="id" />
    </v-container>
    <v-container v-else-if="showOverlay">
      <div class="loading-container">
        <v-col class="v-col-auto dpp-id-container contract-modal">
          <v-card class="contract-container">
            <div class="title-container">
              {{ $t("passportView.policyAgreement.title") }}
            </div>
            <v-radio-group class="content-container" v-model="radios">
              <!-- Loop over the grouped policies -->
              <!-- eslint-disable vue/no-v-for-template-key -->
              <template
                v-for="(group, contractId, contractIndex) in groupedPolicies"
                :key="contractId"
              >
<<<<<<< HEAD
                <div class="policy-group-label">
                  <span class="policy-group-label-mobile">{{
                    $t("passportView.policyAgreement.contractId")
                  }}</span>
                  {{ contractId }}
                </div>
=======
                <v-row class="policy-group-label">
                  <v-col cols="auto">{{contractIndex+1}}. {{
                    $t("passportView.policyAgreement.contractId")
                  }}
                  </v-col>
                  <v-col>
                    <span class="contractid-title"> {{ contractId }}</span>
                  </v-col>
                </v-row>
>>>>>>> 2724bd87
                <v-radio
                  v-for="(item, index) in group"
                  :key="`${contractId}_${index}`"
                  color="#0F71CB"
                  @click="chooseContract(contractId, item)"
                  :value="`${contractIndex}.${index}`"
                >
                  <template v-slot:label>
                    <div class="radio-label">
<<<<<<< HEAD
                      {{
                        $t("passportView.policyAgreement.policy") +
                        " [" +
                        index +
                        "] " +
                        $t("passportView.policyAgreement.type") +
                        ": " +
                        (item["odrl:permission"]["odrl:action"]["odrl:type"] !=
                        undefined
                          ? item["odrl:permission"]["odrl:action"]["odrl:type"]
                          : "")
                      }}
=======
                      <v-container class="policy-container">
                        <div class="policy-container fill-height">
                          <span class="policy-title"
                            ><strong
                              >Policy {{ contractIndex + 1 }}.{{
                                index + 1
                              }}</strong
                            ></span
                          >                           
                          <div>
                            <v-row>
                              <v-col cols="auto" justify-content="center" align-content="center">
                                <div class="policy-label">ID</div>
                              </v-col>
                              <v-col>
                                <div class="policy-value">
                                  {{ item["@id"] }}
                                </div>
                              </v-col>
                            </v-row>
                            <v-divider></v-divider>
                            <div>
                            <v-row v-for="(attributes, policyKey, policyIndex) in parsedPolicyConstraints[item['@id']]" :key="`${policyIndex}`">
                              <template v-if="attributes.length != 0">
                                <v-col cols="auto" justify-content="center" align-content="center">
                                  <div class="policy-second-label">{{policyKey}}</div>
                                </v-col>
                                <v-col>
                                  <div class="policy-second-value">
                                      <v-row class="field-container" v-for="(attribute, attrIndex) in attributes" :key="`${attrIndex}`" >
                                        <p class="policy-second-value">Action Type: {{ attribute.actionType }}</p>
                                        <div>
                                          <ul>
                                              <li v-for="(constraint, constraintIndex) in attribute.constraints.constraint" :key="`${constraintIndex}`" >
                                                <span v-if="attribute.constraints.operator" class="attribute-operator">{{attribute.constraints.operator}}</span>
                                                <span class="attribute-constraint">- [{{constraint.leftOperand}}] [{{constraint.operator}}] [{{constraint.rightOperand}}]</span>
                                              </li>
                                          </ul>
                                          </div>
                                      </v-row > 
                                  </div>
                                </v-col>
                              </template>
                            </v-row>
                            </div>
                          </div>
                        </div>
                      </v-container>
>>>>>>> 2724bd87
                    </div>
                  </template>
                </v-radio>
              </template>
            </v-radio-group>
            <div class="btn-background">
              <v-row class="pt-8 justify-center">
                <v-btn
                  rounded="xl"
                  size="x-large"
                  color="#0F71CB"
                  class="text-none"
                  variant="outlined"
<<<<<<< HEAD
                  style="border: 2px solid"
                  @click="declineContract()"
                  >{{ $t("passportView.policyAgreement.decline") }}</v-btn
=======
                  @click="cancelDeclineContract()"
                  >{{
                    $t("passportView.policyAgreement.declineModal.cancel")
                  }}</v-btn
>>>>>>> 2724bd87
                >
                <v-btn
                  rounded="xl"
                  size="x-large"
                  class="text-none ms-4 text-white"
<<<<<<< HEAD
                  color="#0F71CB"
                  @click="
                    resumeNegotiation(
                      searchResponse,
                      contractToSign.contract,
                      contractToSign.policy
                    )
                  "
                  >{{ $t("passportView.policyAgreement.agree") }}</v-btn
=======
                  color="red-darken-4"
                  @click="confirmDeclineContract()"
                  ><template v-if="declineLoading"
                    ><v-progress-circular
                      indeterminate
                    ></v-progress-circular></template
                  ><template v-else>{{
                    $t("passportView.policyAgreement.declineModal.confirm")
                  }}</template></v-btn
>>>>>>> 2724bd87
                >
              </v-row>
              <v-row class="justify-center">
                <v-btn
                  rounded="xl"
                  size="x-large"
                  variant="text"
                  :prepend-icon="
                    !details
                      ? 'mdi-plus-circle-outline'
                      : 'mdi-minus-circle-outline'
                  "
                  @click="toggleDetails"
                  class="details-btn text-none"
                >
                  {{ detailsTitle }}
                  <template v-slot:prepend>
                    <v-icon color="#0F71CB"></v-icon>
                  </template>
                </v-btn>
              </v-row>
              <v-row v-if="details" class="justify-center">
                <div class="json-viewer-container">
                  <JsonViewer
                    class="json-viewer"
                    :value="contractItems"
                    sort
                    theme="jv-light"
                  />
                </div>
              </v-row>
            </div>
          </v-card>
          <v-overlay class="contract-modal" v-model="declineContractModal">
            <v-card class="contract-container">
              <div class="title-container pt-8 decliner">
                {{ $t("passportView.policyAgreement.declineModal.question") }}
              </div>
              <div class="policy-group-label decliner">
                <div class="back-to-homepage">
                  {{ $t("passportView.policyAgreement.declineModal.homepage") }}
                </div>
              </div>
              <div class="btn-background decliner">
                <v-row class="pt-8 pb-8 justify-center">
                  <v-btn
                    rounded="xl"
                    size="large"
                    color="#0F71CB"
                    class="text-none"
                    variant="outlined"
                    style="border: 2px solid"
                    @click="cancelDeclineContract()"
                    >{{
                      $t("passportView.policyAgreement.declineModal.cancel")
                    }}</v-btn
                  >
                  <v-btn
                    rounded="xl"
                    size="large"
                    class="text-none ms-4 text-white"
                    color="red-darken-4"
                    @click="confirmDeclineContract()"
                    ><template v-if="declineLoading"
                      ><v-progress-circular
                        indeterminate
                      ></v-progress-circular></template
                    ><template v-else>{{
                      $t("passportView.policyAgreement.declineModal.confirm")
                    }}</template></v-btn
                  >
                </v-row>
              </div>
            </v-card>
          </v-overlay>
        </v-col>
      </div>
    </v-container>
    <div v-else-if="data && !error">
      <template
        v-if="
          data.semanticId ===
          'urn:bamm:io.catenax.battery.battery_pass:3.0.1#BatteryPass'
        "
      >
        <PassportHeader
          :id="data.aspect.batteryIdentification.batteryIDDMCCode"
          type="Battery ID"
        />
      </template>
      <template v-else>
        <PassportHeader :id="id ? id : '-'" type="ID" />
      </template>
      <div class="pass-container">
        <template
          v-if="
            data.semanticId ===
            'urn:bamm:io.catenax.battery.battery_pass:3.0.1#BatteryPass'
          "
        >
          <BatteryCards :data="data" />
        </template>
        <template
          v-else-if="
            data.semanticId ==
            'urn:bamm:io.catenax.transmission.transmission_pass:1.0.0#TransmissionPass'
          "
        >
          <TransmissionCards :data="data" />
        </template>
        <template v-else>
          <GeneralCards :data="data" />
        </template>
      </div>
      <div class="pass-container footer-spacer">
        <template
          v-if="
            data.semanticId ===
            'urn:bamm:io.catenax.battery.battery_pass:3.0.1#BatteryPass'
          "
        >
          <TabsComponent
            :componentsNames="batteryComponentsNames"
            :componentsData="data"
            :semanticId="data.semanticId"
          />
        </template>
        <template v-else>
          <TabsComponent
            :componentsNames="filteredComponentsNames"
            :componentsData="data"
            :semanticId="data.semanticId"
          />
        </template>
      </div>
      <FooterComponent />
    </div>
    <v-container v-else class="h-100 w-100">
      <div class="d-flex align-items-center w-100 h-100">
        <ErrorComponent
          :title="errorObj.status + ' ' + errorObj.statusText"
          :subTitle="errorObj.title"
          :description="errorObj.description"
          reloadLabel="Return"
          reloadIcon="mdi-arrow-left"
          :reload="errorObj.reload"
        />
      </div>
    </v-container>
  </div>
</template>

<script>
// @ is an alias to /src

import LoadingComponent from "../components/general/LoadingComponent.vue";
import TabsComponent from "../components/general/TabsComponent.vue";
import HeaderComponent from "@/components/general/Header.vue";
import PassportHeader from "@/components/passport/PassportHeader.vue";
import BatteryCards from "@/components/passport/BatteryCards.vue";
import TransmissionCards from "@/components/passport/TransmissionCards.vue";
import GeneralCards from "@/components/passport/GeneralCards.vue";
import FooterComponent from "@/components/general/Footer.vue";
import ErrorComponent from "@/components/general/ErrorComponent.vue";
import {
  AUTO_SIGN,
  SEARCH_TIMEOUT,
  NEGOTIATE_TIMEOUT,
  DECLINE_TIMEOUT,
} from "@/services/service.const";
import threadUtil from "@/utils/threadUtil.js";
import jsonUtil from "@/utils/jsonUtil.js";
import configUtil from "@/utils/configUtil.js";
import edcUtil from "@/utils/edcUtil.js";
import passportUtil from "@/utils/passportUtil.js";
import BackendService from "@/services/BackendService";
import { inject } from "vue";
import { mapState } from "vuex";
import store from "../store/index";
import { JsonViewer } from "vue3-json-viewer";
import "vue3-json-viewer/dist/index.css";
import { reactive } from "vue";
import passports from "@/config/templates/passports.json";

export default {
  name: "PassportView",
  components: {
    JsonViewer,
    HeaderComponent,
    FooterComponent,
    PassportHeader,
    BatteryCards,
    LoadingComponent,
    ErrorComponent,
    TabsComponent,
    GeneralCards,
    TransmissionCards,
  },
  data() {
    return {
      showOverlay: true,
      contractItems: reactive([]),
      radios: "0.0",
      details: false,
      detailsTitle: this.$t("passportView.policyAgreement.details.moreDetails"),
      policies: [],
      declineContractModal: false,
      showContractModal: true,
      batteryComponentsNames: [
        {
          label: "passportView.batteryComponentsNames.generalInformation",
          icon: "mdi-information-outline",
          component: "GeneralInformation",
        },
        {
          label: "passportView.batteryComponentsNames.stateOfBattery",
          icon: "mdi-battery-charging",
          component: "StateOfBattery",
        },
        {
          label: "passportView.batteryComponentsNames.components",
          icon: "mdi-battery-unknown",
          component: "Components",
        },
        {
          label: "passportView.batteryComponentsNames.batteryComposition",
          icon: "mdi-battery-unknown",
          component: "BatteryComposition",
        },
        {
          label: "passportView.batteryComponentsNames.cellChemistry",
          icon: "mdi-flask-empty-outline",
          component: "CellChemistry",
        },
        {
          label:
            "passportView.batteryComponentsNames.electrochemicalProperties",
          icon: "mdi-microscope",
          component: "ElectrochemicalProperties",
        },
        {
          label: "passportView.batteryComponentsNames.documents",
          icon: "mdi-text-box-multiple-outline",
          component: "Documents",
        },
        {
          label: "passportView.batteryComponentsNames.exchange",
          icon: "mdi-file-swap-outline",
          component: "Exchange",
        },
      ],
      auth: inject("authentication"),
      data: null,
      loading: true,
      searchResponse: null,
      declineLoading: false,
      errors: [],
      id: this.$route.params.id,
      irsData: [],
      processId: null,
      backendService: null,
      parsedPolicyConstraints: {},
      error: true,
      errorObj: {
        title: "Something went wrong while returning the passport!",
        description: "We are sorry for that, you can retry or try again later",
        type: "error",
        status: 500,
        statusText: "Internal Server Error",
        reload: true,
      },
    };
  },
  computed: {
    filteredComponentsNames() {
      let dataKeys = Object.keys(this.data.aspect);
      // Check if data exists and is not empty
      if (this.data.aspect && dataKeys.length > 0) {
        // Filter out keys with empty objects or arrays
        dataKeys = dataKeys.filter((key) => {
          const value = this.data.aspect[key];
          if (typeof value === "object" && value !== null) {
            // Check if it's an array or an object and ensure it's not empty
            return Array.isArray(value)
              ? value.length > 0
              : Object.keys(value).length > 0;
          } else if (Array.isArray(value) && value !== null) {
            return value.length > 0;
          }
          return true; // Include if it's not an object/array or if it's a non-empty primitive value
        });

        dataKeys.splice(3, 0, "components");
        dataKeys.push("exchange");
        // Generate component names dynamically from the JSON keys
        return dataKeys.map((key) => ({
          label: key,
          icon: passportUtil.iconFinder(key),
          component: key,
        }));
      } else {
        return [];
      }
    },
    ...mapState(["searchData", "contractToSign"]),
    groupedPolicies() {
      return this.policies.reduce((groups, policy) => {
        const contractId = Object.keys(policy)[0];
        if (!groups[contractId]) {
          groups[contractId] = [];
        }
        groups[contractId].push(policy[contractId]);
        return groups;
      }, {});
    },
  },

  async created() {
    this.backendService = new BackendService();
    this.searchContracts();
  },
  methods: {
    extractPolicies(contracts) {
      let contractPolicies = [];

      for (let key in contracts) {
        // eslint-disable-next-line no-prototype-builtins
        if (contracts.hasOwnProperty(key)) {
          const contract = contracts[key];

          if (Array.isArray(contract["odrl:hasPolicy"])) {
            contract["odrl:hasPolicy"].forEach((policy) => {
              let policyEntry = {};
              let policyId = policy["@id"];
              policyEntry[key] = policy;
              contractPolicies.push(policyEntry);
              try{
              this.parsedPolicyConstraints[policyId] =edcUtil.parsePolicyConstraints(policy);
              }catch(e){
                console.error(e);
              }
            });
          } else {
            // Create an entry with the contract key and the policy object
            let policyEntry = {};
            let policy = contract["odrl:hasPolicy"];
            let policyId = policy["@id"];
            policyEntry[key] = policy;
            contractPolicies.push(policyEntry);
            try{
            this.parsedPolicyConstraints[policyId] = edcUtil.parsePolicyConstraints(policy);
            }catch(e){
              console.error(e);
              return false;
            }
          }
        }
      }
      return (this.policies = contractPolicies);
    },
    toggleDetails() {
      this.details = !this.details;
      if (this.details) {
        this.detailsTitle = this.$t(
          "passportView.policyAgreement.details.lessDetails"
        );
      } else {
        this.detailsTitle = this.$t(
          "passportView.policyAgreement.details.moreDetails"
        );
      }
    },
    chooseContract(contract, policy) {
      return (this.contractToSign = store.commit("setContractToSign", {
        contract: contract,
        policy: policy,
      }));
    },
    shouldShowOverlay() {
      if (this.policies.length > 0) {
        return (this.showOverlay = true);
      }
    },
    declineContract() {
      this.declineContractModal = true;
      this.showContractModal = false;
    },
    confirmDeclineContract() {
      this.declineLoading = true;
      this.triggerDecline(this.searchResponse);
      if (!this.error) {
        this.$router.push("/");
      }
    },
    cancelDeclineContract() {
      this.declineContractModal = false;
      this.showContractModal = true;
    },
    async searchContracts() {
      let result = null;
      try {
        // Setup aspect promise
        let passportPromise = this.searchAsset(this.id);
        // Execute promisse with a Timeout
        result = await threadUtil.execWithTimeout(
          passportPromise,
          SEARCH_TIMEOUT,
          null
        );
        if (!result || result == null) {
          this.errorObj.title =
            "Timeout! Failed to search for the Digital Twin Registry and the Digital Twin!";
          this.errorObj.description =
            "The request took too long... Please retry or try again later.";
          this.status = 408;
          this.statusText = "Request Timeout";
        }
        this.searchResponse = result;
      } catch (e) {
        console.log("searchContracts -> " + e);
      } finally {
        if (
          this.searchResponse &&
          jsonUtil.exists("status", this.searchResponse) &&
          this.searchResponse["status"] == 200 &&
          jsonUtil.exists("data", this.searchResponse) &&
          jsonUtil.exists("contracts", this.searchResponse["data"]) &&
          jsonUtil.exists("token", this.searchResponse["data"]) &&
          jsonUtil.exists("id", this.searchResponse["data"])
        ) {
          this.error = false;
          if (AUTO_SIGN) {
            this.resumeNegotiation(this.searchResponse);
          } else {
            // Initialize contractItems from searchData
            this.contractItems = jsonUtil.get(
              "data.contracts",
              this.searchResponse
            );
            if(!this.contractItems){
                this.errorObj.title =
                  "No contract items found!";
                this.errorObj.description =
                  "It was not possible to display the policies and contracts.";
                this.status = 500;
                this.statusText = "Internal Server Error";
            }

            // Extract policies
            let res = this.extractPolicies(this.contractItems);
            if(!res){
                this.errorObj.title =
                  "It was not possible to parse policies!";
                this.errorObj.description =
                  "It was not possible to display the policies and contracts.";
                this.status = 500;
                this.statusText = "Internal Server Error";
            }else{
              // Check if policies array has elements and then access the @id of the first element
              const firstPolicyObj = this.policies[0];
              const initialContractToSign = Object.keys(firstPolicyObj)[0];
              const initialPolicyToSign =
                firstPolicyObj[initialContractToSign]["@id"];

              if(!this.parsedPolicyConstraints || Object.keys(this.parsedPolicyConstraints).length == 0){
                  this.errorObj.title =
                    "No contract policies found!";
                  this.errorObj.description =
                    "It was not possible to display the policies and contracts.";
                  this.status = 500;
                  this.statusText = "Internal Server Error";
              }else{
                // Commit the contract ID to the store
                this.$store.commit("setContractToSign", {
                  contract: initialContractToSign,
                  policy: initialPolicyToSign,
                });

              this.shouldShowOverlay();
              }
            }
          }
        }
        if (this.error || !AUTO_SIGN) {
          // Stop loading
          this.loading = false;
        }
      }
    },
    async triggerDecline(searchResponse) {
      let result = null;
      let token = jsonUtil.get("data.token", searchResponse);
      let processId = jsonUtil.get("data.id", searchResponse);
      try {
        // Setup aspect promise
        let passportPromise = this.declineNegotiation(token, processId);
        // Execute promisse with a Timeout
        result = await threadUtil.execWithTimeout(
          passportPromise,
          DECLINE_TIMEOUT,
          null
        );
        if (!result || result == null) {
          this.errorObj.title = "Timeout! Failed to decline negotiation!";
          this.errorObj.description =
            "The request took too long... Please retry or try again later.";
          this.status = 408;
          this.statusText = "Request Timeout";
        }
        this.data = result;
      } catch (e) {
        console.log("passportView -> " + e);
      } finally {
        if (
          this.data &&
          jsonUtil.exists("status", this.data) &&
          this.data["status"] == 200
        ) {
          this.error = false;
        }
        // Stop loading
        this.$store.commit("resetLoadingState");
        this.loading = false;
        this.declineLoading = false;
      }
    },
    async resumeNegotiation(
      searchResponse,
      contractId = null,
      policyId = null
    ) {
      this.showOverlay = false;
      this.loading = true;
      let result = null;
      let contracts = jsonUtil.get("data.contracts", searchResponse);
      let token = jsonUtil.get("data.token", searchResponse);
      let processId = jsonUtil.get("data.id", searchResponse);

      try {
        // Setup aspect promise
        let passportPromise = this.negotiatePassport(
          contracts,
          token,
          processId,
          contractId,
          policyId
        );
        // Execute promisse with a Timeout
        result = await threadUtil.execWithTimeout(
          passportPromise,
          NEGOTIATE_TIMEOUT,
          null
        );
        if (!result || result == null) {
          this.errorObj.title =
            "Timeout! Failed to negotiate and return the passport!";
          this.errorObj.description =
            "The request took too long... Please retry or try again later.";
          this.errorObj.status = 408;
          this.errorObj.statusText = "Request Timeout";
        }
        this.data = result;
      } catch (e) {
        console.log("passportView -> " + e);
      } finally {
        if (
          this.data &&
          jsonUtil.exists("status", this.data) &&
          this.data["status"] == 200 &&
          jsonUtil.exists("data", this.data) &&
          jsonUtil.exists("metadata", this.data["data"]) &&
          jsonUtil.exists("aspect", this.data["data"]) &&
          jsonUtil.exists("semanticId", this.data["data"])
        ) {
          let passportSemanticId = jsonUtil.get("data.semanticId", this.data);
          if (!jsonUtil.exists(passportSemanticId, passports)) {
            this.errorObj.title =
              "This application version does not support this passport aspect model version!";
            this.errorObj.description =
              "Unfortunatly, this aspect model with semantic id  [" +
              passportSemanticId +
              "] is not supported in this application at the moment.";
            this.errorObj.status = 422;
            this.errorObj.statusText = "Not Supported Aspect Model";
            this.errorObj.reload = false;
            this.error = true;
          } else {
            let additionalData = [];
            let sources = [];
            // In order to have the additional data available we need to copy it in deep
            if (
              jsonUtil.exists("additionalData", this.data["data"]["aspect"])
            ) {
              additionalData = jsonUtil.copy(
                this.data["data"]["aspect"]["additionalData"]
              );
            }
            // When extend deep is called this property will be replaced
            if (jsonUtil.exists("sources", this.data["data"]["aspect"])) {
              sources = jsonUtil.copy(this.data["data"]["aspect"]["sources"]);
            }
            this.data = configUtil.normalizePassport(
              jsonUtil.get("data.aspect", this.data),
              jsonUtil.get("data.metadata", this.data),
              jsonUtil.get("data.semanticId", this.data)
            );
            // Re-add the additionalData
            if (jsonUtil.exists("additionalData", this.data["aspect"])) {
              this.data["aspect"]["additionalData"] = additionalData;
            }
            // Re-add the sources
            if (jsonUtil.exists("sources", this.data["aspect"])) {
              this.data["aspect"]["sources"] = sources;
            }
            this.error = false;
            this.processId = this.$store.getters.getProcessId; // Get process id from the store
            this.irsData = this.backendService.getIrsData(
              this.processId,
              this.auth
            ); // Return the IRS data
            this.$store.commit("setIrsData", this.irsData); // Save IRS Data
            this.$store.commit(
              "setIrsState",
              this.backendService.getIrsState(this.processId, this.auth)
            );
          }
        }
        // Stop loading
        this.$store.commit("resetLoadingState");
        this.loading = false;
        this.contractItems = [];
      }
    },
    async searchAsset(id) {
      let response = null;
      // Get Passport in Backend
      try {
        // Init backendService
        // Get access token from IDP
        // Get the aspect for the selected version

        response = await this.backendService.searchAsset(id, this.auth);
      } catch (e) {
        console.log("passportView.getPassport() -> " + e);
        this.errorObj.title = jsonUtil.exists("message", response)
          ? response["message"]
          : "Failed to return passport";
        this.errorObj.description =
          "It was not possible to transfer the passport.";

        this.errorObj.status = jsonUtil.exists("status", response)
          ? response["status"]
          : 500;

        this.errorObj.statusText = jsonUtil.exists("statusText", response)
          ? response["statusText"]
          : "Internal Server Error";
        return response;
      }

      // Check if the response is empty and give an error
      if (!response) {
        this.errorObj.title = "Failed to return passport";
        this.errorObj.description =
          "It was not possible to complete the passport transfer.";
        this.errorObj.status = 400;
        this.errorObj.statusText = "Bad Request";
        return null;
      }
      // Check if reponse content was successfull and if not print error comming message from backend
      if (jsonUtil.exists("status", response) && response["status"] != 200) {
        this.errorObj.title = jsonUtil.exists("message", response)
          ? response["message"]
          : "An error occured when searching for the passport!";
        this.errorObj.description =
          "An error occured when searching for the passport!";
        this.errorObj.status = jsonUtil.exists("status", response)
          ? response["status"]
          : 404;

        this.errorObj.statusText = jsonUtil.exists("statusText", response)
          ? response["statusText"]
          : "Not found";
      }

      return response;
    },
    async negotiatePassport(
      contracts,
      token,
      processId,
      contractId = null,
      policyId = null
    ) {
      let response = null;
      // Get Passport in Backend
      try {
        // Init backendService
        // Get access token from IDP
        // Get the aspect for the selected version

        response = await this.backendService.negotiateAsset(
          contracts,
          token,
          processId,
          this.auth,
          contractId,
          policyId
        );
      } catch (e) {
        console.log("passportView.getPassport() -> " + e);
        this.errorObj.title = jsonUtil.exists("message", response)
          ? response["message"]
          : "Failed to return passport";
        this.errorObj.description =
          "It was not possible to transfer the passport.";

        this.errorObj.status = jsonUtil.exists("status", response)
          ? response["status"]
          : 500;

        this.errorObj.statusText = jsonUtil.exists("statusText", response)
          ? response["statusText"]
          : "Internal Server Error";
        return response;
      }

      // Check if the response is empty and give an error
      if (!response) {
        this.errorObj.title = "Failed to return passport";
        this.errorObj.description =
          "It was not possible to complete the passport transfer.";
        this.errorObj.status = 400;
        this.errorObj.statusText = "Bad Request";
        return null;
      }

      // Check if reponse content was successfull and if not print error comming message from backend
      if (jsonUtil.exists("status", response) && response["status"] != 200) {
        this.errorObj.title = jsonUtil.exists("message", response)
          ? response["message"]
          : "An error occured when searching for the passport!";
        this.errorObj.description =
          "An error occured when searching for the passport!";
        this.errorObj.status = jsonUtil.exists("status", response)
          ? response["status"]
          : 404;

        this.errorObj.statusText = jsonUtil.exists("statusText", response)
          ? response["statusText"]
          : "Not found";
      }

      return response;
    },
    async declineNegotiation(token, processId) {
      let response = null;
      // Get Passport in Backend
      try {
        // Init backendService
        // Get access token from IDP
        // Get the aspect for the selected version

        response = await this.backendService.declineNegotiation(
          token,
          processId,
          this.auth
        );
      } catch (e) {
        console.log("passportView.declineNegotiation() -> " + e);
        this.errorObj.title = jsonUtil.exists("message", response)
          ? response["message"]
          : "Failed to return passport";
        this.errorObj.description =
          "It was not possible to transfer the passport.";

        this.errorObj.status = jsonUtil.exists("status", response)
          ? response["status"]
          : 500;

        this.errorObj.statusText = jsonUtil.exists("statusText", response)
          ? response["statusText"]
          : "Internal Server Error";
        return response;
      }

      // Check if the response is empty and give an error
      if (!response) {
        this.errorObj.title = "Failed to return passport";
        this.errorObj.description =
          "It was not possible to complete the passport transfer.";
        this.errorObj.status = 400;
        this.errorObj.statusText = "Bad Request";
        return null;
      }

      // Check if reponse content was successfull and if not print error comming message from backend
      if (jsonUtil.exists("status", response) && response["status"] != 200) {
        this.errorObj.title = jsonUtil.exists("message", response)
          ? response["message"]
          : "An error occured when searching for the passport!";
        this.errorObj.description =
          "An error occured when searching for the passport!";
        this.errorObj.status = jsonUtil.exists("status", response)
          ? response["status"]
          : 404;

        this.errorObj.statusText = jsonUtil.exists("statusText", response)
          ? response["statusText"]
          : "Not found";
      }

      return response;
    },
  },
};
</script>

<|MERGE_RESOLUTION|>--- conflicted
+++ resolved
@@ -1,1023 +1,980 @@
-<!--
-  Catena-X - Digital Product Passport Application
-
-  Copyright (c) 2022, 2024 BASF SE, BMW AG, Henkel AG & Co. KGaA
-  Copyright (c) 2022, 2024 Contributors to the Eclipse Foundation
-
-  See the NOTICE file(s) distributed with this work for additional
-  information regarding copyright ownership.
- 
-  This program and the accompanying materials are made available under the
-  terms of the Apache License, Version 2.0 which is available at
-  https://www.apache.org/licenses/LICENSE-2.0.
- 
-  Unless required by applicable law or agreed to in writing, software
-  distributed under the License is distributed on an "AS IS" BASIS
-  WITHOUT WARRANTIES OR CONDITIONS OF ANY KIND,
-  either express or implied. See the
-  License for the specific language govern in permissions and limitations
-  under the License.
- 
-  SPDX-License-Identifier: Apache-2.0
--->
-
-<template>
-  <div>
-    <HeaderComponent>
-      <template v-if="!data">
-        <span class="header-title">{{ $t("passportView.dpp") }}</span>
-      </template>
-      <template
-        v-else-if="
-          data.semanticId ===
-          'urn:bamm:io.catenax.battery.battery_pass:3.0.1#BatteryPass'
-        "
-      >
-        <span class="header-title">{{ $t("passportView.bpp") }}</span>
-      </template>
-      <template
-        v-else-if="
-          data.semanticId ===
-          'urn:bamm:io.catenax.transmission.transmission_pass:1.0.0#TransmissionPass'
-        "
-      >
-        <span class="header-title">{{ $t("passportView.tpp") }}</span>
-      </template>
-      <template v-else>
-        <span class="header-title">{{ $t("passportView.dpp") }}</span>
-      </template>
-    </HeaderComponent>
-    <v-container v-if="loading">
-      <LoadingComponent :id="id" />
-    </v-container>
-    <v-container v-else-if="showOverlay">
-      <div class="loading-container">
-        <v-col class="v-col-auto dpp-id-container contract-modal">
-          <v-card class="contract-container">
-            <div class="title-container">
-              {{ $t("passportView.policyAgreement.title") }}
-            </div>
-            <v-radio-group class="content-container" v-model="radios">
-              <!-- Loop over the grouped policies -->
-              <!-- eslint-disable vue/no-v-for-template-key -->
-              <template
-                v-for="(group, contractId, contractIndex) in groupedPolicies"
-                :key="contractId"
-              >
-<<<<<<< HEAD
-                <div class="policy-group-label">
-                  <span class="policy-group-label-mobile">{{
-                    $t("passportView.policyAgreement.contractId")
-                  }}</span>
-                  {{ contractId }}
-                </div>
-=======
-                <v-row class="policy-group-label">
-                  <v-col cols="auto">{{contractIndex+1}}. {{
-                    $t("passportView.policyAgreement.contractId")
-                  }}
-                  </v-col>
-                  <v-col>
-                    <span class="contractid-title"> {{ contractId }}</span>
-                  </v-col>
-                </v-row>
->>>>>>> 2724bd87
-                <v-radio
-                  v-for="(item, index) in group"
-                  :key="`${contractId}_${index}`"
-                  color="#0F71CB"
-                  @click="chooseContract(contractId, item)"
-                  :value="`${contractIndex}.${index}`"
-                >
-                  <template v-slot:label>
-                    <div class="radio-label">
-<<<<<<< HEAD
-                      {{
-                        $t("passportView.policyAgreement.policy") +
-                        " [" +
-                        index +
-                        "] " +
-                        $t("passportView.policyAgreement.type") +
-                        ": " +
-                        (item["odrl:permission"]["odrl:action"]["odrl:type"] !=
-                        undefined
-                          ? item["odrl:permission"]["odrl:action"]["odrl:type"]
-                          : "")
-                      }}
-=======
-                      <v-container class="policy-container">
-                        <div class="policy-container fill-height">
-                          <span class="policy-title"
-                            ><strong
-                              >Policy {{ contractIndex + 1 }}.{{
-                                index + 1
-                              }}</strong
-                            ></span
-                          >                           
-                          <div>
-                            <v-row>
-                              <v-col cols="auto" justify-content="center" align-content="center">
-                                <div class="policy-label">ID</div>
-                              </v-col>
-                              <v-col>
-                                <div class="policy-value">
-                                  {{ item["@id"] }}
-                                </div>
-                              </v-col>
-                            </v-row>
-                            <v-divider></v-divider>
-                            <div>
-                            <v-row v-for="(attributes, policyKey, policyIndex) in parsedPolicyConstraints[item['@id']]" :key="`${policyIndex}`">
-                              <template v-if="attributes.length != 0">
-                                <v-col cols="auto" justify-content="center" align-content="center">
-                                  <div class="policy-second-label">{{policyKey}}</div>
-                                </v-col>
-                                <v-col>
-                                  <div class="policy-second-value">
-                                      <v-row class="field-container" v-for="(attribute, attrIndex) in attributes" :key="`${attrIndex}`" >
-                                        <p class="policy-second-value">Action Type: {{ attribute.actionType }}</p>
-                                        <div>
-                                          <ul>
-                                              <li v-for="(constraint, constraintIndex) in attribute.constraints.constraint" :key="`${constraintIndex}`" >
-                                                <span v-if="attribute.constraints.operator" class="attribute-operator">{{attribute.constraints.operator}}</span>
-                                                <span class="attribute-constraint">- [{{constraint.leftOperand}}] [{{constraint.operator}}] [{{constraint.rightOperand}}]</span>
-                                              </li>
-                                          </ul>
-                                          </div>
-                                      </v-row > 
-                                  </div>
-                                </v-col>
-                              </template>
-                            </v-row>
-                            </div>
-                          </div>
-                        </div>
-                      </v-container>
->>>>>>> 2724bd87
-                    </div>
-                  </template>
-                </v-radio>
-              </template>
-            </v-radio-group>
-            <div class="btn-background">
-              <v-row class="pt-8 justify-center">
-                <v-btn
-                  rounded="xl"
-                  size="x-large"
-                  color="#0F71CB"
-                  class="text-none"
-                  variant="outlined"
-<<<<<<< HEAD
-                  style="border: 2px solid"
-                  @click="declineContract()"
-                  >{{ $t("passportView.policyAgreement.decline") }}</v-btn
-=======
-                  @click="cancelDeclineContract()"
-                  >{{
-                    $t("passportView.policyAgreement.declineModal.cancel")
-                  }}</v-btn
->>>>>>> 2724bd87
-                >
-                <v-btn
-                  rounded="xl"
-                  size="x-large"
-                  class="text-none ms-4 text-white"
-<<<<<<< HEAD
-                  color="#0F71CB"
-                  @click="
-                    resumeNegotiation(
-                      searchResponse,
-                      contractToSign.contract,
-                      contractToSign.policy
-                    )
-                  "
-                  >{{ $t("passportView.policyAgreement.agree") }}</v-btn
-=======
-                  color="red-darken-4"
-                  @click="confirmDeclineContract()"
-                  ><template v-if="declineLoading"
-                    ><v-progress-circular
-                      indeterminate
-                    ></v-progress-circular></template
-                  ><template v-else>{{
-                    $t("passportView.policyAgreement.declineModal.confirm")
-                  }}</template></v-btn
->>>>>>> 2724bd87
-                >
-              </v-row>
-              <v-row class="justify-center">
-                <v-btn
-                  rounded="xl"
-                  size="x-large"
-                  variant="text"
-                  :prepend-icon="
-                    !details
-                      ? 'mdi-plus-circle-outline'
-                      : 'mdi-minus-circle-outline'
-                  "
-                  @click="toggleDetails"
-                  class="details-btn text-none"
-                >
-                  {{ detailsTitle }}
-                  <template v-slot:prepend>
-                    <v-icon color="#0F71CB"></v-icon>
-                  </template>
-                </v-btn>
-              </v-row>
-              <v-row v-if="details" class="justify-center">
-                <div class="json-viewer-container">
-                  <JsonViewer
-                    class="json-viewer"
-                    :value="contractItems"
-                    sort
-                    theme="jv-light"
-                  />
-                </div>
-              </v-row>
-            </div>
-          </v-card>
-          <v-overlay class="contract-modal" v-model="declineContractModal">
-            <v-card class="contract-container">
-              <div class="title-container pt-8 decliner">
-                {{ $t("passportView.policyAgreement.declineModal.question") }}
-              </div>
-              <div class="policy-group-label decliner">
-                <div class="back-to-homepage">
-                  {{ $t("passportView.policyAgreement.declineModal.homepage") }}
-                </div>
-              </div>
-              <div class="btn-background decliner">
-                <v-row class="pt-8 pb-8 justify-center">
-                  <v-btn
-                    rounded="xl"
-                    size="large"
-                    color="#0F71CB"
-                    class="text-none"
-                    variant="outlined"
-                    style="border: 2px solid"
-                    @click="cancelDeclineContract()"
-                    >{{
-                      $t("passportView.policyAgreement.declineModal.cancel")
-                    }}</v-btn
-                  >
-                  <v-btn
-                    rounded="xl"
-                    size="large"
-                    class="text-none ms-4 text-white"
-                    color="red-darken-4"
-                    @click="confirmDeclineContract()"
-                    ><template v-if="declineLoading"
-                      ><v-progress-circular
-                        indeterminate
-                      ></v-progress-circular></template
-                    ><template v-else>{{
-                      $t("passportView.policyAgreement.declineModal.confirm")
-                    }}</template></v-btn
-                  >
-                </v-row>
-              </div>
-            </v-card>
-          </v-overlay>
-        </v-col>
-      </div>
-    </v-container>
-    <div v-else-if="data && !error">
-      <template
-        v-if="
-          data.semanticId ===
-          'urn:bamm:io.catenax.battery.battery_pass:3.0.1#BatteryPass'
-        "
-      >
-        <PassportHeader
-          :id="data.aspect.batteryIdentification.batteryIDDMCCode"
-          type="Battery ID"
-        />
-      </template>
-      <template v-else>
-        <PassportHeader :id="id ? id : '-'" type="ID" />
-      </template>
-      <div class="pass-container">
-        <template
-          v-if="
-            data.semanticId ===
-            'urn:bamm:io.catenax.battery.battery_pass:3.0.1#BatteryPass'
-          "
-        >
-          <BatteryCards :data="data" />
-        </template>
-        <template
-          v-else-if="
-            data.semanticId ==
-            'urn:bamm:io.catenax.transmission.transmission_pass:1.0.0#TransmissionPass'
-          "
-        >
-          <TransmissionCards :data="data" />
-        </template>
-        <template v-else>
-          <GeneralCards :data="data" />
-        </template>
-      </div>
-      <div class="pass-container footer-spacer">
-        <template
-          v-if="
-            data.semanticId ===
-            'urn:bamm:io.catenax.battery.battery_pass:3.0.1#BatteryPass'
-          "
-        >
-          <TabsComponent
-            :componentsNames="batteryComponentsNames"
-            :componentsData="data"
-            :semanticId="data.semanticId"
-          />
-        </template>
-        <template v-else>
-          <TabsComponent
-            :componentsNames="filteredComponentsNames"
-            :componentsData="data"
-            :semanticId="data.semanticId"
-          />
-        </template>
-      </div>
-      <FooterComponent />
-    </div>
-    <v-container v-else class="h-100 w-100">
-      <div class="d-flex align-items-center w-100 h-100">
-        <ErrorComponent
-          :title="errorObj.status + ' ' + errorObj.statusText"
-          :subTitle="errorObj.title"
-          :description="errorObj.description"
-          reloadLabel="Return"
-          reloadIcon="mdi-arrow-left"
-          :reload="errorObj.reload"
-        />
-      </div>
-    </v-container>
-  </div>
-</template>
-
-<script>
-// @ is an alias to /src
-
-import LoadingComponent from "../components/general/LoadingComponent.vue";
-import TabsComponent from "../components/general/TabsComponent.vue";
-import HeaderComponent from "@/components/general/Header.vue";
-import PassportHeader from "@/components/passport/PassportHeader.vue";
-import BatteryCards from "@/components/passport/BatteryCards.vue";
-import TransmissionCards from "@/components/passport/TransmissionCards.vue";
-import GeneralCards from "@/components/passport/GeneralCards.vue";
-import FooterComponent from "@/components/general/Footer.vue";
-import ErrorComponent from "@/components/general/ErrorComponent.vue";
-import {
-  AUTO_SIGN,
-  SEARCH_TIMEOUT,
-  NEGOTIATE_TIMEOUT,
-  DECLINE_TIMEOUT,
-} from "@/services/service.const";
-import threadUtil from "@/utils/threadUtil.js";
-import jsonUtil from "@/utils/jsonUtil.js";
-import configUtil from "@/utils/configUtil.js";
-import edcUtil from "@/utils/edcUtil.js";
-import passportUtil from "@/utils/passportUtil.js";
-import BackendService from "@/services/BackendService";
-import { inject } from "vue";
-import { mapState } from "vuex";
-import store from "../store/index";
-import { JsonViewer } from "vue3-json-viewer";
-import "vue3-json-viewer/dist/index.css";
-import { reactive } from "vue";
-import passports from "@/config/templates/passports.json";
-
-export default {
-  name: "PassportView",
-  components: {
-    JsonViewer,
-    HeaderComponent,
-    FooterComponent,
-    PassportHeader,
-    BatteryCards,
-    LoadingComponent,
-    ErrorComponent,
-    TabsComponent,
-    GeneralCards,
-    TransmissionCards,
-  },
-  data() {
-    return {
-      showOverlay: true,
-      contractItems: reactive([]),
-      radios: "0.0",
-      details: false,
-      detailsTitle: this.$t("passportView.policyAgreement.details.moreDetails"),
-      policies: [],
-      declineContractModal: false,
-      showContractModal: true,
-      batteryComponentsNames: [
-        {
-          label: "passportView.batteryComponentsNames.generalInformation",
-          icon: "mdi-information-outline",
-          component: "GeneralInformation",
-        },
-        {
-          label: "passportView.batteryComponentsNames.stateOfBattery",
-          icon: "mdi-battery-charging",
-          component: "StateOfBattery",
-        },
-        {
-          label: "passportView.batteryComponentsNames.components",
-          icon: "mdi-battery-unknown",
-          component: "Components",
-        },
-        {
-          label: "passportView.batteryComponentsNames.batteryComposition",
-          icon: "mdi-battery-unknown",
-          component: "BatteryComposition",
-        },
-        {
-          label: "passportView.batteryComponentsNames.cellChemistry",
-          icon: "mdi-flask-empty-outline",
-          component: "CellChemistry",
-        },
-        {
-          label:
-            "passportView.batteryComponentsNames.electrochemicalProperties",
-          icon: "mdi-microscope",
-          component: "ElectrochemicalProperties",
-        },
-        {
-          label: "passportView.batteryComponentsNames.documents",
-          icon: "mdi-text-box-multiple-outline",
-          component: "Documents",
-        },
-        {
-          label: "passportView.batteryComponentsNames.exchange",
-          icon: "mdi-file-swap-outline",
-          component: "Exchange",
-        },
-      ],
-      auth: inject("authentication"),
-      data: null,
-      loading: true,
-      searchResponse: null,
-      declineLoading: false,
-      errors: [],
-      id: this.$route.params.id,
-      irsData: [],
-      processId: null,
-      backendService: null,
-      parsedPolicyConstraints: {},
-      error: true,
-      errorObj: {
-        title: "Something went wrong while returning the passport!",
-        description: "We are sorry for that, you can retry or try again later",
-        type: "error",
-        status: 500,
-        statusText: "Internal Server Error",
-        reload: true,
-      },
-    };
-  },
-  computed: {
-    filteredComponentsNames() {
-      let dataKeys = Object.keys(this.data.aspect);
-      // Check if data exists and is not empty
-      if (this.data.aspect && dataKeys.length > 0) {
-        // Filter out keys with empty objects or arrays
-        dataKeys = dataKeys.filter((key) => {
-          const value = this.data.aspect[key];
-          if (typeof value === "object" && value !== null) {
-            // Check if it's an array or an object and ensure it's not empty
-            return Array.isArray(value)
-              ? value.length > 0
-              : Object.keys(value).length > 0;
-          } else if (Array.isArray(value) && value !== null) {
-            return value.length > 0;
-          }
-          return true; // Include if it's not an object/array or if it's a non-empty primitive value
-        });
-
-        dataKeys.splice(3, 0, "components");
-        dataKeys.push("exchange");
-        // Generate component names dynamically from the JSON keys
-        return dataKeys.map((key) => ({
-          label: key,
-          icon: passportUtil.iconFinder(key),
-          component: key,
-        }));
-      } else {
-        return [];
-      }
-    },
-    ...mapState(["searchData", "contractToSign"]),
-    groupedPolicies() {
-      return this.policies.reduce((groups, policy) => {
-        const contractId = Object.keys(policy)[0];
-        if (!groups[contractId]) {
-          groups[contractId] = [];
-        }
-        groups[contractId].push(policy[contractId]);
-        return groups;
-      }, {});
-    },
-  },
-
-  async created() {
-    this.backendService = new BackendService();
-    this.searchContracts();
-  },
-  methods: {
-    extractPolicies(contracts) {
-      let contractPolicies = [];
-
-      for (let key in contracts) {
-        // eslint-disable-next-line no-prototype-builtins
-        if (contracts.hasOwnProperty(key)) {
-          const contract = contracts[key];
-
-          if (Array.isArray(contract["odrl:hasPolicy"])) {
-            contract["odrl:hasPolicy"].forEach((policy) => {
-              let policyEntry = {};
-              let policyId = policy["@id"];
-              policyEntry[key] = policy;
-              contractPolicies.push(policyEntry);
-              try{
-              this.parsedPolicyConstraints[policyId] =edcUtil.parsePolicyConstraints(policy);
-              }catch(e){
-                console.error(e);
-              }
-            });
-          } else {
-            // Create an entry with the contract key and the policy object
-            let policyEntry = {};
-            let policy = contract["odrl:hasPolicy"];
-            let policyId = policy["@id"];
-            policyEntry[key] = policy;
-            contractPolicies.push(policyEntry);
-            try{
-            this.parsedPolicyConstraints[policyId] = edcUtil.parsePolicyConstraints(policy);
-            }catch(e){
-              console.error(e);
-              return false;
-            }
-          }
-        }
-      }
-      return (this.policies = contractPolicies);
-    },
-    toggleDetails() {
-      this.details = !this.details;
-      if (this.details) {
-        this.detailsTitle = this.$t(
-          "passportView.policyAgreement.details.lessDetails"
-        );
-      } else {
-        this.detailsTitle = this.$t(
-          "passportView.policyAgreement.details.moreDetails"
-        );
-      }
-    },
-    chooseContract(contract, policy) {
-      return (this.contractToSign = store.commit("setContractToSign", {
-        contract: contract,
-        policy: policy,
-      }));
-    },
-    shouldShowOverlay() {
-      if (this.policies.length > 0) {
-        return (this.showOverlay = true);
-      }
-    },
-    declineContract() {
-      this.declineContractModal = true;
-      this.showContractModal = false;
-    },
-    confirmDeclineContract() {
-      this.declineLoading = true;
-      this.triggerDecline(this.searchResponse);
-      if (!this.error) {
-        this.$router.push("/");
-      }
-    },
-    cancelDeclineContract() {
-      this.declineContractModal = false;
-      this.showContractModal = true;
-    },
-    async searchContracts() {
-      let result = null;
-      try {
-        // Setup aspect promise
-        let passportPromise = this.searchAsset(this.id);
-        // Execute promisse with a Timeout
-        result = await threadUtil.execWithTimeout(
-          passportPromise,
-          SEARCH_TIMEOUT,
-          null
-        );
-        if (!result || result == null) {
-          this.errorObj.title =
-            "Timeout! Failed to search for the Digital Twin Registry and the Digital Twin!";
-          this.errorObj.description =
-            "The request took too long... Please retry or try again later.";
-          this.status = 408;
-          this.statusText = "Request Timeout";
-        }
-        this.searchResponse = result;
-      } catch (e) {
-        console.log("searchContracts -> " + e);
-      } finally {
-        if (
-          this.searchResponse &&
-          jsonUtil.exists("status", this.searchResponse) &&
-          this.searchResponse["status"] == 200 &&
-          jsonUtil.exists("data", this.searchResponse) &&
-          jsonUtil.exists("contracts", this.searchResponse["data"]) &&
-          jsonUtil.exists("token", this.searchResponse["data"]) &&
-          jsonUtil.exists("id", this.searchResponse["data"])
-        ) {
-          this.error = false;
-          if (AUTO_SIGN) {
-            this.resumeNegotiation(this.searchResponse);
-          } else {
-            // Initialize contractItems from searchData
-            this.contractItems = jsonUtil.get(
-              "data.contracts",
-              this.searchResponse
-            );
-            if(!this.contractItems){
-                this.errorObj.title =
-                  "No contract items found!";
-                this.errorObj.description =
-                  "It was not possible to display the policies and contracts.";
-                this.status = 500;
-                this.statusText = "Internal Server Error";
-            }
-
-            // Extract policies
-            let res = this.extractPolicies(this.contractItems);
-            if(!res){
-                this.errorObj.title =
-                  "It was not possible to parse policies!";
-                this.errorObj.description =
-                  "It was not possible to display the policies and contracts.";
-                this.status = 500;
-                this.statusText = "Internal Server Error";
-            }else{
-              // Check if policies array has elements and then access the @id of the first element
-              const firstPolicyObj = this.policies[0];
-              const initialContractToSign = Object.keys(firstPolicyObj)[0];
-              const initialPolicyToSign =
-                firstPolicyObj[initialContractToSign]["@id"];
-
-              if(!this.parsedPolicyConstraints || Object.keys(this.parsedPolicyConstraints).length == 0){
-                  this.errorObj.title =
-                    "No contract policies found!";
-                  this.errorObj.description =
-                    "It was not possible to display the policies and contracts.";
-                  this.status = 500;
-                  this.statusText = "Internal Server Error";
-              }else{
-                // Commit the contract ID to the store
-                this.$store.commit("setContractToSign", {
-                  contract: initialContractToSign,
-                  policy: initialPolicyToSign,
-                });
-
-              this.shouldShowOverlay();
-              }
-            }
-          }
-        }
-        if (this.error || !AUTO_SIGN) {
-          // Stop loading
-          this.loading = false;
-        }
-      }
-    },
-    async triggerDecline(searchResponse) {
-      let result = null;
-      let token = jsonUtil.get("data.token", searchResponse);
-      let processId = jsonUtil.get("data.id", searchResponse);
-      try {
-        // Setup aspect promise
-        let passportPromise = this.declineNegotiation(token, processId);
-        // Execute promisse with a Timeout
-        result = await threadUtil.execWithTimeout(
-          passportPromise,
-          DECLINE_TIMEOUT,
-          null
-        );
-        if (!result || result == null) {
-          this.errorObj.title = "Timeout! Failed to decline negotiation!";
-          this.errorObj.description =
-            "The request took too long... Please retry or try again later.";
-          this.status = 408;
-          this.statusText = "Request Timeout";
-        }
-        this.data = result;
-      } catch (e) {
-        console.log("passportView -> " + e);
-      } finally {
-        if (
-          this.data &&
-          jsonUtil.exists("status", this.data) &&
-          this.data["status"] == 200
-        ) {
-          this.error = false;
-        }
-        // Stop loading
-        this.$store.commit("resetLoadingState");
-        this.loading = false;
-        this.declineLoading = false;
-      }
-    },
-    async resumeNegotiation(
-      searchResponse,
-      contractId = null,
-      policyId = null
-    ) {
-      this.showOverlay = false;
-      this.loading = true;
-      let result = null;
-      let contracts = jsonUtil.get("data.contracts", searchResponse);
-      let token = jsonUtil.get("data.token", searchResponse);
-      let processId = jsonUtil.get("data.id", searchResponse);
-
-      try {
-        // Setup aspect promise
-        let passportPromise = this.negotiatePassport(
-          contracts,
-          token,
-          processId,
-          contractId,
-          policyId
-        );
-        // Execute promisse with a Timeout
-        result = await threadUtil.execWithTimeout(
-          passportPromise,
-          NEGOTIATE_TIMEOUT,
-          null
-        );
-        if (!result || result == null) {
-          this.errorObj.title =
-            "Timeout! Failed to negotiate and return the passport!";
-          this.errorObj.description =
-            "The request took too long... Please retry or try again later.";
-          this.errorObj.status = 408;
-          this.errorObj.statusText = "Request Timeout";
-        }
-        this.data = result;
-      } catch (e) {
-        console.log("passportView -> " + e);
-      } finally {
-        if (
-          this.data &&
-          jsonUtil.exists("status", this.data) &&
-          this.data["status"] == 200 &&
-          jsonUtil.exists("data", this.data) &&
-          jsonUtil.exists("metadata", this.data["data"]) &&
-          jsonUtil.exists("aspect", this.data["data"]) &&
-          jsonUtil.exists("semanticId", this.data["data"])
-        ) {
-          let passportSemanticId = jsonUtil.get("data.semanticId", this.data);
-          if (!jsonUtil.exists(passportSemanticId, passports)) {
-            this.errorObj.title =
-              "This application version does not support this passport aspect model version!";
-            this.errorObj.description =
-              "Unfortunatly, this aspect model with semantic id  [" +
-              passportSemanticId +
-              "] is not supported in this application at the moment.";
-            this.errorObj.status = 422;
-            this.errorObj.statusText = "Not Supported Aspect Model";
-            this.errorObj.reload = false;
-            this.error = true;
-          } else {
-            let additionalData = [];
-            let sources = [];
-            // In order to have the additional data available we need to copy it in deep
-            if (
-              jsonUtil.exists("additionalData", this.data["data"]["aspect"])
-            ) {
-              additionalData = jsonUtil.copy(
-                this.data["data"]["aspect"]["additionalData"]
-              );
-            }
-            // When extend deep is called this property will be replaced
-            if (jsonUtil.exists("sources", this.data["data"]["aspect"])) {
-              sources = jsonUtil.copy(this.data["data"]["aspect"]["sources"]);
-            }
-            this.data = configUtil.normalizePassport(
-              jsonUtil.get("data.aspect", this.data),
-              jsonUtil.get("data.metadata", this.data),
-              jsonUtil.get("data.semanticId", this.data)
-            );
-            // Re-add the additionalData
-            if (jsonUtil.exists("additionalData", this.data["aspect"])) {
-              this.data["aspect"]["additionalData"] = additionalData;
-            }
-            // Re-add the sources
-            if (jsonUtil.exists("sources", this.data["aspect"])) {
-              this.data["aspect"]["sources"] = sources;
-            }
-            this.error = false;
-            this.processId = this.$store.getters.getProcessId; // Get process id from the store
-            this.irsData = this.backendService.getIrsData(
-              this.processId,
-              this.auth
-            ); // Return the IRS data
-            this.$store.commit("setIrsData", this.irsData); // Save IRS Data
-            this.$store.commit(
-              "setIrsState",
-              this.backendService.getIrsState(this.processId, this.auth)
-            );
-          }
-        }
-        // Stop loading
-        this.$store.commit("resetLoadingState");
-        this.loading = false;
-        this.contractItems = [];
-      }
-    },
-    async searchAsset(id) {
-      let response = null;
-      // Get Passport in Backend
-      try {
-        // Init backendService
-        // Get access token from IDP
-        // Get the aspect for the selected version
-
-        response = await this.backendService.searchAsset(id, this.auth);
-      } catch (e) {
-        console.log("passportView.getPassport() -> " + e);
-        this.errorObj.title = jsonUtil.exists("message", response)
-          ? response["message"]
-          : "Failed to return passport";
-        this.errorObj.description =
-          "It was not possible to transfer the passport.";
-
-        this.errorObj.status = jsonUtil.exists("status", response)
-          ? response["status"]
-          : 500;
-
-        this.errorObj.statusText = jsonUtil.exists("statusText", response)
-          ? response["statusText"]
-          : "Internal Server Error";
-        return response;
-      }
-
-      // Check if the response is empty and give an error
-      if (!response) {
-        this.errorObj.title = "Failed to return passport";
-        this.errorObj.description =
-          "It was not possible to complete the passport transfer.";
-        this.errorObj.status = 400;
-        this.errorObj.statusText = "Bad Request";
-        return null;
-      }
-      // Check if reponse content was successfull and if not print error comming message from backend
-      if (jsonUtil.exists("status", response) && response["status"] != 200) {
-        this.errorObj.title = jsonUtil.exists("message", response)
-          ? response["message"]
-          : "An error occured when searching for the passport!";
-        this.errorObj.description =
-          "An error occured when searching for the passport!";
-        this.errorObj.status = jsonUtil.exists("status", response)
-          ? response["status"]
-          : 404;
-
-        this.errorObj.statusText = jsonUtil.exists("statusText", response)
-          ? response["statusText"]
-          : "Not found";
-      }
-
-      return response;
-    },
-    async negotiatePassport(
-      contracts,
-      token,
-      processId,
-      contractId = null,
-      policyId = null
-    ) {
-      let response = null;
-      // Get Passport in Backend
-      try {
-        // Init backendService
-        // Get access token from IDP
-        // Get the aspect for the selected version
-
-        response = await this.backendService.negotiateAsset(
-          contracts,
-          token,
-          processId,
-          this.auth,
-          contractId,
-          policyId
-        );
-      } catch (e) {
-        console.log("passportView.getPassport() -> " + e);
-        this.errorObj.title = jsonUtil.exists("message", response)
-          ? response["message"]
-          : "Failed to return passport";
-        this.errorObj.description =
-          "It was not possible to transfer the passport.";
-
-        this.errorObj.status = jsonUtil.exists("status", response)
-          ? response["status"]
-          : 500;
-
-        this.errorObj.statusText = jsonUtil.exists("statusText", response)
-          ? response["statusText"]
-          : "Internal Server Error";
-        return response;
-      }
-
-      // Check if the response is empty and give an error
-      if (!response) {
-        this.errorObj.title = "Failed to return passport";
-        this.errorObj.description =
-          "It was not possible to complete the passport transfer.";
-        this.errorObj.status = 400;
-        this.errorObj.statusText = "Bad Request";
-        return null;
-      }
-
-      // Check if reponse content was successfull and if not print error comming message from backend
-      if (jsonUtil.exists("status", response) && response["status"] != 200) {
-        this.errorObj.title = jsonUtil.exists("message", response)
-          ? response["message"]
-          : "An error occured when searching for the passport!";
-        this.errorObj.description =
-          "An error occured when searching for the passport!";
-        this.errorObj.status = jsonUtil.exists("status", response)
-          ? response["status"]
-          : 404;
-
-        this.errorObj.statusText = jsonUtil.exists("statusText", response)
-          ? response["statusText"]
-          : "Not found";
-      }
-
-      return response;
-    },
-    async declineNegotiation(token, processId) {
-      let response = null;
-      // Get Passport in Backend
-      try {
-        // Init backendService
-        // Get access token from IDP
-        // Get the aspect for the selected version
-
-        response = await this.backendService.declineNegotiation(
-          token,
-          processId,
-          this.auth
-        );
-      } catch (e) {
-        console.log("passportView.declineNegotiation() -> " + e);
-        this.errorObj.title = jsonUtil.exists("message", response)
-          ? response["message"]
-          : "Failed to return passport";
-        this.errorObj.description =
-          "It was not possible to transfer the passport.";
-
-        this.errorObj.status = jsonUtil.exists("status", response)
-          ? response["status"]
-          : 500;
-
-        this.errorObj.statusText = jsonUtil.exists("statusText", response)
-          ? response["statusText"]
-          : "Internal Server Error";
-        return response;
-      }
-
-      // Check if the response is empty and give an error
-      if (!response) {
-        this.errorObj.title = "Failed to return passport";
-        this.errorObj.description =
-          "It was not possible to complete the passport transfer.";
-        this.errorObj.status = 400;
-        this.errorObj.statusText = "Bad Request";
-        return null;
-      }
-
-      // Check if reponse content was successfull and if not print error comming message from backend
-      if (jsonUtil.exists("status", response) && response["status"] != 200) {
-        this.errorObj.title = jsonUtil.exists("message", response)
-          ? response["message"]
-          : "An error occured when searching for the passport!";
-        this.errorObj.description =
-          "An error occured when searching for the passport!";
-        this.errorObj.status = jsonUtil.exists("status", response)
-          ? response["status"]
-          : 404;
-
-        this.errorObj.statusText = jsonUtil.exists("statusText", response)
-          ? response["statusText"]
-          : "Not found";
-      }
-
-      return response;
-    },
-  },
-};
-</script>
-
+<!--
+  Catena-X - Digital Product Passport Application
+
+  Copyright (c) 2022, 2024 BASF SE, BMW AG, Henkel AG & Co. KGaA
+  Copyright (c) 2022, 2024 Contributors to the Eclipse Foundation
+
+  See the NOTICE file(s) distributed with this work for additional
+  information regarding copyright ownership.
+ 
+  This program and the accompanying materials are made available under the
+  terms of the Apache License, Version 2.0 which is available at
+  https://www.apache.org/licenses/LICENSE-2.0.
+ 
+  Unless required by applicable law or agreed to in writing, software
+  distributed under the License is distributed on an "AS IS" BASIS
+  WITHOUT WARRANTIES OR CONDITIONS OF ANY KIND,
+  either express or implied. See the
+  License for the specific language govern in permissions and limitations
+  under the License.
+ 
+  SPDX-License-Identifier: Apache-2.0
+-->
+
+<template>
+  <div>
+    <HeaderComponent>
+      <template v-if="!data">
+        <span class="header-title">{{ $t("passportView.dpp") }}</span>
+      </template>
+      <template
+        v-else-if="
+          data.semanticId ===
+          'urn:bamm:io.catenax.battery.battery_pass:3.0.1#BatteryPass'
+        "
+      >
+        <span class="header-title">{{ $t("passportView.bpp") }}</span>
+      </template>
+      <template
+        v-else-if="
+          data.semanticId ===
+          'urn:bamm:io.catenax.transmission.transmission_pass:1.0.0#TransmissionPass'
+        "
+      >
+        <span class="header-title">{{ $t("passportView.tpp") }}</span>
+      </template>
+      <template v-else>
+        <span class="header-title">{{ $t("passportView.dpp") }}</span>
+      </template>
+    </HeaderComponent>
+    <v-container v-if="loading">
+      <LoadingComponent :id="id" />
+    </v-container>
+    <v-container v-else-if="showOverlay">
+      <div class="loading-container">
+        <v-col class="v-col-auto dpp-id-container contract-modal">
+          <v-card class="contract-container">
+            <div class="title-container">
+              {{ $t("passportView.policyAgreement.title") }}
+            </div>
+            <v-radio-group class="content-container" v-model="radios">
+              <!-- Loop over the grouped policies -->
+              <!-- eslint-disable vue/no-v-for-template-key -->
+              <template
+                v-for="(group, contractId, contractIndex) in groupedPolicies"
+                :key="contractId"
+              >
+                <v-row class="policy-group-label">
+                  <v-col cols="auto">{{contractIndex+1}}. {{
+                    $t("passportView.policyAgreement.contractId")
+                  }}
+                  </v-col>
+                  <v-col>
+                    <span class="contractid-title"> {{ contractId }}</span>
+                  </v-col>
+                </v-row>
+                <v-radio
+                  v-for="(item, index) in group"
+                  :key="`${contractId}_${index}`"
+                  color="#0F71CB"
+                  @click="chooseContract(contractId, item)"
+                  :value="`${contractIndex}.${index}`"
+                >
+                  <template v-slot:label>
+                    <div class="radio-label">
+                      <v-container class="policy-container">
+                        <div class="policy-container fill-height">
+                          <span class="policy-title"
+                            ><strong
+                              >Policy {{ contractIndex + 1 }}.{{
+                                index + 1
+                              }}</strong
+                            ></span
+                          >                           
+                          <div>
+                            <v-row>
+                              <v-col cols="auto" justify-content="center" align-content="center">
+                                <div class="policy-label">ID</div>
+                              </v-col>
+                              <v-col>
+                                <div class="policy-value">
+                                  {{ item["@id"] }}
+                                </div>
+                              </v-col>
+                            </v-row>
+                            <v-divider></v-divider>
+                            <div>
+                            <v-row v-for="(attributes, policyKey, policyIndex) in parsedPolicyConstraints[item['@id']]" :key="`${policyIndex}`">
+                              <template v-if="attributes.length != 0">
+                                <v-col cols="auto" justify-content="center" align-content="center">
+                                  <div class="policy-second-label">{{policyKey}}</div>
+                                </v-col>
+                                <v-col>
+                                  <div class="policy-second-value">
+                                      <v-row class="field-container" v-for="(attribute, attrIndex) in attributes" :key="`${attrIndex}`" >
+                                        <p class="policy-second-value">Action Type: {{ attribute.actionType }}</p>
+                                        <div>
+                                          <ul>
+                                              <li v-for="(constraint, constraintIndex) in attribute.constraints.constraint" :key="`${constraintIndex}`" >
+                                                <span v-if="attribute.constraints.operator" class="attribute-operator">{{attribute.constraints.operator}}</span>
+                                                <span class="attribute-constraint">- [{{constraint.leftOperand}}] [{{constraint.operator}}] [{{constraint.rightOperand}}]</span>
+                                              </li>
+                                          </ul>
+                                          </div>
+                                      </v-row > 
+                                  </div>
+                                </v-col>
+                              </template>
+                            </v-row>
+                            </div>
+                          </div>
+                        </div>
+                      </v-container>
+                    </div>
+                  </template>
+                </v-radio>
+              </template>
+            </v-radio-group>
+            <div class="btn-background">
+              <v-row class="pt-8 justify-center">
+                <v-btn
+                  rounded="xl"
+                  size="x-large"
+                  color="#0F71CB"
+                  class="text-none"
+                  variant="outlined"
+                  style="border: 2px solid"
+                  @click="declineContract()"
+                  >{{ $t("passportView.policyAgreement.decline") }}</v-btn
+                >
+                <v-btn
+                  rounded="xl"
+                  size="x-large"
+                  class="text-none ms-4 text-white"
+                  color="#0F71CB"
+                  @click="
+                    resumeNegotiation(
+                      searchResponse,
+                      contractToSign.contract,
+                      contractToSign.policy
+                    )
+                  "
+                  >{{ $t("passportView.policyAgreement.agree") }}</v-btn
+                >
+              </v-row>
+              <v-row class="justify-center">
+                <v-btn
+                  rounded="xl"
+                  size="x-large"
+                  variant="text"
+                  :prepend-icon="
+                    !details
+                      ? 'mdi-plus-circle-outline'
+                      : 'mdi-minus-circle-outline'
+                  "
+                  @click="toggleDetails"
+                  class="details-btn text-none"
+                >
+                  {{ detailsTitle }}
+                  <template v-slot:prepend>
+                    <v-icon color="#0F71CB"></v-icon>
+                  </template>
+                </v-btn>
+              </v-row>
+              <v-row v-if="details" class="justify-center">
+                <div class="json-viewer-container">
+                  <JsonViewer
+                    class="json-viewer"
+                    :value="contractItems"
+                    sort
+                    theme="jv-light"
+                  />
+                </div>
+              </v-row>
+            </div>
+          </v-card>
+          <v-overlay class="contract-modal" v-model="declineContractModal">
+            <v-card class="contract-container">
+              <div class="title-container pt-8 decliner">
+                {{ $t("passportView.policyAgreement.declineModal.question") }}
+              </div>
+              <div class="policy-group-label decliner">
+                <div class="back-to-homepage">
+                  {{ $t("passportView.policyAgreement.declineModal.homepage") }}
+                </div>
+              </div>
+              <div class="btn-background decliner">
+                <v-row class="pt-8 pb-8 justify-center">
+                  <v-btn
+                    rounded="xl"
+                    size="large"
+                    color="#0F71CB"
+                    class="text-none"
+                    variant="outlined"
+                    style="border: 2px solid"
+                    @click="cancelDeclineContract()"
+                    >{{
+                      $t("passportView.policyAgreement.declineModal.cancel")
+                    }}</v-btn
+                  >
+                  <v-btn
+                    rounded="xl"
+                    size="large"
+                    class="text-none ms-4 text-white"
+                    color="red-darken-4"
+                    @click="confirmDeclineContract()"
+                    ><template v-if="declineLoading"
+                      ><v-progress-circular
+                        indeterminate
+                      ></v-progress-circular></template
+                    ><template v-else>{{
+                      $t("passportView.policyAgreement.declineModal.confirm")
+                    }}</template></v-btn
+                  >
+                </v-row>
+              </div>
+            </v-card>
+          </v-overlay>
+        </v-col>
+      </div>
+    </v-container>
+    <div v-else-if="data && !error">
+      <template
+        v-if="
+          data.semanticId ===
+          'urn:bamm:io.catenax.battery.battery_pass:3.0.1#BatteryPass'
+        "
+      >
+        <PassportHeader
+          :id="data.aspect.batteryIdentification.batteryIDDMCCode"
+          type="Battery ID"
+        />
+      </template>
+      <template v-else>
+        <PassportHeader :id="id ? id : '-'" type="ID" />
+      </template>
+      <div class="pass-container">
+        <template
+          v-if="
+            data.semanticId ===
+            'urn:bamm:io.catenax.battery.battery_pass:3.0.1#BatteryPass'
+          "
+        >
+          <BatteryCards :data="data" />
+        </template>
+        <template
+          v-else-if="
+            data.semanticId ==
+            'urn:bamm:io.catenax.transmission.transmission_pass:1.0.0#TransmissionPass'
+          "
+        >
+          <TransmissionCards :data="data" />
+        </template>
+        <template v-else>
+          <GeneralCards :data="data" />
+        </template>
+      </div>
+      <div class="pass-container footer-spacer">
+        <template
+          v-if="
+            data.semanticId ===
+            'urn:bamm:io.catenax.battery.battery_pass:3.0.1#BatteryPass'
+          "
+        >
+          <TabsComponent
+            :componentsNames="batteryComponentsNames"
+            :componentsData="data"
+            :semanticId="data.semanticId"
+          />
+        </template>
+        <template v-else>
+          <TabsComponent
+            :componentsNames="filteredComponentsNames"
+            :componentsData="data"
+            :semanticId="data.semanticId"
+          />
+        </template>
+      </div>
+      <FooterComponent />
+    </div>
+    <v-container v-else class="h-100 w-100">
+      <div class="d-flex align-items-center w-100 h-100">
+        <ErrorComponent
+          :title="errorObj.status + ' ' + errorObj.statusText"
+          :subTitle="errorObj.title"
+          :description="errorObj.description"
+          reloadLabel="Return"
+          reloadIcon="mdi-arrow-left"
+          :reload="errorObj.reload"
+        />
+      </div>
+    </v-container>
+  </div>
+</template>
+
+<script>
+// @ is an alias to /src
+
+import LoadingComponent from "../components/general/LoadingComponent.vue";
+import TabsComponent from "../components/general/TabsComponent.vue";
+import HeaderComponent from "@/components/general/Header.vue";
+import PassportHeader from "@/components/passport/PassportHeader.vue";
+import BatteryCards from "@/components/passport/BatteryCards.vue";
+import TransmissionCards from "@/components/passport/TransmissionCards.vue";
+import GeneralCards from "@/components/passport/GeneralCards.vue";
+import FooterComponent from "@/components/general/Footer.vue";
+import ErrorComponent from "@/components/general/ErrorComponent.vue";
+import {
+  AUTO_SIGN,
+  SEARCH_TIMEOUT,
+  NEGOTIATE_TIMEOUT,
+  DECLINE_TIMEOUT,
+} from "@/services/service.const";
+import threadUtil from "@/utils/threadUtil.js";
+import jsonUtil from "@/utils/jsonUtil.js";
+import configUtil from "@/utils/configUtil.js";
+import edcUtil from "@/utils/edcUtil.js";
+import passportUtil from "@/utils/passportUtil.js";
+import BackendService from "@/services/BackendService";
+import { inject } from "vue";
+import { mapState } from "vuex";
+import store from "../store/index";
+import { JsonViewer } from "vue3-json-viewer";
+import "vue3-json-viewer/dist/index.css";
+import { reactive } from "vue";
+import passports from "@/config/templates/passports.json";
+
+export default {
+  name: "PassportView",
+  components: {
+    JsonViewer,
+    HeaderComponent,
+    FooterComponent,
+    PassportHeader,
+    BatteryCards,
+    LoadingComponent,
+    ErrorComponent,
+    TabsComponent,
+    GeneralCards,
+    TransmissionCards,
+  },
+  data() {
+    return {
+      showOverlay: true,
+      contractItems: reactive([]),
+      radios: "0.0",
+      details: false,
+      detailsTitle: this.$t("passportView.policyAgreement.details.moreDetails"),
+      policies: [],
+      declineContractModal: false,
+      showContractModal: true,
+      batteryComponentsNames: [
+        {
+          label: "passportView.batteryComponentsNames.generalInformation",
+          icon: "mdi-information-outline",
+          component: "GeneralInformation",
+        },
+        {
+          label: "passportView.batteryComponentsNames.stateOfBattery",
+          icon: "mdi-battery-charging",
+          component: "StateOfBattery",
+        },
+        {
+          label: "passportView.batteryComponentsNames.components",
+          icon: "mdi-battery-unknown",
+          component: "Components",
+        },
+        {
+          label: "passportView.batteryComponentsNames.batteryComposition",
+          icon: "mdi-battery-unknown",
+          component: "BatteryComposition",
+        },
+        {
+          label: "passportView.batteryComponentsNames.cellChemistry",
+          icon: "mdi-flask-empty-outline",
+          component: "CellChemistry",
+        },
+        {
+          label:
+            "passportView.batteryComponentsNames.electrochemicalProperties",
+          icon: "mdi-microscope",
+          component: "ElectrochemicalProperties",
+        },
+        {
+          label: "passportView.batteryComponentsNames.documents",
+          icon: "mdi-text-box-multiple-outline",
+          component: "Documents",
+        },
+        {
+          label: "passportView.batteryComponentsNames.exchange",
+          icon: "mdi-file-swap-outline",
+          component: "Exchange",
+        },
+      ],
+      auth: inject("authentication"),
+      data: null,
+      loading: true,
+      searchResponse: null,
+      declineLoading: false,
+      errors: [],
+      id: this.$route.params.id,
+      irsData: [],
+      processId: null,
+      backendService: null,
+      parsedPolicyConstraints: {},
+      error: true,
+      errorObj: {
+        title: "Something went wrong while returning the passport!",
+        description: "We are sorry for that, you can retry or try again later",
+        type: "error",
+        status: 500,
+        statusText: "Internal Server Error",
+        reload: true,
+      },
+    };
+  },
+  computed: {
+    filteredComponentsNames() {
+      let dataKeys = Object.keys(this.data.aspect);
+      // Check if data exists and is not empty
+      if (this.data.aspect && dataKeys.length > 0) {
+        // Filter out keys with empty objects or arrays
+        dataKeys = dataKeys.filter((key) => {
+          const value = this.data.aspect[key];
+          if (typeof value === "object" && value !== null) {
+            // Check if it's an array or an object and ensure it's not empty
+            return Array.isArray(value)
+              ? value.length > 0
+              : Object.keys(value).length > 0;
+          } else if (Array.isArray(value) && value !== null) {
+            return value.length > 0;
+          }
+          return true; // Include if it's not an object/array or if it's a non-empty primitive value
+        });
+
+        dataKeys.splice(3, 0, "components");
+        dataKeys.push("exchange");
+        // Generate component names dynamically from the JSON keys
+        return dataKeys.map((key) => ({
+          label: key,
+          icon: passportUtil.iconFinder(key),
+          component: key,
+        }));
+      } else {
+        return [];
+      }
+    },
+    ...mapState(["searchData", "contractToSign"]),
+    groupedPolicies() {
+      return this.policies.reduce((groups, policy) => {
+        const contractId = Object.keys(policy)[0];
+        if (!groups[contractId]) {
+          groups[contractId] = [];
+        }
+        groups[contractId].push(policy[contractId]);
+        return groups;
+      }, {});
+    },
+  },
+
+  async created() {
+    this.backendService = new BackendService();
+    this.searchContracts();
+  },
+  methods: {
+    extractPolicies(contracts) {
+      let contractPolicies = [];
+
+      for (let key in contracts) {
+        // eslint-disable-next-line no-prototype-builtins
+        if (contracts.hasOwnProperty(key)) {
+          const contract = contracts[key];
+
+          if (Array.isArray(contract["odrl:hasPolicy"])) {
+            contract["odrl:hasPolicy"].forEach((policy) => {
+              let policyEntry = {};
+              let policyId = policy["@id"];
+              policyEntry[key] = policy;
+              contractPolicies.push(policyEntry);
+              try{
+              this.parsedPolicyConstraints[policyId] =edcUtil.parsePolicyConstraints(policy);
+              }catch(e){
+                console.error(e);
+              }
+            });
+          } else {
+            // Create an entry with the contract key and the policy object
+            let policyEntry = {};
+            let policy = contract["odrl:hasPolicy"];
+            let policyId = policy["@id"];
+            policyEntry[key] = policy;
+            contractPolicies.push(policyEntry);
+            try{
+            this.parsedPolicyConstraints[policyId] = edcUtil.parsePolicyConstraints(policy);
+            }catch(e){
+              console.error(e);
+              return false;
+            }
+          }
+        }
+      }
+      return (this.policies = contractPolicies);
+    },
+    toggleDetails() {
+      this.details = !this.details;
+      if (this.details) {
+        this.detailsTitle = this.$t(
+          "passportView.policyAgreement.details.lessDetails"
+        );
+      } else {
+        this.detailsTitle = this.$t(
+          "passportView.policyAgreement.details.moreDetails"
+        );
+      }
+    },
+    chooseContract(contract, policy) {
+      return (this.contractToSign = store.commit("setContractToSign", {
+        contract: contract,
+        policy: policy,
+      }));
+    },
+    shouldShowOverlay() {
+      if (this.policies.length > 0) {
+        return (this.showOverlay = true);
+      }
+    },
+    declineContract() {
+      this.declineContractModal = true;
+      this.showContractModal = false;
+    },
+    confirmDeclineContract() {
+      this.declineLoading = true;
+      this.triggerDecline(this.searchResponse);
+      if (!this.error) {
+        this.$router.push("/");
+      }
+    },
+    cancelDeclineContract() {
+      this.declineContractModal = false;
+      this.showContractModal = true;
+    },
+    async searchContracts() {
+      let result = null;
+      try {
+        // Setup aspect promise
+        let passportPromise = this.searchAsset(this.id);
+        // Execute promisse with a Timeout
+        result = await threadUtil.execWithTimeout(
+          passportPromise,
+          SEARCH_TIMEOUT,
+          null
+        );
+        if (!result || result == null) {
+          this.errorObj.title =
+            "Timeout! Failed to search for the Digital Twin Registry and the Digital Twin!";
+          this.errorObj.description =
+            "The request took too long... Please retry or try again later.";
+          this.status = 408;
+          this.statusText = "Request Timeout";
+        }
+        this.searchResponse = result;
+      } catch (e) {
+        console.log("searchContracts -> " + e);
+      } finally {
+        if (
+          this.searchResponse &&
+          jsonUtil.exists("status", this.searchResponse) &&
+          this.searchResponse["status"] == 200 &&
+          jsonUtil.exists("data", this.searchResponse) &&
+          jsonUtil.exists("contracts", this.searchResponse["data"]) &&
+          jsonUtil.exists("token", this.searchResponse["data"]) &&
+          jsonUtil.exists("id", this.searchResponse["data"])
+        ) {
+          this.error = false;
+          if (AUTO_SIGN) {
+            this.resumeNegotiation(this.searchResponse);
+          } else {
+            // Initialize contractItems from searchData
+            this.contractItems = jsonUtil.get(
+              "data.contracts",
+              this.searchResponse
+            );
+            if(!this.contractItems){
+                this.errorObj.title =
+                  "No contract items found!";
+                this.errorObj.description =
+                  "It was not possible to display the policies and contracts.";
+                this.status = 500;
+                this.statusText = "Internal Server Error";
+            }
+
+            // Extract policies
+            let res = this.extractPolicies(this.contractItems);
+            if(!res){
+                this.errorObj.title =
+                  "It was not possible to parse policies!";
+                this.errorObj.description =
+                  "It was not possible to display the policies and contracts.";
+                this.status = 500;
+                this.statusText = "Internal Server Error";
+            }else{
+              // Check if policies array has elements and then access the @id of the first element
+              const firstPolicyObj = this.policies[0];
+              const initialContractToSign = Object.keys(firstPolicyObj)[0];
+              const initialPolicyToSign =
+                firstPolicyObj[initialContractToSign]["@id"];
+
+              if(!this.parsedPolicyConstraints || Object.keys(this.parsedPolicyConstraints).length == 0){
+                  this.errorObj.title =
+                    "No contract policies found!";
+                  this.errorObj.description =
+                    "It was not possible to display the policies and contracts.";
+                  this.status = 500;
+                  this.statusText = "Internal Server Error";
+              }else{
+                // Commit the contract ID to the store
+                this.$store.commit("setContractToSign", {
+                  contract: initialContractToSign,
+                  policy: initialPolicyToSign,
+                });
+
+              this.shouldShowOverlay();
+              }
+            }
+          }
+        }
+        if (this.error || !AUTO_SIGN) {
+          // Stop loading
+          this.loading = false;
+        }
+      }
+    },
+    async triggerDecline(searchResponse) {
+      let result = null;
+      let token = jsonUtil.get("data.token", searchResponse);
+      let processId = jsonUtil.get("data.id", searchResponse);
+      try {
+        // Setup aspect promise
+        let passportPromise = this.declineNegotiation(token, processId);
+        // Execute promisse with a Timeout
+        result = await threadUtil.execWithTimeout(
+          passportPromise,
+          DECLINE_TIMEOUT,
+          null
+        );
+        if (!result || result == null) {
+          this.errorObj.title = "Timeout! Failed to decline negotiation!";
+          this.errorObj.description =
+            "The request took too long... Please retry or try again later.";
+          this.status = 408;
+          this.statusText = "Request Timeout";
+        }
+        this.data = result;
+      } catch (e) {
+        console.log("passportView -> " + e);
+      } finally {
+        if (
+          this.data &&
+          jsonUtil.exists("status", this.data) &&
+          this.data["status"] == 200
+        ) {
+          this.error = false;
+        }
+        // Stop loading
+        this.$store.commit("resetLoadingState");
+        this.loading = false;
+        this.declineLoading = false;
+      }
+    },
+    async resumeNegotiation(
+      searchResponse,
+      contractId = null,
+      policyId = null
+    ) {
+      this.showOverlay = false;
+      this.loading = true;
+      let result = null;
+      let contracts = jsonUtil.get("data.contracts", searchResponse);
+      let token = jsonUtil.get("data.token", searchResponse);
+      let processId = jsonUtil.get("data.id", searchResponse);
+
+      try {
+        // Setup aspect promise
+        let passportPromise = this.negotiatePassport(
+          contracts,
+          token,
+          processId,
+          contractId,
+          policyId
+        );
+        // Execute promisse with a Timeout
+        result = await threadUtil.execWithTimeout(
+          passportPromise,
+          NEGOTIATE_TIMEOUT,
+          null
+        );
+        if (!result || result == null) {
+          this.errorObj.title =
+            "Timeout! Failed to negotiate and return the passport!";
+          this.errorObj.description =
+            "The request took too long... Please retry or try again later.";
+          this.errorObj.status = 408;
+          this.errorObj.statusText = "Request Timeout";
+        }
+        this.data = result;
+      } catch (e) {
+        console.log("passportView -> " + e);
+      } finally {
+        if (
+          this.data &&
+          jsonUtil.exists("status", this.data) &&
+          this.data["status"] == 200 &&
+          jsonUtil.exists("data", this.data) &&
+          jsonUtil.exists("metadata", this.data["data"]) &&
+          jsonUtil.exists("aspect", this.data["data"]) &&
+          jsonUtil.exists("semanticId", this.data["data"])
+        ) {
+          let passportSemanticId = jsonUtil.get("data.semanticId", this.data);
+          if (!jsonUtil.exists(passportSemanticId, passports)) {
+            this.errorObj.title =
+              "This application version does not support this passport aspect model version!";
+            this.errorObj.description =
+              "Unfortunatly, this aspect model with semantic id  [" +
+              passportSemanticId +
+              "] is not supported in this application at the moment.";
+            this.errorObj.status = 422;
+            this.errorObj.statusText = "Not Supported Aspect Model";
+            this.errorObj.reload = false;
+            this.error = true;
+          } else {
+            let additionalData = [];
+            let sources = [];
+            // In order to have the additional data available we need to copy it in deep
+            if (
+              jsonUtil.exists("additionalData", this.data["data"]["aspect"])
+            ) {
+              additionalData = jsonUtil.copy(
+                this.data["data"]["aspect"]["additionalData"]
+              );
+            }
+            // When extend deep is called this property will be replaced
+            if (jsonUtil.exists("sources", this.data["data"]["aspect"])) {
+              sources = jsonUtil.copy(this.data["data"]["aspect"]["sources"]);
+            }
+            this.data = configUtil.normalizePassport(
+              jsonUtil.get("data.aspect", this.data),
+              jsonUtil.get("data.metadata", this.data),
+              jsonUtil.get("data.semanticId", this.data)
+            );
+            // Re-add the additionalData
+            if (jsonUtil.exists("additionalData", this.data["aspect"])) {
+              this.data["aspect"]["additionalData"] = additionalData;
+            }
+            // Re-add the sources
+            if (jsonUtil.exists("sources", this.data["aspect"])) {
+              this.data["aspect"]["sources"] = sources;
+            }
+            this.error = false;
+            this.processId = this.$store.getters.getProcessId; // Get process id from the store
+            this.irsData = this.backendService.getIrsData(
+              this.processId,
+              this.auth
+            ); // Return the IRS data
+            this.$store.commit("setIrsData", this.irsData); // Save IRS Data
+            this.$store.commit(
+              "setIrsState",
+              this.backendService.getIrsState(this.processId, this.auth)
+            );
+          }
+        }
+        // Stop loading
+        this.$store.commit("resetLoadingState");
+        this.loading = false;
+        this.contractItems = [];
+      }
+    },
+    async searchAsset(id) {
+      let response = null;
+      // Get Passport in Backend
+      try {
+        // Init backendService
+        // Get access token from IDP
+        // Get the aspect for the selected version
+
+        response = await this.backendService.searchAsset(id, this.auth);
+      } catch (e) {
+        console.log("passportView.getPassport() -> " + e);
+        this.errorObj.title = jsonUtil.exists("message", response)
+          ? response["message"]
+          : "Failed to return passport";
+        this.errorObj.description =
+          "It was not possible to transfer the passport.";
+
+        this.errorObj.status = jsonUtil.exists("status", response)
+          ? response["status"]
+          : 500;
+
+        this.errorObj.statusText = jsonUtil.exists("statusText", response)
+          ? response["statusText"]
+          : "Internal Server Error";
+        return response;
+      }
+
+      // Check if the response is empty and give an error
+      if (!response) {
+        this.errorObj.title = "Failed to return passport";
+        this.errorObj.description =
+          "It was not possible to complete the passport transfer.";
+        this.errorObj.status = 400;
+        this.errorObj.statusText = "Bad Request";
+        return null;
+      }
+      // Check if reponse content was successfull and if not print error comming message from backend
+      if (jsonUtil.exists("status", response) && response["status"] != 200) {
+        this.errorObj.title = jsonUtil.exists("message", response)
+          ? response["message"]
+          : "An error occured when searching for the passport!";
+        this.errorObj.description =
+          "An error occured when searching for the passport!";
+        this.errorObj.status = jsonUtil.exists("status", response)
+          ? response["status"]
+          : 404;
+
+        this.errorObj.statusText = jsonUtil.exists("statusText", response)
+          ? response["statusText"]
+          : "Not found";
+      }
+
+      return response;
+    },
+    async negotiatePassport(
+      contracts,
+      token,
+      processId,
+      contractId = null,
+      policyId = null
+    ) {
+      let response = null;
+      // Get Passport in Backend
+      try {
+        // Init backendService
+        // Get access token from IDP
+        // Get the aspect for the selected version
+
+        response = await this.backendService.negotiateAsset(
+          contracts,
+          token,
+          processId,
+          this.auth,
+          contractId,
+          policyId
+        );
+      } catch (e) {
+        console.log("passportView.getPassport() -> " + e);
+        this.errorObj.title = jsonUtil.exists("message", response)
+          ? response["message"]
+          : "Failed to return passport";
+        this.errorObj.description =
+          "It was not possible to transfer the passport.";
+
+        this.errorObj.status = jsonUtil.exists("status", response)
+          ? response["status"]
+          : 500;
+
+        this.errorObj.statusText = jsonUtil.exists("statusText", response)
+          ? response["statusText"]
+          : "Internal Server Error";
+        return response;
+      }
+
+      // Check if the response is empty and give an error
+      if (!response) {
+        this.errorObj.title = "Failed to return passport";
+        this.errorObj.description =
+          "It was not possible to complete the passport transfer.";
+        this.errorObj.status = 400;
+        this.errorObj.statusText = "Bad Request";
+        return null;
+      }
+
+      // Check if reponse content was successfull and if not print error comming message from backend
+      if (jsonUtil.exists("status", response) && response["status"] != 200) {
+        this.errorObj.title = jsonUtil.exists("message", response)
+          ? response["message"]
+          : "An error occured when searching for the passport!";
+        this.errorObj.description =
+          "An error occured when searching for the passport!";
+        this.errorObj.status = jsonUtil.exists("status", response)
+          ? response["status"]
+          : 404;
+
+        this.errorObj.statusText = jsonUtil.exists("statusText", response)
+          ? response["statusText"]
+          : "Not found";
+      }
+
+      return response;
+    },
+    async declineNegotiation(token, processId) {
+      let response = null;
+      // Get Passport in Backend
+      try {
+        // Init backendService
+        // Get access token from IDP
+        // Get the aspect for the selected version
+
+        response = await this.backendService.declineNegotiation(
+          token,
+          processId,
+          this.auth
+        );
+      } catch (e) {
+        console.log("passportView.declineNegotiation() -> " + e);
+        this.errorObj.title = jsonUtil.exists("message", response)
+          ? response["message"]
+          : "Failed to return passport";
+        this.errorObj.description =
+          "It was not possible to transfer the passport.";
+
+        this.errorObj.status = jsonUtil.exists("status", response)
+          ? response["status"]
+          : 500;
+
+        this.errorObj.statusText = jsonUtil.exists("statusText", response)
+          ? response["statusText"]
+          : "Internal Server Error";
+        return response;
+      }
+
+      // Check if the response is empty and give an error
+      if (!response) {
+        this.errorObj.title = "Failed to return passport";
+        this.errorObj.description =
+          "It was not possible to complete the passport transfer.";
+        this.errorObj.status = 400;
+        this.errorObj.statusText = "Bad Request";
+        return null;
+      }
+
+      // Check if reponse content was successfull and if not print error comming message from backend
+      if (jsonUtil.exists("status", response) && response["status"] != 200) {
+        this.errorObj.title = jsonUtil.exists("message", response)
+          ? response["message"]
+          : "An error occured when searching for the passport!";
+        this.errorObj.description =
+          "An error occured when searching for the passport!";
+        this.errorObj.status = jsonUtil.exists("status", response)
+          ? response["status"]
+          : 404;
+
+        this.errorObj.statusText = jsonUtil.exists("statusText", response)
+          ? response["statusText"]
+          : "Not found";
+      }
+
+      return response;
+    },
+  },
+};
+</script>
+