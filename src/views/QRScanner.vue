<template>
    <div v-if="!error" class="switch-container">
      <div>
        <v-switch
          v-model="QRtoggle"
          color="#0F71CB"
          label="Camera switch"
        ></v-switch>
      </div>
    </div>
    <div v-if="error" class="qr-container">
      <div class="text-container">
        <p class="text">Your camera is off.</p>
        <p class="text">Turn it on or type the ID.</p>
        <p class="error">{{ error }}</p>
      </div>
<<<<<<< HEAD
      <v-btn
        :disabled="typedCode === ''"
        rounded="pill"
        color="#0F71CB"
        size="small"
        class="submit-btn"
        @click="onClick"
      >
        Search
        <v-icon class="icon" start md icon="mdi-arrow-right"></v-icon>
      </v-btn>
    </v-form>
  </div>
  <div class="qr-container" data-cy="qr-container">
    <router-link to="/dashboard"> </router-link>
    <div v-if="!error">
      <div v-if="QRtoggle">
        <div class="qr-frame">
          <img :src="QRFrame" alt="frame" class="frame" />
=======
      <v-form class="form">
        <div class="input-form">
          <input
            v-model="typedCode"
            class="input"
            type="text"
            placeholder="Type ID"
          />
>>>>>>> 4d2213bc
        </div>
        <v-btn
          rounded="pill"
          color="#0F71CB"
          size="small"
          class="submit-btn"
          @click="onClick"
        >
          Search
          <v-icon class="icon" start md icon="mdi-arrow-right"></v-icon>
        </v-btn>
      </v-form>
    </div>
    <div class="qr-container" data-cy="qr-container">
      <router-link to="/dashboard"> </router-link>
      <div v-if="!error">
        <div v-if="QRtoggle">
          <div class="qr-frame">
            <img :src="QRFrame" alt="frame" class="frame" />
          </div>
<<<<<<< HEAD
          <v-btn
            :disabled="typedCode === ''"
            rounded="pill"
            color="#0F71CB"
            size="small"
            class="submit-btn"
            @click="onClick"
          >
            Search
            <v-icon class="icon" start md icon="mdi-arrow-right"></v-icon>
          </v-btn>
        </v-form>
=======
          <qrcode-stream
            :torch="torch"
            class="qrcode-stream"
            @init="onInit"
            @decode="onDecode"
          ></qrcode-stream>
        </div>
        <div v-else class="qr-container">
          <v-form class="form">
            <div class="input-form">
              <input
                v-model="typedCode"
                class="input"
                type="text"
                placeholder="Type ID"
              />
            </div>
            <v-btn
              rounded="pill"
              color="#0F71CB"
              size="small"
              class="submit-btn"
              @click="onClick"
            >
              Search
              <v-icon class="icon" start md icon="mdi-arrow-right"></v-icon>
            </v-btn>
          </v-form>
        </div>
>>>>>>> 4d2213bc
      </div>
    </div>
</template>

<script>
import { QrcodeStream } from "vue3-qrcode-reader";
import CatenaLogo from "../assets/logo.png";
import Flesh from "../assets/flesh.svg";
import Close from "../assets/close.svg";
import QRFrame from "../assets/qrFrame.svg";
import Search from "../assets/qrSearch.svg";
import Logout from "../assets/logout.png";
import Profile from "../assets/profile.svg";
import Notifications from "../assets/notifications.svg";
import Settings from "../assets/settings.svg";
import { inject } from "vue";

export default {
  name: "PassportView",
  components: {
    QrcodeStream,
  },
  setup() {
    return {
      CatenaLogo,
      Flesh,
      Close,
      Search,
      QRFrame,
      Profile,
      Notifications,
      Settings,
      Logout,
    };
  },

  data() {
    return {
      hover: false,
      QRtoggle: true,
      error: "",
      decodedString: "",
      torch: false,
      MATERIAL_URL: process.env.VUE_APP_MATERIAL_URL,
      typedCode: "",
      username: "",
      role: "",
      auth: inject("authentication"),
    };
  },
  mounted() {
    if (this.auth.isUserAuthenticated) {
      this.username = this.auth.getUserName();
      this.role = this.auth.getRole();
    }
  },
  async created() {
    this.loading = false;
  },
  methods: {
    logout() {
      this.auth.logout();
    },
    async onInit(promise) {
      try {
        await promise;
      } catch (error) {
        if (error.name === "NotAllowedError") {
          this.error = "ERROR: you need to grant camera access permission";
        } else if (error.name === "NotFoundError") {
          this.error = "ERROR: no camera on this device";
        } else if (error.name === "NotSupportedError") {
          this.error = "ERROR: secure context required (HTTPS, localhost)";
        } else if (error.name === "NotReadableError") {
          this.error = "ERROR: is the camera already in use?";
        } else if (error.name === "OverconstrainedError") {
          this.error = "ERROR: installed cameras are not suitable";
        } else if (error.name === "StreamApiNotSupportedError") {
          this.error = "ERROR: Stream API is not supported in this browser";
        } else if (error.name === "InsecureContextError") {
          this.error =
            "ERROR: Camera access is only permitted in secure context. Use HTTPS or localhost rather than HTTP.";
        } else {
          this.error = `ERROR: Camera error (${error.name})`;
        }
      }
    },
    onDecode(decodedString) {
      this.decodedString = decodedString;
      this.$router.push({
        path: `/${decodedString}`,
      });
    },

    onClick() {
      this.$router.push({
        path: `/${this.typedCode}`,
      });
      console.log("clicked");
    },
  },
};
</script>

<style scoped>
.icon {
  padding-left: 20px;
}

.switch-container {
  display: flex;
  justify-content: flex-end;
  margin: 14em 0 0 0;
}

.error {
  font-weight: bold;
  text-align: center;
  padding: 0 0 70px 0;
}

.error-frame {
  display: flex;
  align-items: center;
  justify-content: center;
  height: 85vh;
}

.qr-container {
  top: 132px;
  bottom: 0;
  right: 0;
  left: 0;
}

.qrcode-stream {
  max-width: 500%;
}

.header-container {
  display: flex;
  justify-content: center;
  align-items: center;
  position: absolute;
  width: 100%;
  height: 137px;
  background-color: rgba(255, 255, 255, 0.3);
  z-index: 3;
  box-shadow: 0 0 10px 0 rgb(81, 81, 81);
}

.logo {
  position: absolute;
  top: 40px;
  left: 50px;
  height: 49px;
  z-index: 5;
}

.text-container {
  margin: 250px 0 0 0;
}

.text {
  font-size: 2rem;
  text-align: center;
}
.qr-frame {
    position: absolute;
    top: 60%;
    left: 43%;
    transform: translate(-50%, -50%);
    width: 250px;
    height: 250px;
    z-index: 10;
}

.top-layer {
  white-space: nowrap;
  text-overflow: ellipsis;
}

.qrcode-stream-overlay {
  position: absolute;
  backdrop-filter: blur(9px);
}

.form {
  display: flex;
  flex-direction: column;
  justify-content: center;
  align-items: center;
}

.input-form {
  padding: 17px;
  background: linear-gradient(to right, #f8b500, #f88000);
  border-radius: 35px;
}
.input {
  width: 560px;
  border-radius: 20px;
  color: #444;
  padding: 18px;
  padding-left: 60px;
  font-size: 20px;
  outline: none;
  background-image: url(data:image/svg+xml;base64,PHN2ZyB4bWxucz0iaHR0cDovL3d3dy53My5vcmcvMjAwMC9zdmciIHZpZXdCb3g9IjAgMCAyNCAyNCI+PGRlZnM+PHN0eWxlPi5jbHMtMXtmaWxsOiNhMGEwYTA7fS5jbHMtMntmaWxsOiNhMGEwYTA7fTwvc3R5bGU+PC9kZWZzPjxwYXRoIGNsYXNzPSJjbHMtMSIgZD0iTTE1LjUgMTRoLS43OWwtLjI4LS4yN0MxNS40MSAxMi41OSAxNiAxMS4xMSAxNiA5LjUgMTYgNS45MSAxMy4wOSAzIDkuNSAzUzMgNS45MSAzIDkuNSA1LjkxIDE2IDkuNSAxNmMxLjYxIDAgMy4wOS0uNTkgNC4yMy0xLjU3bC4yNy4yOHYuNzlsNSA0Ljk5TDIwLjQ5IDE5bC00Ljk5LTV6bS02IDBDNy4wMSAxNCA1IDExLjk5IDUgOS41UzcuMDEgNSA5LjUgNSAxNCA3LjAxIDE0IDkuNSAxMS45OSAxNCA5LjUgMTR6Ii8+PC9zdmc+Cg==);
  background-repeat: no-repeat;
  background-position: 16px center;
  background-size: 32px 32px;
  border: 1px solid lightgray;
  border-radius: 25px;
  background-color: white;
}

.submit-btn {
  margin-top: 30px;
  height: 56px;
  width: 185px;
  font-size: 16px;
  font-weight: 500;
  color: #fff;
  background: none;
  border: none;
  cursor: pointer;
}

.qrcode-stream-camera {
  width: 160%;
}

.buttons {
  width: 26px;
  height: 26px;
  margin: 15px 0 15px 30px;
  cursor: pointer;
}

.menu-btn {
  display: flex;
  border-top: solid 1px #ffa600;
  padding: 16px;
  align-items: center;
}

.menu-btn:first-child {
  border-top: none;
}

.menu-btn:hover {
  background-color: #f8f9fa;
}

.profile-text {
  padding: 0 16px 0 12px;
  font-size: 18px;
  font-weight: bold;
}

p {
  font-size: 14px;
  font-weight: 500;
}

.menu-profile {
  padding: 16px;
}

.toggle-button {
  position: absolute;
  top: 0.75rem;
  right: 1rem;
  display: none;
  flex-direction: column;
  justify-content: space-between;
  width: 30px;
  height: 21px;
  z-index: 1;
}

.toggle-button .bar {
  height: 4px;
  width: 100%;
  background-color: #b3cb2c;
  border-radius: 10px;
}

.toast-alert {
  position: absolute;
  display: flex;
  align-items: center;
  justify-content: center;
  padding: 20px 10px 20px 60px;
  margin-top: 10px;
  background-color: #b3cb2c;
  border-radius: 6px;
  top: -12vh;
  left: 50%;
  z-index: 99;
  min-width: auto;
  white-space: nowrap;
  transform: translate(-50%, -50%);
  box-shadow: 3px 3px 20px 3px #e7e7e7;
}

.display-toast-alert {
  top: 4vh;
}

.close {
  padding-left: 20px;
}
@media (max-width: 1024px) {
.qr-frame{
    position: absolute;
    top: 68%;
    left: 50%;
    transform: translate(-50%, -50%);
    width: 250px;
    height: 250px;
    z-index: 10;
}
}

@media (max-width: 856px) {
  .right-manu-wrapper {
    padding-right: 50px;
  }

  .profile-menu {
    margin-right: 50px;
  }
  .frame {
    width: 250px;
    height: 250px;
  }
  .qr-frame {
    width: 250px;
    height: 250px;
  }
  .qr-frame {
      position: absolute!important;
      top: 70%!important;
      left: 50%!important;
      transform: translate(-50%, -50%)!important;
      z-index: 10!important;
  }
  .input {
    position: relative;
    width: 50vw;
  }
}
@media (max-width: 670px) {
  .right-manu-wrapper {
    display: none;
  }

  .error-message {
    font-size: 12px;
  }

  .close {
    padding: 0;
  }
  .qr-frame {
    position: absolute!important;
    top: 72%!important;
    left: 50%!important;
    transform: translate(-50%, -50%)!important;
    z-index: 10!important;
}

  .frame {
    width: 150px;
    height: 150px;
  }
  .qr-frame {
    width: 150px;
    height: 150px;
  }
  

  h2 {
    font-size: 16px;
  }
}
@media (max-width: 570px) {
  .right-manu-wrapper {
    display: none;
  }

  .header-container {
    height: 90px;
  }
  .qr-frame {
    position: absolute;
    top: 75%!important;
    left: 50%!important;
    transform: translate(-50%, -50%);
    z-index: 10;
  }
  
  h2 {
    font-size: 16px;
  }

  .toast-alert {
    padding: 70px 10px 40px 20px;
    width: 100vw;
  }

  .display-toast-alert {
    top: 10px;
  }

  .logo {
    position: absolute;
    top: 20px;
    left: 50px;
    height: 49px;
    z-index: 5;
  }
}

@media (max-width: 375px) {
  .right-manu-wrapper {
    display: none;
  }
  .input {
    position: relative;
    width: 80vw;
  }
}
</style>
<|MERGE_RESOLUTION|>--- conflicted
+++ resolved
@@ -1,545 +1,508 @@
-<template>
-    <div v-if="!error" class="switch-container">
-      <div>
-        <v-switch
-          v-model="QRtoggle"
-          color="#0F71CB"
-          label="Camera switch"
-        ></v-switch>
-      </div>
-    </div>
-    <div v-if="error" class="qr-container">
-      <div class="text-container">
-        <p class="text">Your camera is off.</p>
-        <p class="text">Turn it on or type the ID.</p>
-        <p class="error">{{ error }}</p>
-      </div>
-<<<<<<< HEAD
-      <v-btn
-        :disabled="typedCode === ''"
-        rounded="pill"
-        color="#0F71CB"
-        size="small"
-        class="submit-btn"
-        @click="onClick"
-      >
-        Search
-        <v-icon class="icon" start md icon="mdi-arrow-right"></v-icon>
-      </v-btn>
-    </v-form>
-  </div>
-  <div class="qr-container" data-cy="qr-container">
-    <router-link to="/dashboard"> </router-link>
-    <div v-if="!error">
-      <div v-if="QRtoggle">
-        <div class="qr-frame">
-          <img :src="QRFrame" alt="frame" class="frame" />
-=======
-      <v-form class="form">
-        <div class="input-form">
-          <input
-            v-model="typedCode"
-            class="input"
-            type="text"
-            placeholder="Type ID"
-          />
->>>>>>> 4d2213bc
-        </div>
-        <v-btn
-          rounded="pill"
-          color="#0F71CB"
-          size="small"
-          class="submit-btn"
-          @click="onClick"
-        >
-          Search
-          <v-icon class="icon" start md icon="mdi-arrow-right"></v-icon>
-        </v-btn>
-      </v-form>
-    </div>
-    <div class="qr-container" data-cy="qr-container">
-      <router-link to="/dashboard"> </router-link>
-      <div v-if="!error">
-        <div v-if="QRtoggle">
-          <div class="qr-frame">
-            <img :src="QRFrame" alt="frame" class="frame" />
-          </div>
-<<<<<<< HEAD
-          <v-btn
-            :disabled="typedCode === ''"
-            rounded="pill"
-            color="#0F71CB"
-            size="small"
-            class="submit-btn"
-            @click="onClick"
-          >
-            Search
-            <v-icon class="icon" start md icon="mdi-arrow-right"></v-icon>
-          </v-btn>
-        </v-form>
-=======
-          <qrcode-stream
-            :torch="torch"
-            class="qrcode-stream"
-            @init="onInit"
-            @decode="onDecode"
-          ></qrcode-stream>
-        </div>
-        <div v-else class="qr-container">
-          <v-form class="form">
-            <div class="input-form">
-              <input
-                v-model="typedCode"
-                class="input"
-                type="text"
-                placeholder="Type ID"
-              />
-            </div>
-            <v-btn
-              rounded="pill"
-              color="#0F71CB"
-              size="small"
-              class="submit-btn"
-              @click="onClick"
-            >
-              Search
-              <v-icon class="icon" start md icon="mdi-arrow-right"></v-icon>
-            </v-btn>
-          </v-form>
-        </div>
->>>>>>> 4d2213bc
-      </div>
-    </div>
-</template>
-
-<script>
-import { QrcodeStream } from "vue3-qrcode-reader";
-import CatenaLogo from "../assets/logo.png";
-import Flesh from "../assets/flesh.svg";
-import Close from "../assets/close.svg";
-import QRFrame from "../assets/qrFrame.svg";
-import Search from "../assets/qrSearch.svg";
-import Logout from "../assets/logout.png";
-import Profile from "../assets/profile.svg";
-import Notifications from "../assets/notifications.svg";
-import Settings from "../assets/settings.svg";
-import { inject } from "vue";
-
-export default {
-  name: "PassportView",
-  components: {
-    QrcodeStream,
-  },
-  setup() {
-    return {
-      CatenaLogo,
-      Flesh,
-      Close,
-      Search,
-      QRFrame,
-      Profile,
-      Notifications,
-      Settings,
-      Logout,
-    };
-  },
-
-  data() {
-    return {
-      hover: false,
-      QRtoggle: true,
-      error: "",
-      decodedString: "",
-      torch: false,
-      MATERIAL_URL: process.env.VUE_APP_MATERIAL_URL,
-      typedCode: "",
-      username: "",
-      role: "",
-      auth: inject("authentication"),
-    };
-  },
-  mounted() {
-    if (this.auth.isUserAuthenticated) {
-      this.username = this.auth.getUserName();
-      this.role = this.auth.getRole();
-    }
-  },
-  async created() {
-    this.loading = false;
-  },
-  methods: {
-    logout() {
-      this.auth.logout();
-    },
-    async onInit(promise) {
-      try {
-        await promise;
-      } catch (error) {
-        if (error.name === "NotAllowedError") {
-          this.error = "ERROR: you need to grant camera access permission";
-        } else if (error.name === "NotFoundError") {
-          this.error = "ERROR: no camera on this device";
-        } else if (error.name === "NotSupportedError") {
-          this.error = "ERROR: secure context required (HTTPS, localhost)";
-        } else if (error.name === "NotReadableError") {
-          this.error = "ERROR: is the camera already in use?";
-        } else if (error.name === "OverconstrainedError") {
-          this.error = "ERROR: installed cameras are not suitable";
-        } else if (error.name === "StreamApiNotSupportedError") {
-          this.error = "ERROR: Stream API is not supported in this browser";
-        } else if (error.name === "InsecureContextError") {
-          this.error =
-            "ERROR: Camera access is only permitted in secure context. Use HTTPS or localhost rather than HTTP.";
-        } else {
-          this.error = `ERROR: Camera error (${error.name})`;
-        }
-      }
-    },
-    onDecode(decodedString) {
-      this.decodedString = decodedString;
-      this.$router.push({
-        path: `/${decodedString}`,
-      });
-    },
-
-    onClick() {
-      this.$router.push({
-        path: `/${this.typedCode}`,
-      });
-      console.log("clicked");
-    },
-  },
-};
-</script>
-
-<style scoped>
-.icon {
-  padding-left: 20px;
-}
-
-.switch-container {
-  display: flex;
-  justify-content: flex-end;
-  margin: 14em 0 0 0;
-}
-
-.error {
-  font-weight: bold;
-  text-align: center;
-  padding: 0 0 70px 0;
-}
-
-.error-frame {
-  display: flex;
-  align-items: center;
-  justify-content: center;
-  height: 85vh;
-}
-
-.qr-container {
-  top: 132px;
-  bottom: 0;
-  right: 0;
-  left: 0;
-}
-
-.qrcode-stream {
-  max-width: 500%;
-}
-
-.header-container {
-  display: flex;
-  justify-content: center;
-  align-items: center;
-  position: absolute;
-  width: 100%;
-  height: 137px;
-  background-color: rgba(255, 255, 255, 0.3);
-  z-index: 3;
-  box-shadow: 0 0 10px 0 rgb(81, 81, 81);
-}
-
-.logo {
-  position: absolute;
-  top: 40px;
-  left: 50px;
-  height: 49px;
-  z-index: 5;
-}
-
-.text-container {
-  margin: 250px 0 0 0;
-}
-
-.text {
-  font-size: 2rem;
-  text-align: center;
-}
-.qr-frame {
-    position: absolute;
-    top: 60%;
-    left: 43%;
-    transform: translate(-50%, -50%);
-    width: 250px;
-    height: 250px;
-    z-index: 10;
-}
-
-.top-layer {
-  white-space: nowrap;
-  text-overflow: ellipsis;
-}
-
-.qrcode-stream-overlay {
-  position: absolute;
-  backdrop-filter: blur(9px);
-}
-
-.form {
-  display: flex;
-  flex-direction: column;
-  justify-content: center;
-  align-items: center;
-}
-
-.input-form {
-  padding: 17px;
-  background: linear-gradient(to right, #f8b500, #f88000);
-  border-radius: 35px;
-}
-.input {
-  width: 560px;
-  border-radius: 20px;
-  color: #444;
-  padding: 18px;
-  padding-left: 60px;
-  font-size: 20px;
-  outline: none;
-  background-image: url(data:image/svg+xml;base64,PHN2ZyB4bWxucz0iaHR0cDovL3d3dy53My5vcmcvMjAwMC9zdmciIHZpZXdCb3g9IjAgMCAyNCAyNCI+PGRlZnM+PHN0eWxlPi5jbHMtMXtmaWxsOiNhMGEwYTA7fS5jbHMtMntmaWxsOiNhMGEwYTA7fTwvc3R5bGU+PC9kZWZzPjxwYXRoIGNsYXNzPSJjbHMtMSIgZD0iTTE1LjUgMTRoLS43OWwtLjI4LS4yN0MxNS40MSAxMi41OSAxNiAxMS4xMSAxNiA5LjUgMTYgNS45MSAxMy4wOSAzIDkuNSAzUzMgNS45MSAzIDkuNSA1LjkxIDE2IDkuNSAxNmMxLjYxIDAgMy4wOS0uNTkgNC4yMy0xLjU3bC4yNy4yOHYuNzlsNSA0Ljk5TDIwLjQ5IDE5bC00Ljk5LTV6bS02IDBDNy4wMSAxNCA1IDExLjk5IDUgOS41UzcuMDEgNSA5LjUgNSAxNCA3LjAxIDE0IDkuNSAxMS45OSAxNCA5LjUgMTR6Ii8+PC9zdmc+Cg==);
-  background-repeat: no-repeat;
-  background-position: 16px center;
-  background-size: 32px 32px;
-  border: 1px solid lightgray;
-  border-radius: 25px;
-  background-color: white;
-}
-
-.submit-btn {
-  margin-top: 30px;
-  height: 56px;
-  width: 185px;
-  font-size: 16px;
-  font-weight: 500;
-  color: #fff;
-  background: none;
-  border: none;
-  cursor: pointer;
-}
-
-.qrcode-stream-camera {
-  width: 160%;
-}
-
-.buttons {
-  width: 26px;
-  height: 26px;
-  margin: 15px 0 15px 30px;
-  cursor: pointer;
-}
-
-.menu-btn {
-  display: flex;
-  border-top: solid 1px #ffa600;
-  padding: 16px;
-  align-items: center;
-}
-
-.menu-btn:first-child {
-  border-top: none;
-}
-
-.menu-btn:hover {
-  background-color: #f8f9fa;
-}
-
-.profile-text {
-  padding: 0 16px 0 12px;
-  font-size: 18px;
-  font-weight: bold;
-}
-
-p {
-  font-size: 14px;
-  font-weight: 500;
-}
-
-.menu-profile {
-  padding: 16px;
-}
-
-.toggle-button {
-  position: absolute;
-  top: 0.75rem;
-  right: 1rem;
-  display: none;
-  flex-direction: column;
-  justify-content: space-between;
-  width: 30px;
-  height: 21px;
-  z-index: 1;
-}
-
-.toggle-button .bar {
-  height: 4px;
-  width: 100%;
-  background-color: #b3cb2c;
-  border-radius: 10px;
-}
-
-.toast-alert {
-  position: absolute;
-  display: flex;
-  align-items: center;
-  justify-content: center;
-  padding: 20px 10px 20px 60px;
-  margin-top: 10px;
-  background-color: #b3cb2c;
-  border-radius: 6px;
-  top: -12vh;
-  left: 50%;
-  z-index: 99;
-  min-width: auto;
-  white-space: nowrap;
-  transform: translate(-50%, -50%);
-  box-shadow: 3px 3px 20px 3px #e7e7e7;
-}
-
-.display-toast-alert {
-  top: 4vh;
-}
-
-.close {
-  padding-left: 20px;
-}
-@media (max-width: 1024px) {
-.qr-frame{
-    position: absolute;
-    top: 68%;
-    left: 50%;
-    transform: translate(-50%, -50%);
-    width: 250px;
-    height: 250px;
-    z-index: 10;
-}
-}
-
-@media (max-width: 856px) {
-  .right-manu-wrapper {
-    padding-right: 50px;
-  }
-
-  .profile-menu {
-    margin-right: 50px;
-  }
-  .frame {
-    width: 250px;
-    height: 250px;
-  }
-  .qr-frame {
-    width: 250px;
-    height: 250px;
-  }
-  .qr-frame {
-      position: absolute!important;
-      top: 70%!important;
-      left: 50%!important;
-      transform: translate(-50%, -50%)!important;
-      z-index: 10!important;
-  }
-  .input {
-    position: relative;
-    width: 50vw;
-  }
-}
-@media (max-width: 670px) {
-  .right-manu-wrapper {
-    display: none;
-  }
-
-  .error-message {
-    font-size: 12px;
-  }
-
-  .close {
-    padding: 0;
-  }
-  .qr-frame {
-    position: absolute!important;
-    top: 72%!important;
-    left: 50%!important;
-    transform: translate(-50%, -50%)!important;
-    z-index: 10!important;
-}
-
-  .frame {
-    width: 150px;
-    height: 150px;
-  }
-  .qr-frame {
-    width: 150px;
-    height: 150px;
-  }
-  
-
-  h2 {
-    font-size: 16px;
-  }
-}
-@media (max-width: 570px) {
-  .right-manu-wrapper {
-    display: none;
-  }
-
-  .header-container {
-    height: 90px;
-  }
-  .qr-frame {
-    position: absolute;
-    top: 75%!important;
-    left: 50%!important;
-    transform: translate(-50%, -50%);
-    z-index: 10;
-  }
-  
-  h2 {
-    font-size: 16px;
-  }
-
-  .toast-alert {
-    padding: 70px 10px 40px 20px;
-    width: 100vw;
-  }
-
-  .display-toast-alert {
-    top: 10px;
-  }
-
-  .logo {
-    position: absolute;
-    top: 20px;
-    left: 50px;
-    height: 49px;
-    z-index: 5;
-  }
-}
-
-@media (max-width: 375px) {
-  .right-manu-wrapper {
-    display: none;
-  }
-  .input {
-    position: relative;
-    width: 80vw;
-  }
-}
-</style>
+<template>
+    <div v-if="!error" class="switch-container">
+      <div>
+        <v-switch
+          v-model="QRtoggle"
+          color="#0F71CB"
+          label="Camera switch"
+        ></v-switch>
+      </div>
+    </div>
+    <div v-if="error" class="qr-container">
+      <div class="text-container">
+        <p class="text">Your camera is off.</p>
+        <p class="text">Turn it on or type the ID.</p>
+        <p class="error">{{ error }}</p>
+      </div>
+      <v-form class="form">
+        <div class="input-form">
+          <input
+            v-model="typedCode"
+            class="input"
+            type="text"
+            placeholder="Type ID"
+          />
+        </div>
+        <v-btn
+          rounded="pill"
+          color="#0F71CB"
+          size="small"
+          class="submit-btn"
+          @click="onClick"
+        >
+          Search
+          <v-icon class="icon" start md icon="mdi-arrow-right"></v-icon>
+        </v-btn>
+      </v-form>
+    </div>
+    <div class="qr-container" data-cy="qr-container">
+      <router-link to="/dashboard"> </router-link>
+      <div v-if="!error">
+        <div v-if="QRtoggle">
+          <div class="qr-frame">
+            <img :src="QRFrame" alt="frame" class="frame" />
+          </div>
+          <qrcode-stream
+            :torch="torch"
+            class="qrcode-stream"
+            @init="onInit"
+            @decode="onDecode"
+          ></qrcode-stream>
+        </div>
+        <div v-else class="qr-container">
+          <v-form class="form">
+            <div class="input-form">
+              <input
+                v-model="typedCode"
+                class="input"
+                type="text"
+                placeholder="Type ID"
+              />
+            </div>
+            <v-btn
+              rounded="pill"
+              color="#0F71CB"
+              size="small"
+              class="submit-btn"
+              @click="onClick"
+            >
+              Search
+              <v-icon class="icon" start md icon="mdi-arrow-right"></v-icon>
+            </v-btn>
+          </v-form>
+        </div>
+      </div>
+    </div>
+</template>
+
+<script>
+import { QrcodeStream } from "vue3-qrcode-reader";
+import CatenaLogo from "../assets/logo.png";
+import Flesh from "../assets/flesh.svg";
+import Close from "../assets/close.svg";
+import QRFrame from "../assets/qrFrame.svg";
+import Search from "../assets/qrSearch.svg";
+import Logout from "../assets/logout.png";
+import Profile from "../assets/profile.svg";
+import Notifications from "../assets/notifications.svg";
+import Settings from "../assets/settings.svg";
+import { inject } from "vue";
+
+export default {
+  name: "PassportView",
+  components: {
+    QrcodeStream,
+  },
+  setup() {
+    return {
+      CatenaLogo,
+      Flesh,
+      Close,
+      Search,
+      QRFrame,
+      Profile,
+      Notifications,
+      Settings,
+      Logout,
+    };
+  },
+
+  data() {
+    return {
+      hover: false,
+      QRtoggle: true,
+      error: "",
+      decodedString: "",
+      torch: false,
+      MATERIAL_URL: process.env.VUE_APP_MATERIAL_URL,
+      typedCode: "",
+      username: "",
+      role: "",
+      auth: inject("authentication"),
+    };
+  },
+  mounted() {
+    if (this.auth.isUserAuthenticated) {
+      this.username = this.auth.getUserName();
+      this.role = this.auth.getRole();
+    }
+  },
+  async created() {
+    this.loading = false;
+  },
+  methods: {
+    logout() {
+      this.auth.logout();
+    },
+    async onInit(promise) {
+      try {
+        await promise;
+      } catch (error) {
+        if (error.name === "NotAllowedError") {
+          this.error = "ERROR: you need to grant camera access permission";
+        } else if (error.name === "NotFoundError") {
+          this.error = "ERROR: no camera on this device";
+        } else if (error.name === "NotSupportedError") {
+          this.error = "ERROR: secure context required (HTTPS, localhost)";
+        } else if (error.name === "NotReadableError") {
+          this.error = "ERROR: is the camera already in use?";
+        } else if (error.name === "OverconstrainedError") {
+          this.error = "ERROR: installed cameras are not suitable";
+        } else if (error.name === "StreamApiNotSupportedError") {
+          this.error = "ERROR: Stream API is not supported in this browser";
+        } else if (error.name === "InsecureContextError") {
+          this.error =
+            "ERROR: Camera access is only permitted in secure context. Use HTTPS or localhost rather than HTTP.";
+        } else {
+          this.error = `ERROR: Camera error (${error.name})`;
+        }
+      }
+    },
+    onDecode(decodedString) {
+      this.decodedString = decodedString;
+      this.$router.push({
+        path: `/${decodedString}`,
+      });
+    },
+
+    onClick() {
+      this.$router.push({
+        path: `/${this.typedCode}`,
+      });
+      console.log("clicked");
+    },
+  },
+};
+</script>
+
+<style scoped>
+.icon {
+  padding-left: 20px;
+}
+
+.switch-container {
+  display: flex;
+  justify-content: flex-end;
+  margin: 14em 0 0 0;
+}
+
+.error {
+  font-weight: bold;
+  text-align: center;
+  padding: 0 0 70px 0;
+}
+
+.error-frame {
+  display: flex;
+  align-items: center;
+  justify-content: center;
+  height: 85vh;
+}
+
+.qr-container {
+  top: 132px;
+  bottom: 0;
+  right: 0;
+  left: 0;
+}
+
+.qrcode-stream {
+  max-width: 500%;
+}
+
+.header-container {
+  display: flex;
+  justify-content: center;
+  align-items: center;
+  position: absolute;
+  width: 100%;
+  height: 137px;
+  background-color: rgba(255, 255, 255, 0.3);
+  z-index: 3;
+  box-shadow: 0 0 10px 0 rgb(81, 81, 81);
+}
+
+.logo {
+  position: absolute;
+  top: 40px;
+  left: 50px;
+  height: 49px;
+  z-index: 5;
+}
+
+.text-container {
+  margin: 250px 0 0 0;
+}
+
+.text {
+  font-size: 2rem;
+  text-align: center;
+}
+.qr-frame {
+    position: absolute;
+    top: 60%;
+    left: 43%;
+    transform: translate(-50%, -50%);
+    width: 250px;
+    height: 250px;
+    z-index: 10;
+}
+
+.top-layer {
+  white-space: nowrap;
+  text-overflow: ellipsis;
+}
+
+.qrcode-stream-overlay {
+  position: absolute;
+  backdrop-filter: blur(9px);
+}
+
+.form {
+  display: flex;
+  flex-direction: column;
+  justify-content: center;
+  align-items: center;
+}
+
+.input-form {
+  padding: 17px;
+  background: linear-gradient(to right, #f8b500, #f88000);
+  border-radius: 35px;
+}
+.input {
+  width: 560px;
+  border-radius: 20px;
+  color: #444;
+  padding: 18px;
+  padding-left: 60px;
+  font-size: 20px;
+  outline: none;
+  background-image: url(data:image/svg+xml;base64,PHN2ZyB4bWxucz0iaHR0cDovL3d3dy53My5vcmcvMjAwMC9zdmciIHZpZXdCb3g9IjAgMCAyNCAyNCI+PGRlZnM+PHN0eWxlPi5jbHMtMXtmaWxsOiNhMGEwYTA7fS5jbHMtMntmaWxsOiNhMGEwYTA7fTwvc3R5bGU+PC9kZWZzPjxwYXRoIGNsYXNzPSJjbHMtMSIgZD0iTTE1LjUgMTRoLS43OWwtLjI4LS4yN0MxNS40MSAxMi41OSAxNiAxMS4xMSAxNiA5LjUgMTYgNS45MSAxMy4wOSAzIDkuNSAzUzMgNS45MSAzIDkuNSA1LjkxIDE2IDkuNSAxNmMxLjYxIDAgMy4wOS0uNTkgNC4yMy0xLjU3bC4yNy4yOHYuNzlsNSA0Ljk5TDIwLjQ5IDE5bC00Ljk5LTV6bS02IDBDNy4wMSAxNCA1IDExLjk5IDUgOS41UzcuMDEgNSA5LjUgNSAxNCA3LjAxIDE0IDkuNSAxMS45OSAxNCA5LjUgMTR6Ii8+PC9zdmc+Cg==);
+  background-repeat: no-repeat;
+  background-position: 16px center;
+  background-size: 32px 32px;
+  border: 1px solid lightgray;
+  border-radius: 25px;
+  background-color: white;
+}
+
+.submit-btn {
+  margin-top: 30px;
+  height: 56px;
+  width: 185px;
+  font-size: 16px;
+  font-weight: 500;
+  color: #fff;
+  background: none;
+  border: none;
+  cursor: pointer;
+}
+
+.qrcode-stream-camera {
+  width: 160%;
+}
+
+.buttons {
+  width: 26px;
+  height: 26px;
+  margin: 15px 0 15px 30px;
+  cursor: pointer;
+}
+
+.menu-btn {
+  display: flex;
+  border-top: solid 1px #ffa600;
+  padding: 16px;
+  align-items: center;
+}
+
+.menu-btn:first-child {
+  border-top: none;
+}
+
+.menu-btn:hover {
+  background-color: #f8f9fa;
+}
+
+.profile-text {
+  padding: 0 16px 0 12px;
+  font-size: 18px;
+  font-weight: bold;
+}
+
+p {
+  font-size: 14px;
+  font-weight: 500;
+}
+
+.menu-profile {
+  padding: 16px;
+}
+
+.toggle-button {
+  position: absolute;
+  top: 0.75rem;
+  right: 1rem;
+  display: none;
+  flex-direction: column;
+  justify-content: space-between;
+  width: 30px;
+  height: 21px;
+  z-index: 1;
+}
+
+.toggle-button .bar {
+  height: 4px;
+  width: 100%;
+  background-color: #b3cb2c;
+  border-radius: 10px;
+}
+
+.toast-alert {
+  position: absolute;
+  display: flex;
+  align-items: center;
+  justify-content: center;
+  padding: 20px 10px 20px 60px;
+  margin-top: 10px;
+  background-color: #b3cb2c;
+  border-radius: 6px;
+  top: -12vh;
+  left: 50%;
+  z-index: 99;
+  min-width: auto;
+  white-space: nowrap;
+  transform: translate(-50%, -50%);
+  box-shadow: 3px 3px 20px 3px #e7e7e7;
+}
+
+.display-toast-alert {
+  top: 4vh;
+}
+
+.close {
+  padding-left: 20px;
+}
+@media (max-width: 1024px) {
+.qr-frame{
+    position: absolute;
+    top: 68%;
+    left: 50%;
+    transform: translate(-50%, -50%);
+    width: 250px;
+    height: 250px;
+    z-index: 10;
+}
+}
+
+@media (max-width: 856px) {
+  .right-manu-wrapper {
+    padding-right: 50px;
+  }
+
+  .profile-menu {
+    margin-right: 50px;
+  }
+  .frame {
+    width: 250px;
+    height: 250px;
+  }
+  .qr-frame {
+    width: 250px;
+    height: 250px;
+  }
+  .qr-frame {
+      position: absolute!important;
+      top: 70%!important;
+      left: 50%!important;
+      transform: translate(-50%, -50%)!important;
+      z-index: 10!important;
+  }
+  .input {
+    position: relative;
+    width: 50vw;
+  }
+}
+@media (max-width: 670px) {
+  .right-manu-wrapper {
+    display: none;
+  }
+
+  .error-message {
+    font-size: 12px;
+  }
+
+  .close {
+    padding: 0;
+  }
+  .qr-frame {
+    position: absolute!important;
+    top: 72%!important;
+    left: 50%!important;
+    transform: translate(-50%, -50%)!important;
+    z-index: 10!important;
+}
+
+  .frame {
+    width: 150px;
+    height: 150px;
+  }
+  .qr-frame {
+    width: 150px;
+    height: 150px;
+  }
+  
+
+  h2 {
+    font-size: 16px;
+  }
+}
+@media (max-width: 570px) {
+  .right-manu-wrapper {
+    display: none;
+  }
+
+  .header-container {
+    height: 90px;
+  }
+  .qr-frame {
+    position: absolute;
+    top: 75%!important;
+    left: 50%!important;
+    transform: translate(-50%, -50%);
+    z-index: 10;
+  }
+  
+  h2 {
+    font-size: 16px;
+  }
+
+  .toast-alert {
+    padding: 70px 10px 40px 20px;
+    width: 100vw;
+  }
+
+  .display-toast-alert {
+    top: 10px;
+  }
+
+  .logo {
+    position: absolute;
+    top: 20px;
+    left: 50px;
+    height: 49px;
+    z-index: 5;
+  }
+}
+
+@media (max-width: 375px) {
+  .right-manu-wrapper {
+    display: none;
+  }
+  .input {
+    position: relative;
+    width: 80vw;
+  }
+}
+</style>