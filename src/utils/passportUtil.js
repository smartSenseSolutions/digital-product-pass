--- conflicted
+++ resolved
@@ -1,75 +1,71 @@
-/**
- * Catena-X - Product Passport Consumer Frontend
- *
- * Copyright (c) 2022, 2023 BASF SE, BMW AG, Henkel AG & Co. KGaA
- *
- * See the NOTICE file(s) distributed with this work for additional
- * information regarding copyright ownership.
- *
- * This program and the accompanying materials are made available under the
- * terms of the Apache License, Version 2.0 which is available at
- * https://www.apache.org/licenses/LICENSE-2.0.
- *
- * Unless required by applicable law or agreed to in writing, software
- * distributed under the License is distributed on an "AS IS" BASIS
- * WITHOUT WARRANTIES OR CONDITIONS OF ANY KIND,
- * either express or implied. See the
- * License for the specific language govern in permissions and limitations
- * under the License.
- *
- * SPDX-License-Identifier: Apache-2.0
- */
-import iconMappings from "@/config/templates/iconMappings.json";
-
-export default {
-    unitRemover(unit) {
-        return unit.replace("unit:", "");
-    },
-    iconFinder(property) {
-        // Define a mapping of prefixes to icons
-        const prefixToIcon = iconMappings;
-        // Split the camel-cased key into separate words and lowercase them
-        const words = property
-            .split(/(?=[A-Z])/)
-            .map((word) => word.toLowerCase());
-        // Check each word against the prefixToIcon mapping and take the first
-        for (const word of words) {
-            if (prefixToIcon[word]) {
-                return prefixToIcon[word];
-            }
-        }
-
-        // If no match is found, return the default icon
-        return "mdi-information-outline";
-    },
-    groupSources(sources) {
-        try {
-
-            let mappedSources = {};
-            for (let parentKey in sources) {
-                let parentSources = sources[parentKey];
-                for (let key in parentSources) {
-                    let doc = parentSources[key];
-                    if(parentKey === "optional"){
-                        doc = doc["document"];
-                    }
-                    let category = doc["category"];
-                    if (!Object.prototype.hasOwnProperty.call(mappedSources, category)) {
-                        mappedSources[category] = [];
-                    }
-
-                    mappedSources[category].push(doc);
-                }
-            }
-            return mappedSources;
-        } catch (e) {
-            console.error.log(e); // Print error message
-<<<<<<< HEAD
-            return [];
-=======
-            return {};
->>>>>>> 6ee6636a
-        }
-    }
-};
-
+/**
+ * Catena-X - Product Passport Consumer Frontend
+ *
+ * Copyright (c) 2022, 2023 BASF SE, BMW AG, Henkel AG & Co. KGaA
+ *
+ * See the NOTICE file(s) distributed with this work for additional
+ * information regarding copyright ownership.
+ *
+ * This program and the accompanying materials are made available under the
+ * terms of the Apache License, Version 2.0 which is available at
+ * https://www.apache.org/licenses/LICENSE-2.0.
+ *
+ * Unless required by applicable law or agreed to in writing, software
+ * distributed under the License is distributed on an "AS IS" BASIS
+ * WITHOUT WARRANTIES OR CONDITIONS OF ANY KIND,
+ * either express or implied. See the
+ * License for the specific language govern in permissions and limitations
+ * under the License.
+ *
+ * SPDX-License-Identifier: Apache-2.0
+ */
+import iconMappings from "@/config/templates/iconMappings.json";
+
+export default {
+    unitRemover(unit) {
+        return unit.replace("unit:", "");
+    },
+    iconFinder(property) {
+        // Define a mapping of prefixes to icons
+        const prefixToIcon = iconMappings;
+        // Split the camel-cased key into separate words and lowercase them
+        const words = property
+            .split(/(?=[A-Z])/)
+            .map((word) => word.toLowerCase());
+        // Check each word against the prefixToIcon mapping and take the first
+        for (const word of words) {
+            if (prefixToIcon[word]) {
+                return prefixToIcon[word];
+            }
+        }
+
+        // If no match is found, return the default icon
+        return "mdi-information-outline";
+    },
+    groupSources(sources) {
+        try {
+
+            let mappedSources = {};
+            for (let parentKey in sources) {
+                let parentSources = sources[parentKey];
+                for (let key in parentSources) {
+                    let doc = parentSources[key];
+                    if (parentKey === "optional") {
+                        doc = doc["document"];
+                    }
+                    let category = doc["category"];
+                    if (!Object.prototype.hasOwnProperty.call(mappedSources, category)) {
+                        mappedSources[category] = [];
+                    }
+
+                    mappedSources[category].push(doc);
+                }
+            }
+            return mappedSources;
+        } catch (e) {
+            console.error.log(e); // Print error message
+            return {};
+        }
+    }
+};
+