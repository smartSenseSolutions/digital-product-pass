<template>
  <Spinner v-if="loading" class="spinner-container" />
  <div v-else>
    <BatteryPassport class="battery-page-container" />
  </div>
</template>

<script type="text/jsx">
import BatteryPassport from './BatteryPassport.vue'
import Spinner from "@/components/Spinner.vue";
export default ({
  name: 'HomeComponent',
  components: {
    Spinner,
    BatteryPassport
  },
  data() {
    return {
      loading: true
    }
  },
  props: {
    provider: String,
    battery: String,
  },
  mounted() {
<<<<<<< HEAD
    let user = localStorage.getItem("user-info");
    if (!user) {
      this.$router.push({ name: 'Login' });
    }

  },
  created() {
    this.loading = false;

=======
>>>>>>> 069effde
  }
})
</script>

<style scoped>
.battery-page-container {
  min-height: 100vh;
}
</style><|MERGE_RESOLUTION|>--- conflicted
+++ resolved
@@ -1,47 +1,36 @@
-<template>
-  <Spinner v-if="loading" class="spinner-container" />
-  <div v-else>
-    <BatteryPassport class="battery-page-container" />
-  </div>
-</template>
-
-<script type="text/jsx">
-import BatteryPassport from './BatteryPassport.vue'
-import Spinner from "@/components/Spinner.vue";
-export default ({
-  name: 'HomeComponent',
-  components: {
-    Spinner,
-    BatteryPassport
-  },
-  data() {
-    return {
-      loading: true
-    }
-  },
-  props: {
-    provider: String,
-    battery: String,
-  },
-  mounted() {
-<<<<<<< HEAD
-    let user = localStorage.getItem("user-info");
-    if (!user) {
-      this.$router.push({ name: 'Login' });
-    }
-
-  },
-  created() {
-    this.loading = false;
-
-=======
->>>>>>> 069effde
-  }
-})
-</script>
-
-<style scoped>
-.battery-page-container {
-  min-height: 100vh;
-}
-</style>+<template>
+  <Spinner v-if="loading" class="spinner-container" />
+  <div v-else>
+    <BatteryPassport class="battery-page-container" />
+  </div>
+</template>
+
+<script type="text/jsx">
+import BatteryPassport from './BatteryPassport.vue'
+import Spinner from "@/components/Spinner.vue";
+export default ({
+  name: 'HomeComponent',
+  components: {
+    Spinner,
+    BatteryPassport
+  },
+  data() {
+    return {
+      loading: true
+    }
+  },
+  props: {
+    provider: String,
+    battery: String,
+  },
+  created() {
+    this.loading = false;
+  }
+})
+</script>
+
+<style scoped>
+.battery-page-container {
+  min-height: 100vh;
+}
+</style>