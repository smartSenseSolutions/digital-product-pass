<<<<<<< HEAD
<!--
  Catena-X - Product Passport Consumer Frontend
 
  Copyright (c) 2022, 2023 BASF SE, BMW AG, Henkel AG & Co. KGaA
 
  See the NOTICE file(s) distributed with this work for additional
  information regarding copyright ownership.
 
  This program and the accompanying materials are made available under the
  terms of the Apache License, Version 2.0 which is available at
  https://www.apache.org/licenses/LICENSE-2.0.
 
  Unless required by applicable law or agreed to in writing, software
  distributed under the License is distributed on an "AS IS" BASIS
  WITHOUT WARRANTIES OR CONDITIONS OF ANY KIND,
  either express or implied. See the
  License for the specific language govern in permissions and limitations
  under the License.
 
  SPDX-License-Identifier: Apache-2.0
-->


<template>
  <v-container
    class="page-not-found fill-height align-self-center justify-center"
  >
    <v-row class="justify-center">
      <v-col class="v-col-auto justify-center" style="height: fit-content">
        <img src="@/media/404.svg" class="h-100" />
      </v-col>
      <v-col class="v-col-sm-12 v-col-md-6 v-col-lg-6">
        <v-container fluid>
          <template v-if="title">
            <v-row>
              <v-col
                ><span class="title">{{ $t(title) }}</span></v-col
              >
            </v-row>
          </template>
          <template v-if="subTitle">
            <v-row>
              <v-col
                ><span class="subTitle">{{ $t(subTitle) }}</span></v-col
              >
            </v-row>
          </template>
          <template v-if="explanation || description || adminLabel">
            <v-row>
              <v-col
                ><span class="description"
                  ><template v-if="description">{{ $t(description) }}</template>
                  <template v-if="explanation">{{ $t(explanation) }}</template>
                  <template v-if="adminLabel"
                    ><a :href="'mailto:' + $t(adminEmail)">{{
                      $t(adminLabel)
                    }}</a></template
                  ></span
                ></v-col
              >
            </v-row>
          </template>
          <template v-if="buttonsVisible">
            <v-row class="justify-center">
              <v-col class="v-col-auto"
                ><v-btn
                  size="large"
                  class="btn"
                  rounded="pill"
                  color="primary"
                  :prepend-icon="reloadIcon"
                  @click="$router.go(back)"
                  >{{ $t(reloadLabel) }}</v-btn
                ></v-col
              >
              <v-col class="v-col-auto"
                ><v-btn
                  size="large"
                  class="btn"
                  rounded="pill"
                  variant="outlined"
                  :href="homepage"
                  >{{ $t("homepage") }}</v-btn
                ></v-col
              >
            </v-row>
          </template>
        </v-container>
      </v-col>
    </v-row>
  </v-container>
</template>

<script>
export default {
  name: "ErrorComponent",
  props: {
    title: {
      type: [String, Number],
      default: "error.404NotFound",
    },
    subTitle: {
      type: [String, Number],
      default: "error.somethingWentWrong",
    },
    description: {
      type: Number,
      default: null,
    },
    explanation: {
      type: String,
      default: "error.internalError",
    },
    adminLabel: {
      type: String,
      default: "error.contactYourAdmin",
    },
    adminEmail: {
      type: String,
      default: "error.example",
    },
    buttonsVisible: {
      type: Boolean,
      default: true,
    },
    back: {
      type: [String, Number],
      default: -1,
    },
    homepage: {
      type: String,
      default: "/",
    },
    reloadLabel: {
      type: String,
      default: "error.reload",
    },
    reloadIcon: {
      type: String,
      default: null,
    },
  },
};
</script>
<style scoped>
.error {
  width: 110%;
}
</style>
=======
<!--
  Catena-X - Product Passport Consumer Frontend
 
  Copyright (c) 2022, 2023 BASF SE, BMW AG, Henkel AG & Co. KGaA
 
  See the NOTICE file(s) distributed with this work for additional
  information regarding copyright ownership.
 
  This program and the accompanying materials are made available under the
  terms of the Apache License, Version 2.0 which is available at
  https://www.apache.org/licenses/LICENSE-2.0.
 
  Unless required by applicable law or agreed to in writing, software
  distributed under the License is distributed on an "AS IS" BASIS
  WITHOUT WARRANTIES OR CONDITIONS OF ANY KIND,
  either express or implied. See the
  License for the specific language govern in permissions and limitations
  under the License.
 
  SPDX-License-Identifier: Apache-2.0
-->


<template>
    <v-container class="page-not-found fill-height align-self-center justify-center">
      <v-row class="justify-center">
        <v-col class="v-col-auto justify-center" style="height: fit-content">
          <img src="@/media/404.svg" class="h-100"> 
        </v-col>
        <v-col class="v-col-sm-12 v-col-md-6 v-col-lg-6">
          <v-container fluid>
            <template v-if="title">
              <v-row>
                <v-col><span class="title">{{ title }}</span></v-col>
              </v-row>
            </template>
            <template v-if="subTitle">
              <v-row>
                <v-col><span class="subTitle">{{ subTitle }}</span></v-col>
              </v-row>
            </template>
            <template v-if="explanation || description || adminLabel">
              <v-row>
                <v-col><span class="description"><template v-if="description">{{ description }}</template> <template v-if="explanation">{{ explanation }}</template> <template v-if="adminLabel"><a :href="'mailto:'+adminEmail">{{adminLabel}}</a></template></span></v-col>
              </v-row>
            </template>
            <template v-if="buttonsVisible">
              <v-row class="justify-center">
                <v-col class="v-col-auto"><v-btn size="large" class="btn" rounded="pill" color="primary" :prepend-icon="reloadIcon" @click="$router.go(back)">{{reloadLabel}}</v-btn></v-col>
                <v-col class="v-col-auto"><v-btn size="large" class="btn" rounded="pill" variant="outlined" :href="homepage">Homepage</v-btn></v-col>
              </v-row>
            </template>
          </v-container>
        </v-col>
      </v-row>
    </v-container>
</template>

<script>
import { ADMIN_EMAIL } from "@/services/service.const";
export default {
  name: "ErrorComponent",
  props: {
    title: {
      type: [String,Number],
      default: "404 Not Found",
    },
    subTitle:{
      type: [String,Number],
      default: "Oops, Something went wrong..."
    },
    description: {
      type: Number,
      default: null
    },
    explanation: {
      type: String,
      default: "The server encountered an internal error or misconfiguration and was unable to complete your request."
    },
    adminLabel:{
      type: String,
      default: "Please contact your admin"
    },
    adminEmail:{
      type: String,
      default: ADMIN_EMAIL,
    },
    buttonsVisible:{
      type: Boolean,
      default: true
    },
    back:{
      type: [String, Number],
      default: -1
    },
    homepage:{
      type: String,
      default: "/"
    },
    reloadLabel:{
      type: String, 
      default: "Reload Page"
    },
    reloadIcon:{
      type: String,
      default: null
    }
  }
};
</script>
<style scoped>
.error {
  width: 110%;
}
</style>
>>>>>>> 431d1f35
<|MERGE_RESOLUTION|>--- conflicted
+++ resolved
@@ -1,267 +1,152 @@
-<<<<<<< HEAD
-<!--
-  Catena-X - Product Passport Consumer Frontend
- 
-  Copyright (c) 2022, 2023 BASF SE, BMW AG, Henkel AG & Co. KGaA
- 
-  See the NOTICE file(s) distributed with this work for additional
-  information regarding copyright ownership.
- 
-  This program and the accompanying materials are made available under the
-  terms of the Apache License, Version 2.0 which is available at
-  https://www.apache.org/licenses/LICENSE-2.0.
- 
-  Unless required by applicable law or agreed to in writing, software
-  distributed under the License is distributed on an "AS IS" BASIS
-  WITHOUT WARRANTIES OR CONDITIONS OF ANY KIND,
-  either express or implied. See the
-  License for the specific language govern in permissions and limitations
-  under the License.
- 
-  SPDX-License-Identifier: Apache-2.0
--->
-
-
-<template>
-  <v-container
-    class="page-not-found fill-height align-self-center justify-center"
-  >
-    <v-row class="justify-center">
-      <v-col class="v-col-auto justify-center" style="height: fit-content">
-        <img src="@/media/404.svg" class="h-100" />
-      </v-col>
-      <v-col class="v-col-sm-12 v-col-md-6 v-col-lg-6">
-        <v-container fluid>
-          <template v-if="title">
-            <v-row>
-              <v-col
-                ><span class="title">{{ $t(title) }}</span></v-col
-              >
-            </v-row>
-          </template>
-          <template v-if="subTitle">
-            <v-row>
-              <v-col
-                ><span class="subTitle">{{ $t(subTitle) }}</span></v-col
-              >
-            </v-row>
-          </template>
-          <template v-if="explanation || description || adminLabel">
-            <v-row>
-              <v-col
-                ><span class="description"
-                  ><template v-if="description">{{ $t(description) }}</template>
-                  <template v-if="explanation">{{ $t(explanation) }}</template>
-                  <template v-if="adminLabel"
-                    ><a :href="'mailto:' + $t(adminEmail)">{{
-                      $t(adminLabel)
-                    }}</a></template
-                  ></span
-                ></v-col
-              >
-            </v-row>
-          </template>
-          <template v-if="buttonsVisible">
-            <v-row class="justify-center">
-              <v-col class="v-col-auto"
-                ><v-btn
-                  size="large"
-                  class="btn"
-                  rounded="pill"
-                  color="primary"
-                  :prepend-icon="reloadIcon"
-                  @click="$router.go(back)"
-                  >{{ $t(reloadLabel) }}</v-btn
-                ></v-col
-              >
-              <v-col class="v-col-auto"
-                ><v-btn
-                  size="large"
-                  class="btn"
-                  rounded="pill"
-                  variant="outlined"
-                  :href="homepage"
-                  >{{ $t("homepage") }}</v-btn
-                ></v-col
-              >
-            </v-row>
-          </template>
-        </v-container>
-      </v-col>
-    </v-row>
-  </v-container>
-</template>
-
-<script>
-export default {
-  name: "ErrorComponent",
-  props: {
-    title: {
-      type: [String, Number],
-      default: "error.404NotFound",
-    },
-    subTitle: {
-      type: [String, Number],
-      default: "error.somethingWentWrong",
-    },
-    description: {
-      type: Number,
-      default: null,
-    },
-    explanation: {
-      type: String,
-      default: "error.internalError",
-    },
-    adminLabel: {
-      type: String,
-      default: "error.contactYourAdmin",
-    },
-    adminEmail: {
-      type: String,
-      default: "error.example",
-    },
-    buttonsVisible: {
-      type: Boolean,
-      default: true,
-    },
-    back: {
-      type: [String, Number],
-      default: -1,
-    },
-    homepage: {
-      type: String,
-      default: "/",
-    },
-    reloadLabel: {
-      type: String,
-      default: "error.reload",
-    },
-    reloadIcon: {
-      type: String,
-      default: null,
-    },
-  },
-};
-</script>
-<style scoped>
-.error {
-  width: 110%;
-}
-</style>
-=======
-<!--
-  Catena-X - Product Passport Consumer Frontend
- 
-  Copyright (c) 2022, 2023 BASF SE, BMW AG, Henkel AG & Co. KGaA
- 
-  See the NOTICE file(s) distributed with this work for additional
-  information regarding copyright ownership.
- 
-  This program and the accompanying materials are made available under the
-  terms of the Apache License, Version 2.0 which is available at
-  https://www.apache.org/licenses/LICENSE-2.0.
- 
-  Unless required by applicable law or agreed to in writing, software
-  distributed under the License is distributed on an "AS IS" BASIS
-  WITHOUT WARRANTIES OR CONDITIONS OF ANY KIND,
-  either express or implied. See the
-  License for the specific language govern in permissions and limitations
-  under the License.
- 
-  SPDX-License-Identifier: Apache-2.0
--->
-
-
-<template>
-    <v-container class="page-not-found fill-height align-self-center justify-center">
-      <v-row class="justify-center">
-        <v-col class="v-col-auto justify-center" style="height: fit-content">
-          <img src="@/media/404.svg" class="h-100"> 
-        </v-col>
-        <v-col class="v-col-sm-12 v-col-md-6 v-col-lg-6">
-          <v-container fluid>
-            <template v-if="title">
-              <v-row>
-                <v-col><span class="title">{{ title }}</span></v-col>
-              </v-row>
-            </template>
-            <template v-if="subTitle">
-              <v-row>
-                <v-col><span class="subTitle">{{ subTitle }}</span></v-col>
-              </v-row>
-            </template>
-            <template v-if="explanation || description || adminLabel">
-              <v-row>
-                <v-col><span class="description"><template v-if="description">{{ description }}</template> <template v-if="explanation">{{ explanation }}</template> <template v-if="adminLabel"><a :href="'mailto:'+adminEmail">{{adminLabel}}</a></template></span></v-col>
-              </v-row>
-            </template>
-            <template v-if="buttonsVisible">
-              <v-row class="justify-center">
-                <v-col class="v-col-auto"><v-btn size="large" class="btn" rounded="pill" color="primary" :prepend-icon="reloadIcon" @click="$router.go(back)">{{reloadLabel}}</v-btn></v-col>
-                <v-col class="v-col-auto"><v-btn size="large" class="btn" rounded="pill" variant="outlined" :href="homepage">Homepage</v-btn></v-col>
-              </v-row>
-            </template>
-          </v-container>
-        </v-col>
-      </v-row>
-    </v-container>
-</template>
-
-<script>
-import { ADMIN_EMAIL } from "@/services/service.const";
-export default {
-  name: "ErrorComponent",
-  props: {
-    title: {
-      type: [String,Number],
-      default: "404 Not Found",
-    },
-    subTitle:{
-      type: [String,Number],
-      default: "Oops, Something went wrong..."
-    },
-    description: {
-      type: Number,
-      default: null
-    },
-    explanation: {
-      type: String,
-      default: "The server encountered an internal error or misconfiguration and was unable to complete your request."
-    },
-    adminLabel:{
-      type: String,
-      default: "Please contact your admin"
-    },
-    adminEmail:{
-      type: String,
-      default: ADMIN_EMAIL,
-    },
-    buttonsVisible:{
-      type: Boolean,
-      default: true
-    },
-    back:{
-      type: [String, Number],
-      default: -1
-    },
-    homepage:{
-      type: String,
-      default: "/"
-    },
-    reloadLabel:{
-      type: String, 
-      default: "Reload Page"
-    },
-    reloadIcon:{
-      type: String,
-      default: null
-    }
-  }
-};
-</script>
-<style scoped>
-.error {
-  width: 110%;
-}
-</style>
->>>>>>> 431d1f35
+
+<!--
+  Catena-X - Product Passport Consumer Frontend
+ 
+  Copyright (c) 2022, 2023 BASF SE, BMW AG, Henkel AG & Co. KGaA
+ 
+  See the NOTICE file(s) distributed with this work for additional
+  information regarding copyright ownership.
+ 
+  This program and the accompanying materials are made available under the
+  terms of the Apache License, Version 2.0 which is available at
+  https://www.apache.org/licenses/LICENSE-2.0.
+ 
+  Unless required by applicable law or agreed to in writing, software
+  distributed under the License is distributed on an "AS IS" BASIS
+  WITHOUT WARRANTIES OR CONDITIONS OF ANY KIND,
+  either express or implied. See the
+  License for the specific language govern in permissions and limitations
+  under the License.
+ 
+  SPDX-License-Identifier: Apache-2.0
+-->
+
+
+<template>
+  <v-container
+    class="page-not-found fill-height align-self-center justify-center"
+  >
+    <v-row class="justify-center">
+      <v-col class="v-col-auto justify-center" style="height: fit-content">
+        <img src="@/media/404.svg" class="h-100" />
+      </v-col>
+      <v-col class="v-col-sm-12 v-col-md-6 v-col-lg-6">
+        <v-container fluid>
+          <template v-if="title">
+            <v-row>
+              <v-col
+                ><span class="title">{{ $t(title) }}</span></v-col
+              >
+            </v-row>
+          </template>
+          <template v-if="subTitle">
+            <v-row>
+              <v-col
+                ><span class="subTitle">{{ $t(subTitle) }}</span></v-col
+              >
+            </v-row>
+          </template>
+          <template v-if="explanation || description || adminLabel">
+            <v-row>
+              <v-col
+                ><span class="description"
+                  ><template v-if="description">{{ $t(description) }}</template>
+                  <template v-if="explanation">{{ $t(explanation) }}</template>
+                  <template v-if="adminLabel"
+                    ><a :href="'mailto:' +adminEmail">{{
+                      $t(adminLabel)
+                    }}</a></template
+                  ></span
+                ></v-col
+              >
+            </v-row>
+          </template>
+          <template v-if="buttonsVisible">
+            <v-row class="justify-center">
+              <v-col class="v-col-auto"
+                ><v-btn
+                  size="large"
+                  class="btn"
+                  rounded="pill"
+                  color="primary"
+                  :prepend-icon="reloadIcon"
+                  @click="$router.go(back)"
+                  >{{ $t(reloadLabel) }}</v-btn
+                ></v-col
+              >
+              <v-col class="v-col-auto"
+                ><v-btn
+                  size="large"
+                  class="btn"
+                  rounded="pill"
+                  variant="outlined"
+                  :href="homepage"
+                  >{{ $t("homepage") }}</v-btn
+                ></v-col
+              >
+            </v-row>
+          </template>
+        </v-container>
+      </v-col>
+    </v-row>
+  </v-container>
+</template>
+
+<script>
+import { ADMIN_EMAIL } from "@/services/service.const";
+export default {
+  name: "ErrorComponent",
+  props: {
+    title: {
+      type: [String,Number],
+      default: "404 Not Found",
+    },
+    subTitle:{
+      type: [String,Number],
+      default: "Oops, Something went wrong..."
+    },
+    description: {
+      type: Number,
+      default: null
+    },
+    explanation: {
+      type: String,
+      default: "The server encountered an internal error or misconfiguration and was unable to complete your request."
+    },
+    adminLabel:{
+      type: String,
+      default: "Please contact your admin"
+    },
+    adminEmail:{
+      type: String,
+      default: ADMIN_EMAIL,
+    },
+    buttonsVisible:{
+      type: Boolean,
+      default: true
+    },
+    back:{
+      type: [String, Number],
+      default: -1
+    },
+    homepage:{
+      type: String,
+      default: "/"
+    },
+    reloadLabel:{
+      type: String, 
+      default: "Reload Page"
+    },
+    reloadIcon:{
+      type: String,
+      default: null
+    }
+  }
+};
+</script>
+<style scoped>
+.error {
+  width: 110%;
+}
+</style>
+