--- conflicted
+++ resolved
@@ -1,284 +1,3 @@
-<<<<<<< HEAD
-<template id="battery-passport-root">
-  <Header />
-  <div class="container" data-cy="battery-pass-container">
-    <label class="label" for="Provider">Battery Provider:</label>
-    <select class="select" id="selectProvider" v-model="selectedProvider" placeholder="Select Battery Provider"
-      @change="getBatteriesbyProvider()" data-cy="provider-select">
-      <option value="" disabled selected>Select Battery Provider...</option>
-      <option v-for="provider in listProviders" :value="provider.name" v-bind:key="provider.id">
-        {{ provider.name }}
-      </option>
-    </select>
-    <label class="label" for="Battery">Battery:</label>
-    <select required class="form-select select" id="selectBattery" v-model="selectedBattery"
-      :disabled="selectedProvider === ''" placeholder="Select Battery" @change="getAssetIdsByBattery()"
-      data-cy="battery-select">
-      <option value="" disabled selected>Select Battery...</option>
-      <option v-for="(battery, id) in provider.batteries" :value="battery.id" v-bind:key="id">
-        {{ battery.name }}
-      </option>
-    </select>
-    <br />
-    <div v-if="assetIdsVisible">
-      <label class="label" for="Search criteria">Search Criteria:</label><br /><br />
-      <textarea v-model="assetIds" disabled style="height: 120px; width: 340px"></textarea>
-    </div>
-    <button :disabled="!validateFields(selectedProvider, selectedBattery)" class="btn btn-success center success-btn"
-      type="button" v-on:click="getProductPassport" data-cy="passport-btn">
-      Get Battery Passport
-    </button>
-  </div>
-  <div class="dashboard-container">
-    <div class="titles-container">
-      <div class="title">Welcome back {{ name }}!</div>
-      <div class="sub-title">See batteries scanned today</div>
-      <div class="sub-title orange">See full history</div>
-    </div>
-    <b-table borderless striped :fields="fields" sort-icon-left :items="batteriesList" />
-  </div>
-</template>
-
-<script type="text/jsx">
-import axios from 'axios';
-import Header from '@/components/Header.vue'
-import Spinner from "@/components/Spinner.vue";
-
-let listBatteryProviders = require('../assets/providers.json');
-
-export default {
-
-  name: 'batteryPassport',
-
-  components: {
-    Spinner,
-    Header
-  },
-  mounted() {
-
-    let user = localStorage.getItem("user-info");
-    if (!user) {
-      if (this.$route.query.provider != undefined && this.$route.query.battery != undefined) {
-        let provider = this.$route.query.provider
-        let battery = this.$route.query.battery
-        let QRCodeAccessInfo = { "provider": provider.toUpperCase(), "battery": battery }
-        localStorage.setItem("QRCode-info", JSON.stringify(QRCodeAccessInfo))
-      }
-      else
-        this.$router.push({ name: 'Login' });
-    }
-    else {
-      let user = localStorage.getItem("user-info")
-      let role = JSON.parse(user).role;
-      let email = JSON.parse(user).email;
-      this.$store.state.role = role
-      this.$store.state.email = email
-      // check query params for QR code scanning
-      this.selectedProvider = this.$route.query.provider
-      this.selectedBattery = this.$route.query.battery
-      this.selectedContract = this.$route.query.battery + '_' + role.toLowerCase()
-      if (this.$route.query.provider === undefined && this.$route.query.battery === undefined) {
-        // do manual selection of fields
-        console.log('INFO: provider and battery are not defined')
-        this.resetFields()
-      }
-      else if (this.validateFields(this.$route.query.provider, this.$route.query.battery)) {
-        // Get BatteryData from qr code
-        this.GetBatteryDataUsingQRCode()
-      }
-      else
-        alert('Battery provider and battery name are required...!')
-    }
-  },
-  data() {
-    return {
-      fields: [
-        {
-          key: 'serial_number',
-          label: 'Serial number',
-          sortable: true
-        },
-        {
-          key: 'car_producer',
-          label: 'Car producer',
-          sortable: true
-        },
-        {
-          key: 'date_of_admission',
-          label: 'Date of admission',
-          sortable: true,
-
-        },
-        {
-          key: 'status',
-          label: 'Status',
-          sortable: true,
-
-        }
-      ],
-      batteriesList: [
-        {
-          serial_number: "11194511/45",
-          car_producer: "BMW",
-          date_of_admission: "21.07.2022",
-          status: "1",
-        },
-        {
-          serial_number: "22294511/45",
-          car_producer: "Volkswagen",
-          date_of_admission: "21.07.2022",
-          status: "2",
-        },
-        {
-          serial_number: "33394511/45",
-          car_producer: "Volvo",
-          date_of_admission: "21.07.2022",
-          status: "3",
-        },
-        {
-          serial_number: "44494511/45",
-          car_producer: "Tesla",
-          date_of_admission: "21.07.2022",
-          status: "1",
-        },
-        {
-          serial_number: "55594511/45",
-          car_producer: "Lada",
-          date_of_admission: "21.07.2022",
-          status: "2",
-        },
-      ],
-      loading: true,
-      listProviders: listBatteryProviders,
-      provider: {},
-      selectedProvider: '',
-      selectedBattery: '',
-      assetIds: {},
-      assetIdsVisible: false,
-      name: ""
-    }
-  },
-  methods: {
-
-    getContractOfferByLoggedInRole: function () {
-      let user = localStorage.getItem("user-info")
-      let role = JSON.parse(user).role
-      const offer = this.provider.contractOffers.filter(h => h.includes(role.toLowerCase()));
-      this.provider.contractOffers = offer
-      // to handle filling the battery provider dropdown here because this.provider is loaded before provider dropdown and get emplty value.
-      this.selectedProvider = this.provider.name
-    },
-    resetFields: function () {
-
-      this.selectedProvider = ''
-      this.selectedBattery = ''
-    },
-
-    validateFields: function (provider, battery) {
-      return !(provider === '' || battery === '');
-
-    },
-    getBatteriesbyProvider: function () {
-      this.assetIds = '';
-      this.assetIdsVisible = false;
-      this.listProviders.forEach((arrObj) => {
-        arrObj.name == this.selectedProvider ? this.provider = arrObj : null;
-      });
-    },
-    getAssetIdsByBattery: function () {
-      this.provider.batteries.forEach((arrObj) => {
-        arrObj.id == this.selectedBattery ? this.assetIds = JSON.stringify(arrObj.AssetIds) : null;
-      });
-      this.assetIdsVisible = true;
-
-    },
-    async GetBatteryDataUsingQRCode() {
-
-      // To get the provider and batteries
-      this.getBatteriesbyProvider();
-      this.getAssetIdsByBattery();
-      await this.getProductPassport();
-    },
-    getProductPassport: function () {
-      if (this.validateFields(this.selectedProvider, this.selectedBattery))
-        this.$router.replace({ name: "Passport", params: { assetIds: this.assetIds }, query: { provider: this.selectedProvider, battery: this.selectedBattery, }, });
-
-      else
-        alert('Battery provider and battery name are required...!')
-    }
-  }
-}
-</script>
-
-<style scoped>
-#battery-passport-root {
-  min-height: 100vh;
-}
-
-.container {
-  display: flex;
-  flex-direction: column;
-  width: 22%;
-  margin: 0 39% 0 39%;
-}
-
-.success-btn {
-  width: 340px;
-  height: 48px;
-  margin: 12px 0 60px 0;
-  background: #b3cb2d;
-  color: white;
-  font-size: 16px;
-  font-weight: bolder;
-  border: none;
-  border-radius: 4px;
-  cursor: pointer;
-}
-
-.success-btn:disabled {
-  cursor: not-allowed;
-  /* TODO add disabled color #b7c567*/
-}
-
-.label {
-  padding: 12px 0 12px 0;
-  font-weight: bold;
-}
-
-.select {
-  width: 340px;
-  height: 48px;
-  border: solid 1px #b3cb2c;
-  border-radius: 4px;
-}
-
-.dashboard-container {
-  width: 54%;
-  margin: 0 23% 0 23%;
-}
-
-.titles-container {
-  display: flex;
-  flex-direction: column;
-  gap: 16px;
-  padding-bottom: 24px;
-}
-
-.title {
-  font-size: 32px;
-  font-weight: bold;
-}
-
-.sub-title {
-  font-size: 16px;
-  font-weight: bold;
-}
-
-.orange {
-  color: #ffa600;
-}
-</style>
-=======
 <template id="battery-passport-root">
   <Spinner v-if="loading" class="spinner-container" />
   <div v-else>
@@ -556,5 +275,4 @@
 .orange {
   color: #ffa600;
 }
-</style>
->>>>>>> 069effde
+</style>