<!--
<<<<<<< HEAD
 Copyright 2023 BASF SE, BMW AG, Henkel AG & Co. KGaA
 
 Licensed under the Apache License, Version 2.0 (the "License");
 you may not use this file except in compliance with the License.
 You may obtain a copy of the License at
 
     http://www.apache.org/licenses/LICENSE-2.0
 
 Unless required by applicable law or agreed to in writing, software
 distributed under the License is distributed on an "AS IS" BASIS,
 WITHOUT WARRANTIES OR CONDITIONS OF ANY KIND, either express or implied.
 See the License for the specific language governing permissions and
 limitations under the License.
-->


=======
  Catena-X - Product Passport Consumer Frontend
 
  Copyright (c) 2022, 2023 BASF SE, BMW AG, Henkel AG & Co. KGaA
 
  See the NOTICE file(s) distributed with this work for additional
  information regarding copyright ownership.
 
  This program and the accompanying materials are made available under the
  terms of the Apache License, Version 2.0 which is available at
  https://www.apache.org/licenses/LICENSE-2.0.
 
  Unless required by applicable law or agreed to in writing, software
  distributed under the License is distributed on an "AS IS" BASIS
  WITHOUT WARRANTIES OR CONDITIONS OF ANY KIND,
  either express or implied. See the
  License for the specific language govern in permissions and limitations
  under the License.
 
  SPDX-License-Identifier: Apache-2.0
-->

>>>>>>> 9717c3ce
<template>
  <div>
    <SectionHeader :title="title" @click="toggle = !toggle" />
    <div class="section-content" :class="[toggle ? 'hidden' : '']">
      <slot>Sorry, no content</slot>
    </div>
  </div>
</template>

<script>
import SectionHeader from "../general/SectionHeader.vue";

export default {
  name: "SectionComponent",
  components: {
    SectionHeader,
  },
  props: {
    title: { type: String, default: "" },
  },
  data() {
    return {
      toggle: false,
    };
  },
};
</script>


<style scoped>
.section-content {
  width: 100%;
  border: solid 1px #b3cb2d;
  border-radius: 0 0 4px 4px;
  background-color: #fff;
  margin-bottom: 50px;
}

.sub-section-container {
  display: flex;
  flex-wrap: wrap;
  border-bottom: solid 1px #edefe5;
}

.sub-title {
  font-weight: bold;
  font-size: 20px;
  color: #c6cca3;
}

.sub-title-container {
  padding: 22px 40px 0 40px;
  width: 100%;
}

.list-container {
  width: 33%;
  padding: 0 0 22px 40px;
}

.list-label {
  padding: 22px 0 10px 0;
  font-size: 12px;
  color: #777777;
}

ul {
  display: flex;
  flex-direction: column;
  padding: 0;
}

li {
  margin-left: 20px;
  font-weight: bold;
}

.hidden {
  display: none;
}

@media (max-width: 750px) {
  .section-content {
    border: none;
  }

  .section-content {
    margin-bottom: 0;
  }

  .list-container {
    width: 100%;
    padding-left: 50px;
  }

  .section-content {
    border: none;
    margin-bottom: 0;
  }

  .sub-title-container {
    padding: 22px 40px 0 30px;
  }
}
</style>
<|MERGE_RESOLUTION|>--- conflicted
+++ resolved
@@ -1,146 +1,127 @@
-<!--
-<<<<<<< HEAD
- Copyright 2023 BASF SE, BMW AG, Henkel AG & Co. KGaA
- 
- Licensed under the Apache License, Version 2.0 (the "License");
- you may not use this file except in compliance with the License.
- You may obtain a copy of the License at
- 
-     http://www.apache.org/licenses/LICENSE-2.0
- 
- Unless required by applicable law or agreed to in writing, software
- distributed under the License is distributed on an "AS IS" BASIS,
- WITHOUT WARRANTIES OR CONDITIONS OF ANY KIND, either express or implied.
- See the License for the specific language governing permissions and
- limitations under the License.
--->
-
-
-=======
-  Catena-X - Product Passport Consumer Frontend
- 
-  Copyright (c) 2022, 2023 BASF SE, BMW AG, Henkel AG & Co. KGaA
- 
-  See the NOTICE file(s) distributed with this work for additional
-  information regarding copyright ownership.
- 
-  This program and the accompanying materials are made available under the
-  terms of the Apache License, Version 2.0 which is available at
-  https://www.apache.org/licenses/LICENSE-2.0.
- 
-  Unless required by applicable law or agreed to in writing, software
-  distributed under the License is distributed on an "AS IS" BASIS
-  WITHOUT WARRANTIES OR CONDITIONS OF ANY KIND,
-  either express or implied. See the
-  License for the specific language govern in permissions and limitations
-  under the License.
- 
-  SPDX-License-Identifier: Apache-2.0
--->
-
->>>>>>> 9717c3ce
-<template>
-  <div>
-    <SectionHeader :title="title" @click="toggle = !toggle" />
-    <div class="section-content" :class="[toggle ? 'hidden' : '']">
-      <slot>Sorry, no content</slot>
-    </div>
-  </div>
-</template>
-
-<script>
-import SectionHeader from "../general/SectionHeader.vue";
-
-export default {
-  name: "SectionComponent",
-  components: {
-    SectionHeader,
-  },
-  props: {
-    title: { type: String, default: "" },
-  },
-  data() {
-    return {
-      toggle: false,
-    };
-  },
-};
-</script>
-
-
-<style scoped>
-.section-content {
-  width: 100%;
-  border: solid 1px #b3cb2d;
-  border-radius: 0 0 4px 4px;
-  background-color: #fff;
-  margin-bottom: 50px;
-}
-
-.sub-section-container {
-  display: flex;
-  flex-wrap: wrap;
-  border-bottom: solid 1px #edefe5;
-}
-
-.sub-title {
-  font-weight: bold;
-  font-size: 20px;
-  color: #c6cca3;
-}
-
-.sub-title-container {
-  padding: 22px 40px 0 40px;
-  width: 100%;
-}
-
-.list-container {
-  width: 33%;
-  padding: 0 0 22px 40px;
-}
-
-.list-label {
-  padding: 22px 0 10px 0;
-  font-size: 12px;
-  color: #777777;
-}
-
-ul {
-  display: flex;
-  flex-direction: column;
-  padding: 0;
-}
-
-li {
-  margin-left: 20px;
-  font-weight: bold;
-}
-
-.hidden {
-  display: none;
-}
-
-@media (max-width: 750px) {
-  .section-content {
-    border: none;
-  }
-
-  .section-content {
-    margin-bottom: 0;
-  }
-
-  .list-container {
-    width: 100%;
-    padding-left: 50px;
-  }
-
-  .section-content {
-    border: none;
-    margin-bottom: 0;
-  }
-
-  .sub-title-container {
-    padding: 22px 40px 0 30px;
-  }
-}
-</style>
+<!--
+  Catena-X - Product Passport Consumer Frontend
+ 
+  Copyright (c) 2022, 2023 BASF SE, BMW AG, Henkel AG & Co. KGaA
+ 
+  See the NOTICE file(s) distributed with this work for additional
+  information regarding copyright ownership.
+ 
+  This program and the accompanying materials are made available under the
+  terms of the Apache License, Version 2.0 which is available at
+  https://www.apache.org/licenses/LICENSE-2.0.
+ 
+  Unless required by applicable law or agreed to in writing, software
+  distributed under the License is distributed on an "AS IS" BASIS
+  WITHOUT WARRANTIES OR CONDITIONS OF ANY KIND,
+  either express or implied. See the
+  License for the specific language govern in permissions and limitations
+  under the License.
+ 
+  SPDX-License-Identifier: Apache-2.0
+-->
+
+<template>
+  <div>
+    <SectionHeader :title="title" @click="toggle = !toggle" />
+    <div class="section-content" :class="[toggle ? 'hidden' : '']">
+      <slot>Sorry, no content</slot>
+    </div>
+  </div>
+</template>
+
+<script>
+import SectionHeader from "../general/SectionHeader.vue";
+
+export default {
+  name: "SectionComponent",
+  components: {
+    SectionHeader,
+  },
+  props: {
+    title: { type: String, default: "" },
+  },
+  data() {
+    return {
+      toggle: false,
+    };
+  },
+};
+</script>
+
+
+<style scoped>
+.section-content {
+  width: 100%;
+  border: solid 1px #b3cb2d;
+  border-radius: 0 0 4px 4px;
+  background-color: #fff;
+  margin-bottom: 50px;
+}
+
+.sub-section-container {
+  display: flex;
+  flex-wrap: wrap;
+  border-bottom: solid 1px #edefe5;
+}
+
+.sub-title {
+  font-weight: bold;
+  font-size: 20px;
+  color: #c6cca3;
+}
+
+.sub-title-container {
+  padding: 22px 40px 0 40px;
+  width: 100%;
+}
+
+.list-container {
+  width: 33%;
+  padding: 0 0 22px 40px;
+}
+
+.list-label {
+  padding: 22px 0 10px 0;
+  font-size: 12px;
+  color: #777777;
+}
+
+ul {
+  display: flex;
+  flex-direction: column;
+  padding: 0;
+}
+
+li {
+  margin-left: 20px;
+  font-weight: bold;
+}
+
+.hidden {
+  display: none;
+}
+
+@media (max-width: 750px) {
+  .section-content {
+    border: none;
+  }
+
+  .section-content {
+    margin-bottom: 0;
+  }
+
+  .list-container {
+    width: 100%;
+    padding-left: 50px;
+  }
+
+  .section-content {
+    border: none;
+    margin-bottom: 0;
+  }
+
+  .sub-title-container {
+    padding: 22px 40px 0 30px;
+  }
+}
+</style>