--- conflicted
+++ resolved
@@ -1,18 +1,23 @@
-<<<<<<< HEAD
 <!--
- Copyright 2023 BASF SE, BMW AG, Henkel AG & Co. KGaA
+  Catena-X - Product Passport Consumer Frontend
  
- Licensed under the Apache License, Version 2.0 (the "License");
- you may not use this file except in compliance with the License.
- You may obtain a copy of the License at
+  Copyright (c) 2022, 2023 BASF SE, BMW AG, Henkel AG & Co. KGaA
  
-     http://www.apache.org/licenses/LICENSE-2.0
+  See the NOTICE file(s) distributed with this work for additional
+  information regarding copyright ownership.
  
- Unless required by applicable law or agreed to in writing, software
- distributed under the License is distributed on an "AS IS" BASIS,
- WITHOUT WARRANTIES OR CONDITIONS OF ANY KIND, either express or implied.
- See the License for the specific language governing permissions and
- limitations under the License.
+  This program and the accompanying materials are made available under the
+  terms of the Apache License, Version 2.0 which is available at
+  https://www.apache.org/licenses/LICENSE-2.0.
+ 
+  Unless required by applicable law or agreed to in writing, software
+  distributed under the License is distributed on an "AS IS" BASIS
+  WITHOUT WARRANTIES OR CONDITIONS OF ANY KIND,
+  either express or implied. See the
+  License for the specific language govern in permissions and limitations
+  under the License.
+ 
+  SPDX-License-Identifier: Apache-2.0
 -->
 
 <template>
@@ -94,124 +99,4 @@
     margin-top: 15px;
   }
 }
-</style>
-=======
-<!--
-  Catena-X - Product Passport Consumer Frontend
- 
-  Copyright (c) 2022, 2023 BASF SE, BMW AG, Henkel AG & Co. KGaA
- 
-  See the NOTICE file(s) distributed with this work for additional
-  information regarding copyright ownership.
- 
-  This program and the accompanying materials are made available under the
-  terms of the Apache License, Version 2.0 which is available at
-  https://www.apache.org/licenses/LICENSE-2.0.
- 
-  Unless required by applicable law or agreed to in writing, software
-  distributed under the License is distributed on an "AS IS" BASIS
-  WITHOUT WARRANTIES OR CONDITIONS OF ANY KIND,
-  either express or implied. See the
-  License for the specific language govern in permissions and limitations
-  under the License.
- 
-  SPDX-License-Identifier: Apache-2.0
--->
-
-<template>
-  <div class="id-container">
-    <div class="id-wrapper">
-      <p class="id">
-        {{ type }}:
-        {{ id ? id : "—" }}
-      </p>
-    </div>
-    <div v-if="id === 'NCR186850B'" class="code-container">
-      <img
-        :src="NCR186850B"
-        alt="profile"
-        class="code"
-        width="170"
-        height="170"
-      />
-    </div>
-    <div v-if="id === 'IMR18650V1'" class="code-container">
-      <img
-        :src="IMR18650V1"
-        alt="profile"
-        class="code"
-        width="170"
-        height="170"
-      />
-    </div>
-  </div>
-</template>
-
-<script>
-import IMR18650V1 from "../../media/IMR18650V1.svg";
-import NCR186850B from "../../media/NCR186850B.svg";
-export default {
-  name: "PassportHeader",
-  props: {
-    id: {
-      type: String,
-      default: null,
-    },
-    type: {
-      type: String,
-      default: "BatteryID",
-    },
-  },
-  setup() {
-    return {
-      NCR186850B,
-      IMR18650V1,
-    };
-  },
-};
-</script>
-
-<style>
-.id-wrapper {
-  width: 60%;
-  line-break: anywhere;
-}
-.code {
-  padding: 0;
-  margin: 0;
-}
-.id{
-    font-size: 2em;
-    line-height: 36px;
-    font-weight: bold;
-}
-.id-container {
-  display: flex;
-  align-items: center;
-  width: 76%;
-  margin: 12em 12% 6% 12%;
-  padding: 20px 0;
-}
-.code-container {
-  width: 40%;
-  display: flex;
-  justify-content: flex-end;
-}
-@media (max-width: 750px) {
-  .code-container {
-    display: none;
-  }
-  .id-container {
-    margin: 12em 0 2em 3em;
-    padding: 20px 0;
-    width: 85%;
-  }
-  .id-wrapper {
-    width: 100%;
-  }
-  .id {
-    font-size: 1.5em;
-  }
-}
-</style>
->>>>>>> dc1c201d
+</style>