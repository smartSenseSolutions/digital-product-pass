<<<<<<< HEAD
<!--
 Copyright 2023 BASF SE, BMW AG, Henkel AG & Co. KGaA
 
 Licensed under the Apache License, Version 2.0 (the "License");
 you may not use this file except in compliance with the License.
 You may obtain a copy of the License at
 
     http://www.apache.org/licenses/LICENSE-2.0
 
 Unless required by applicable law or agreed to in writing, software
 distributed under the License is distributed on an "AS IS" BASIS,
 WITHOUT WARRANTIES OR CONDITIONS OF ANY KIND, either express or implied.
 See the License for the specific language governing permissions and
 limitations under the License.
-->

<template>
  <div class="id-container">
    <v-btn
      rounded="pill"
      color="#0F71CB"
      size="large"
      class="back-btn"
      @click="$router.go(-1)"
      variant="outlined"
      style="border: 2px solid; text-transform: initial"
    >
      <v-icon class="icon" start md icon="mdi-arrow-left"></v-icon>
      Back
    </v-btn>

    <div class="id-wrapper">
      <p class="id">
        {{ type }}:
        {{ id ? id : "—" }}
      </p>
    </div>
  </div>
</template>

<script>
export default {
  name: "PassportHeader",
  props: {
    data: {
      type: String,
      default: null,
    },
    type: {
      type: String,
      default: "BatteryID",
    },
  },
  data() {
    return {
      id: this.$props.data.batteryIdentification
        ? this.$props.data.batteryIdentification.batteryIDDMCCode
        : "-",
    };
  },
};
</script>

<style>
.id-wrapper {
  display: flex;
  justify-content: center;
  width: 100%;
  padding-right: 115px;
  line-break: anywhere;
}

.id {
  font-size: 14px;
  line-height: 36px;
  font-weight: bold;
}
.id-container {
  display: flex;
  align-items: center;
  width: 100%;
  margin: 6em 40px 0 40px;
  padding: 15px 0 10px 0;
}
@media (max-width: 750px) {
  .id-container {
    flex-direction: column;
    justify-content: flex-start;
    align-items: flex-start;
  }
  .id-wrapper {
    margin-top: 15px;
  }
}
</style>
=======
<!--
  Catena-X - Product Passport Consumer Frontend
 
  Copyright (c) 2022, 2023 BASF SE, BMW AG, Henkel AG & Co. KGaA
 
  See the NOTICE file(s) distributed with this work for additional
  information regarding copyright ownership.
 
  This program and the accompanying materials are made available under the
  terms of the Apache License, Version 2.0 which is available at
  https://www.apache.org/licenses/LICENSE-2.0.
 
  Unless required by applicable law or agreed to in writing, software
  distributed under the License is distributed on an "AS IS" BASIS
  WITHOUT WARRANTIES OR CONDITIONS OF ANY KIND,
  either express or implied. See the
  License for the specific language govern in permissions and limitations
  under the License.
 
  SPDX-License-Identifier: Apache-2.0
-->

<template>
  <div class="id-container">
    <v-btn
      rounded="pill"
      color="#0F71CB"
      size="large"
      class="back-btn"
      @click="$router.go(-1)"
      variant="outlined"
      style="border: 2px solid; text-transform: initial"
    >
      <v-icon class="icon" start md icon="mdi-arrow-left"></v-icon>
      Back
    </v-btn>

    <div class="id-wrapper">
      <p class="id">
        {{ type }}:
        {{ id ? id : "—" }}
      </p>
    </div>
  </div>
</template>

<script>
import IMR18650V1 from "../../media/IMR18650V1.svg";
import NCR186850B from "../../media/NCR186850B.svg";
export default {
  name: "PassportHeader",
  props: {
    id: {
      type: String,
      default: null,
    },
    type: {
      type: String,
      default: "BatteryID",
    },
  },
  setup() {
    return {
      NCR186850B,
      IMR18650V1,
    };
  },
};
</script>

<style>
.id-wrapper {
  display: flex;
  justify-content: center;
  width: 100%;
  padding-right: 115px;
  line-break: anywhere;
}

.id {
  font-size: 14px;
  line-height: 36px;
  font-weight: bold;
}
.id-container {
  display: flex;
  align-items: center;
  width: 100%;
  margin: 6em 40px 0 40px;
  padding: 15px 0 10px 0;
}
@media (max-width: 750px) {
  .id-container {
    flex-direction: column;
    justify-content: flex-start;
    align-items: flex-start;
  }
  .id-wrapper {
    margin-top: 15px;
  }
}
</style>
>>>>>>> 8f1acac0
<|MERGE_RESOLUTION|>--- conflicted
+++ resolved
@@ -1,18 +1,23 @@
-<<<<<<< HEAD
 <!--
- Copyright 2023 BASF SE, BMW AG, Henkel AG & Co. KGaA
+  Catena-X - Product Passport Consumer Frontend
  
- Licensed under the Apache License, Version 2.0 (the "License");
- you may not use this file except in compliance with the License.
- You may obtain a copy of the License at
+  Copyright (c) 2022, 2023 BASF SE, BMW AG, Henkel AG & Co. KGaA
  
-     http://www.apache.org/licenses/LICENSE-2.0
+  See the NOTICE file(s) distributed with this work for additional
+  information regarding copyright ownership.
  
- Unless required by applicable law or agreed to in writing, software
- distributed under the License is distributed on an "AS IS" BASIS,
- WITHOUT WARRANTIES OR CONDITIONS OF ANY KIND, either express or implied.
- See the License for the specific language governing permissions and
- limitations under the License.
+  This program and the accompanying materials are made available under the
+  terms of the Apache License, Version 2.0 which is available at
+  https://www.apache.org/licenses/LICENSE-2.0.
+ 
+  Unless required by applicable law or agreed to in writing, software
+  distributed under the License is distributed on an "AS IS" BASIS
+  WITHOUT WARRANTIES OR CONDITIONS OF ANY KIND,
+  either express or implied. See the
+  License for the specific language govern in permissions and limitations
+  under the License.
+ 
+  SPDX-License-Identifier: Apache-2.0
 -->
 
 <template>
@@ -93,108 +98,4 @@
     margin-top: 15px;
   }
 }
-</style>
-=======
-<!--
-  Catena-X - Product Passport Consumer Frontend
- 
-  Copyright (c) 2022, 2023 BASF SE, BMW AG, Henkel AG & Co. KGaA
- 
-  See the NOTICE file(s) distributed with this work for additional
-  information regarding copyright ownership.
- 
-  This program and the accompanying materials are made available under the
-  terms of the Apache License, Version 2.0 which is available at
-  https://www.apache.org/licenses/LICENSE-2.0.
- 
-  Unless required by applicable law or agreed to in writing, software
-  distributed under the License is distributed on an "AS IS" BASIS
-  WITHOUT WARRANTIES OR CONDITIONS OF ANY KIND,
-  either express or implied. See the
-  License for the specific language govern in permissions and limitations
-  under the License.
- 
-  SPDX-License-Identifier: Apache-2.0
--->
-
-<template>
-  <div class="id-container">
-    <v-btn
-      rounded="pill"
-      color="#0F71CB"
-      size="large"
-      class="back-btn"
-      @click="$router.go(-1)"
-      variant="outlined"
-      style="border: 2px solid; text-transform: initial"
-    >
-      <v-icon class="icon" start md icon="mdi-arrow-left"></v-icon>
-      Back
-    </v-btn>
-
-    <div class="id-wrapper">
-      <p class="id">
-        {{ type }}:
-        {{ id ? id : "—" }}
-      </p>
-    </div>
-  </div>
-</template>
-
-<script>
-import IMR18650V1 from "../../media/IMR18650V1.svg";
-import NCR186850B from "../../media/NCR186850B.svg";
-export default {
-  name: "PassportHeader",
-  props: {
-    id: {
-      type: String,
-      default: null,
-    },
-    type: {
-      type: String,
-      default: "BatteryID",
-    },
-  },
-  setup() {
-    return {
-      NCR186850B,
-      IMR18650V1,
-    };
-  },
-};
-</script>
-
-<style>
-.id-wrapper {
-  display: flex;
-  justify-content: center;
-  width: 100%;
-  padding-right: 115px;
-  line-break: anywhere;
-}
-
-.id {
-  font-size: 14px;
-  line-height: 36px;
-  font-weight: bold;
-}
-.id-container {
-  display: flex;
-  align-items: center;
-  width: 100%;
-  margin: 6em 40px 0 40px;
-  padding: 15px 0 10px 0;
-}
-@media (max-width: 750px) {
-  .id-container {
-    flex-direction: column;
-    justify-content: flex-start;
-    align-items: flex-start;
-  }
-  .id-wrapper {
-    margin-top: 15px;
-  }
-}
-</style>
->>>>>>> 8f1acac0
+</style>