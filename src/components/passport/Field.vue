--- conflicted
+++ resolved
@@ -1,18 +1,23 @@
-<<<<<<< HEAD
 <!--
- Copyright 2023 BASF SE, BMW AG, Henkel AG & Co. KGaA
+  Catena-X - Product Passport Consumer Frontend
  
- Licensed under the Apache License, Version 2.0 (the "License");
- you may not use this file except in compliance with the License.
- You may obtain a copy of the License at
+  Copyright (c) 2022, 2023 BASF SE, BMW AG, Henkel AG & Co. KGaA
  
-     http://www.apache.org/licenses/LICENSE-2.0
+  See the NOTICE file(s) distributed with this work for additional
+  information regarding copyright ownership.
  
- Unless required by applicable law or agreed to in writing, software
- distributed under the License is distributed on an "AS IS" BASIS,
- WITHOUT WARRANTIES OR CONDITIONS OF ANY KIND, either express or implied.
- See the License for the specific language governing permissions and
- limitations under the License.
+  This program and the accompanying materials are made available under the
+  terms of the Apache License, Version 2.0 which is available at
+  https://www.apache.org/licenses/LICENSE-2.0.
+ 
+  Unless required by applicable law or agreed to in writing, software
+  distributed under the License is distributed on an "AS IS" BASIS
+  WITHOUT WARRANTIES OR CONDITIONS OF ANY KIND,
+  either express or implied. See the
+  License for the specific language govern in permissions and limitations
+  under the License.
+ 
+  SPDX-License-Identifier: Apache-2.0
 -->
 
 <template>
@@ -100,209 +105,3 @@
   },
 };
 </script>
-
-=======
-<!--
-  Catena-X - Product Passport Consumer Frontend
- 
-  Copyright (c) 2022, 2023 BASF SE, BMW AG, Henkel AG & Co. KGaA
- 
-  See the NOTICE file(s) distributed with this work for additional
-  information regarding copyright ownership.
- 
-  This program and the accompanying materials are made available under the
-  terms of the Apache License, Version 2.0 which is available at
-  https://www.apache.org/licenses/LICENSE-2.0.
- 
-  Unless required by applicable law or agreed to in writing, software
-  distributed under the License is distributed on an "AS IS" BASIS
-  WITHOUT WARRANTIES OR CONDITIONS OF ANY KIND,
-  either express or implied. See the
-  License for the specific language govern in permissions and limitations
-  under the License.
- 
-  SPDX-License-Identifier: Apache-2.0
--->
-
-<template>
-  <div class="field-container">
-    <span class="field-label">{{ label }}</span>
-    <span v-if="value" class="field-value">{{ value }} {{ unit }}</span>
-    <span v-else-if="length"></span>
-    <span v-else-if="tempRangeMin" class="field-value">
-      {{ tempRangeMin }} {{ tempUnit }}—{{ tempRangeMax }} {{ tempUnit }}</span
-    >
-
-    <span v-else-if="day"></span>
-    <span v-else class="field-value">—</span>
-    <!-- This block of code is for section 1 General information Importer information, STREET goes as a value and than the rest below -->
-    <span v-if="city" class="field-value">{{ city ? city : "—" }} </span>
-    <span v-if="postal" class="field-value">{{ postal ? postal : "—" }} </span>
-    <span v-if="country" class="field-value"
-      >{{ country ? country : "—" }}
-    </span>
-    <!-- This block of code is for section 4 Parameters of the battery where we have tests and temp ranges -->
-    <div v-if="tempMin || test" class="test-container">
-      <span v-if="tempMin" class="test"
-        >Temp ranges:
-        <b>{{ tempMin }} {{ tempUnit }} — {{ tempMax }} {{ tempUnit }}</b>
-      </span>
-      <span v-if="test" class="test"
-        >Reference test: <b>{{ test }}</b>
-      </span>
-    </div>
-
-    <!-- This block of code is for section 1 General information. Dimensions of the battery -->
-    <span v-if="length" class="field-value"
-      >L: {{ length }}{{ unit }}, H: {{ height }}{{ unit }}, W: {{ width
-      }}{{ unit }}</span
-    >
-    <!-- This block of code is for dates -->
-    <span v-if="day" class="field-value">{{ day }}{{ month }}{{ year }}</span>
-  </div>
-</template>
-
-<script>
-export default {
-  name: "FieldComponent",
-  props: {
-    label: { type: [String, Number], default: "" },
-    value: { type: [String, Number], default: "" },
-    unit: { type: [String, Number], default: "" },
-    test: { type: [String, Number], default: "" },
-    city: { type: [String, Number], default: "" },
-    postal: { type: [String, Number], default: "" },
-    country: { type: [String, Number], default: "" },
-    length: { type: [String, Number], default: "" },
-    height: { type: [String, Number], default: "" },
-    width: { type: [String, Number], default: "" },
-    day: { type: [String, Number], default: "" },
-    month: { type: [String, Number], default: "" },
-    year: { type: [String, Number], default: "" },
-    tempMin: { type: [String, Number], default: "" },
-    tempMax: { type: [String, Number], default: "" },
-    tempUnit: { type: [String, Number], default: "" },
-    tempRangeMin: { type: [String, Number], default: "" },
-    tempRangeMax: { type: [String, Number], default: "" },
-  },
-};
-</script>
-
-<style scoped>
-h3 {
-  margin: 40px 0 0;
-}
-
-ul {
-  list-style-type: none;
-  padding: 0;
-}
-
-li {
-  display: inline-block;
-  margin: 0 10px;
-}
-
-a {
-  color: #42b983;
-}
-
-.section-content {
-  width: 100%;
-  border: solid 1px #b3cb2d;
-  border-radius: 0 0 4px 4px;
-  background-color: #fff;
-  margin-bottom: 50px;
-}
-
-.sub-section-container {
-  display: flex;
-  flex-wrap: wrap;
-  border-bottom: solid 1px #edefe5;
-}
-
-.test {
-  font-size: 12px;
-  padding-left: 40px;
-}
-
-.field-container {
-  display: flex;
-  flex-direction: column;
-  width: 33%;
-  min-height: 120px;
-}
-
-.field-label {
-  padding: 30px 0 10px 40px;
-  font-size: 12px;
-  color: #777777;
-}
-
-.field-value {
-  padding-left: 40px;
-  font-size: 16px;
-  line-height: 20px;
-  font-weight: bold;
-  line-break: anywhere;
-}
-
-.test-container {
-  display: flex;
-  flex-direction: column;
-  padding: 12px 0 22px 0;
-}
-
-@media (max-width: 750px) {
-  .section-content {
-    width: 100%;
-    border: none;
-    border-radius: 0;
-    background-color: #fff;
-    margin-bottom: 50px;
-  }
-
-  .sub-section-container {
-    display: flex;
-    flex-wrap: wrap;
-    border-bottom: solid 1px #edefe5;
-  }
-
-  .test {
-    font-size: 12px;
-    padding: 4px 0 4px 40px;
-  }
-
-  .test-container {
-    padding: 0 0 22px 0;
-    margin-top: -18px;
-  }
-
-  .field-container {
-    display: flex;
-    flex-direction: column;
-    width: 100%;
-    min-height: 50px;
-    border-bottom: solid 1px #edefe5;
-  }
-
-  .field-label {
-    padding: 22px 40px 8px 50px;
-    font-size: 14px;
-    color: #777777;
-    overflow: auto;
-  }
-
-  .field-value {
-    padding: 0 0 22px 50px;
-    font-size: 16px;
-    line-height: 16px;
-    font-weight: bold;
-  }
-
-  .test {
-    padding: 0 0 0 50px;
-  }
-}
-</style>
->>>>>>> dc1c201d
