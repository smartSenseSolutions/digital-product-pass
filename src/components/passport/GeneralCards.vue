<!--
  Catena-X - Product Passport Consumer Frontend
 
  Copyright (c) 2022, 2023 BASF SE, BMW AG, Henkel AG & Co. KGaA
 
  See the NOTICE file(s) distributed with this work for additional
  information regarding copyright ownership.
 
  This program and the accompanying materials are made available under the
  terms of the Apache License, Version 2.0 which is available at
  https://www.apache.org/licenses/LICENSE-2.0.
 
  Unless required by applicable law or agreed to in writing, software
  distributed under the License is distributed on an "AS IS" BASIS
  WITHOUT WARRANTIES OR CONDITIONS OF ANY KIND,
  either express or implied. See the
  License for the specific language govern in permissions and limitations
  under the License.
 
  SPDX-License-Identifier: Apache-2.0
-->

<template>
  <v-container class="cards-container">
    <v-row>
      <v-col
        cols="12"
        md="3"
        v-for="(card, index) in cards"
        :key="index"
        style="padding: 6px !important"
      >
        <div class="card-container fill-height">
          <span class="card-title">{{ $t(card.title) }} </span>
          <span>
            <v-icon
              class="card-icon"
              start
              md
              :icon="card.icon"
              size="x-large"
            ></v-icon>
          </span>
          <div>
            <div class="card-label">
              {{ $t(card.label) }}
            </div>
            <div class="card-value">
              {{ card.value ? $t(card.value) : "-" }} {{ $t(card.valueUnits) }}
            </div>
            <v-divider></v-divider>
            <div>
              <div class="card-second-label">
                {{ $t(card.secondLabel) }}
              </div>
              <div class="card-second-value">
                {{ card.secondValue ? card.secondValue : "-" }}
                {{ card.secondValueUnits }}
              </div>
            </div>
          </div>
          <span v-if="card.description" class="card-info-icon">
            <DialogComponent>
              <v-icon start md icon="mdi-information-outline"></v-icon>
              <template v-slot:title>
                {{ $t(card.description.title) }}
              </template>
              <template v-slot:text>
                {{ $t(card.description.value) }}
              </template>
            </DialogComponent>
          </span>
        </div>
      </v-col>
    </v-row>
  </v-container>
</template>

<script>
import DialogComponent from "../general/Dialog.vue";

export default {
  name: "GeneralCards",
  components: {
    DialogComponent,
  },
  props: {
    data: {
      type: Object,
      default: Object,
    },
  },
  data() {
    return {
      cards: [
        {
<<<<<<< HEAD
          title: "generalCards.titleGeneral",
          label: "generalCards.productName",
          secondLabel: "generalCards.productType",
=======
          title: "GENERAL",
          label: "Product name",
          secondLabel: "Product code",
>>>>>>> ff022ab7
          icon: "mdi-pound",
          value: this.$props.data.aspect.typology
            ? this.$props.data.aspect.typology.shortName
            : "-",
          secondValue: this.$props.data.aspect.typology
            ? this.$props.data.aspect.typology.class.code
            : "-",
        },
        {
          title: "generalCards.titleManufacturing",
          label: "generalCards.manufacturerId",
          secondLabel: "generalCards.dateOfManufacturing",
          icon: "mdi-chart-timeline-variant-shimmer",
          value: this.$props.data.aspect.operation.manufacturer
            ? this.$props.data.aspect.operation.manufacturer.manufacturer
            : "-",
          secondValue: this.$props.data.aspect.operation.manufacturer
            ? this.$props.data.aspect.operation.manufacturer.manufacturingDate
            : "-",
          description: {
            title: "generalCards.descriptionManufacturingTitle",
            value: "generalCards.descriptionManufacturingValue",
          },
        },
        {
          title: "generalCards.titleAspectVersion",
          label: "generalCards.currentVersion",
          secondLabel: "generalCards.issued",
          icon: "mdi-aspect",
          value: this.$props.data.aspect.metadata.version,
          secondValue: this.$props.data.aspect.metadata.issueDate,
          description: {
            title: "generalCards.descriptionAspectVersionTitle",
            value: "generalCards.descriptionAspectVersionValue",
          },
        },
        {
<<<<<<< HEAD
          title: "generalCards.titleSustainability",
          label: "generalCards.totalCo2Footprint",
          secondLabel: "generalCards.warrantyPeriod",
=======
          title: "SUSTAINABILITY",
          label: "Total CO2 footprint",
          secondLabel: "Placed on market",
>>>>>>> ff022ab7
          icon: "mdi-leaf",
          value: this.$props.data.aspect.sustainability["PEF"].carbon
            ? this.$props.data.aspect.sustainability["PEF"].carbon[0].value
            : "-",
<<<<<<< HEAD
          valueUnits: "generalCards.tCo2Total",
          secondValue: this.$props.data.aspect.commercial.warranty,
          secondValueUnits: this.$props.data.aspect.commercial.warranty
            ? "generalCards.months"
            : "",
=======
          valueUnits: "t CO2 Total",
          secondValue: this.$props.data.aspect.commercial.placedOnMarket,
>>>>>>> ff022ab7
          description: {
            title: "generalCards.descriptionSustainabilityTitle",
            value: "generalCards.descriptionSustainabilityValue",
          },
        },
      ],
    };
  },
};
</script>
<|MERGE_RESOLUTION|>--- conflicted
+++ resolved
@@ -1,175 +1,159 @@
-<!--
-  Catena-X - Product Passport Consumer Frontend
- 
-  Copyright (c) 2022, 2023 BASF SE, BMW AG, Henkel AG & Co. KGaA
- 
-  See the NOTICE file(s) distributed with this work for additional
-  information regarding copyright ownership.
- 
-  This program and the accompanying materials are made available under the
-  terms of the Apache License, Version 2.0 which is available at
-  https://www.apache.org/licenses/LICENSE-2.0.
- 
-  Unless required by applicable law or agreed to in writing, software
-  distributed under the License is distributed on an "AS IS" BASIS
-  WITHOUT WARRANTIES OR CONDITIONS OF ANY KIND,
-  either express or implied. See the
-  License for the specific language govern in permissions and limitations
-  under the License.
- 
-  SPDX-License-Identifier: Apache-2.0
--->
-
-<template>
-  <v-container class="cards-container">
-    <v-row>
-      <v-col
-        cols="12"
-        md="3"
-        v-for="(card, index) in cards"
-        :key="index"
-        style="padding: 6px !important"
-      >
-        <div class="card-container fill-height">
-          <span class="card-title">{{ $t(card.title) }} </span>
-          <span>
-            <v-icon
-              class="card-icon"
-              start
-              md
-              :icon="card.icon"
-              size="x-large"
-            ></v-icon>
-          </span>
-          <div>
-            <div class="card-label">
-              {{ $t(card.label) }}
-            </div>
-            <div class="card-value">
-              {{ card.value ? $t(card.value) : "-" }} {{ $t(card.valueUnits) }}
-            </div>
-            <v-divider></v-divider>
-            <div>
-              <div class="card-second-label">
-                {{ $t(card.secondLabel) }}
-              </div>
-              <div class="card-second-value">
-                {{ card.secondValue ? card.secondValue : "-" }}
-                {{ card.secondValueUnits }}
-              </div>
-            </div>
-          </div>
-          <span v-if="card.description" class="card-info-icon">
-            <DialogComponent>
-              <v-icon start md icon="mdi-information-outline"></v-icon>
-              <template v-slot:title>
-                {{ $t(card.description.title) }}
-              </template>
-              <template v-slot:text>
-                {{ $t(card.description.value) }}
-              </template>
-            </DialogComponent>
-          </span>
-        </div>
-      </v-col>
-    </v-row>
-  </v-container>
-</template>
-
-<script>
-import DialogComponent from "../general/Dialog.vue";
-
-export default {
-  name: "GeneralCards",
-  components: {
-    DialogComponent,
-  },
-  props: {
-    data: {
-      type: Object,
-      default: Object,
-    },
-  },
-  data() {
-    return {
-      cards: [
-        {
-<<<<<<< HEAD
-          title: "generalCards.titleGeneral",
-          label: "generalCards.productName",
-          secondLabel: "generalCards.productType",
-=======
-          title: "GENERAL",
-          label: "Product name",
-          secondLabel: "Product code",
->>>>>>> ff022ab7
-          icon: "mdi-pound",
-          value: this.$props.data.aspect.typology
-            ? this.$props.data.aspect.typology.shortName
-            : "-",
-          secondValue: this.$props.data.aspect.typology
-            ? this.$props.data.aspect.typology.class.code
-            : "-",
-        },
-        {
-          title: "generalCards.titleManufacturing",
-          label: "generalCards.manufacturerId",
-          secondLabel: "generalCards.dateOfManufacturing",
-          icon: "mdi-chart-timeline-variant-shimmer",
-          value: this.$props.data.aspect.operation.manufacturer
-            ? this.$props.data.aspect.operation.manufacturer.manufacturer
-            : "-",
-          secondValue: this.$props.data.aspect.operation.manufacturer
-            ? this.$props.data.aspect.operation.manufacturer.manufacturingDate
-            : "-",
-          description: {
-            title: "generalCards.descriptionManufacturingTitle",
-            value: "generalCards.descriptionManufacturingValue",
-          },
-        },
-        {
-          title: "generalCards.titleAspectVersion",
-          label: "generalCards.currentVersion",
-          secondLabel: "generalCards.issued",
-          icon: "mdi-aspect",
-          value: this.$props.data.aspect.metadata.version,
-          secondValue: this.$props.data.aspect.metadata.issueDate,
-          description: {
-            title: "generalCards.descriptionAspectVersionTitle",
-            value: "generalCards.descriptionAspectVersionValue",
-          },
-        },
-        {
-<<<<<<< HEAD
-          title: "generalCards.titleSustainability",
-          label: "generalCards.totalCo2Footprint",
-          secondLabel: "generalCards.warrantyPeriod",
-=======
-          title: "SUSTAINABILITY",
-          label: "Total CO2 footprint",
-          secondLabel: "Placed on market",
->>>>>>> ff022ab7
-          icon: "mdi-leaf",
-          value: this.$props.data.aspect.sustainability["PEF"].carbon
-            ? this.$props.data.aspect.sustainability["PEF"].carbon[0].value
-            : "-",
-<<<<<<< HEAD
-          valueUnits: "generalCards.tCo2Total",
-          secondValue: this.$props.data.aspect.commercial.warranty,
-          secondValueUnits: this.$props.data.aspect.commercial.warranty
-            ? "generalCards.months"
-            : "",
-=======
-          valueUnits: "t CO2 Total",
-          secondValue: this.$props.data.aspect.commercial.placedOnMarket,
->>>>>>> ff022ab7
-          description: {
-            title: "generalCards.descriptionSustainabilityTitle",
-            value: "generalCards.descriptionSustainabilityValue",
-          },
-        },
-      ],
-    };
-  },
-};
-</script>
+<!--
+  Catena-X - Product Passport Consumer Frontend
+ 
+  Copyright (c) 2022, 2023 BASF SE, BMW AG, Henkel AG & Co. KGaA
+ 
+  See the NOTICE file(s) distributed with this work for additional
+  information regarding copyright ownership.
+ 
+  This program and the accompanying materials are made available under the
+  terms of the Apache License, Version 2.0 which is available at
+  https://www.apache.org/licenses/LICENSE-2.0.
+ 
+  Unless required by applicable law or agreed to in writing, software
+  distributed under the License is distributed on an "AS IS" BASIS
+  WITHOUT WARRANTIES OR CONDITIONS OF ANY KIND,
+  either express or implied. See the
+  License for the specific language govern in permissions and limitations
+  under the License.
+ 
+  SPDX-License-Identifier: Apache-2.0
+-->
+
+<template>
+  <v-container class="cards-container">
+    <v-row>
+      <v-col
+        cols="12"
+        md="3"
+        v-for="(card, index) in cards"
+        :key="index"
+        style="padding: 6px !important"
+      >
+        <div class="card-container fill-height">
+          <span class="card-title">{{ $t(card.title) }} </span>
+          <span>
+            <v-icon
+              class="card-icon"
+              start
+              md
+              :icon="card.icon"
+              size="x-large"
+            ></v-icon>
+          </span>
+          <div>
+            <div class="card-label">
+              {{ $t(card.label) }}
+            </div>
+            <div class="card-value">
+              {{ card.value ? $t(card.value) : "-" }} {{ $t(card.valueUnits) }}
+            </div>
+            <v-divider></v-divider>
+            <div>
+              <div class="card-second-label">
+                {{ $t(card.secondLabel) }}
+              </div>
+              <div class="card-second-value">
+                {{ card.secondValue ? card.secondValue : "-" }}
+                {{ card.secondValueUnits }}
+              </div>
+            </div>
+          </div>
+          <span v-if="card.description" class="card-info-icon">
+            <DialogComponent>
+              <v-icon start md icon="mdi-information-outline"></v-icon>
+              <template v-slot:title>
+                {{ $t(card.description.title) }}
+              </template>
+              <template v-slot:text>
+                {{ $t(card.description.value) }}
+              </template>
+            </DialogComponent>
+          </span>
+        </div>
+      </v-col>
+    </v-row>
+  </v-container>
+</template>
+
+<script>
+import DialogComponent from "../general/Dialog.vue";
+
+export default {
+  name: "GeneralCards",
+  components: {
+    DialogComponent,
+  },
+  props: {
+    data: {
+      type: Object,
+      default: Object,
+    },
+  },
+  data() {
+    return {
+      cards: [
+        {
+          title: "generalCards.titleGeneral",
+          label: "generalCards.productName",
+          secondLabel: "generalCards.productType",
+          icon: "mdi-pound",
+          value: this.$props.data.aspect.typology
+            ? this.$props.data.aspect.typology.shortName
+            : "-",
+          secondValue: this.$props.data.aspect.typology
+            ? this.$props.data.aspect.typology.class.code
+            : "-",
+        },
+        {
+          title: "generalCards.titleManufacturing",
+          label: "generalCards.manufacturerId",
+          secondLabel: "generalCards.dateOfManufacturing",
+          icon: "mdi-chart-timeline-variant-shimmer",
+          value: this.$props.data.aspect.operation.manufacturer
+            ? this.$props.data.aspect.operation.manufacturer.manufacturer
+            : "-",
+          secondValue: this.$props.data.aspect.operation.manufacturer
+            ? this.$props.data.aspect.operation.manufacturer.manufacturingDate
+            : "-",
+          description: {
+            title: "generalCards.descriptionManufacturingTitle",
+            value: "generalCards.descriptionManufacturingValue",
+          },
+        },
+        {
+          title: "generalCards.titleAspectVersion",
+          label: "generalCards.currentVersion",
+          secondLabel: "generalCards.issued",
+          icon: "mdi-aspect",
+          value: this.$props.data.aspect.metadata.version,
+          secondValue: this.$props.data.aspect.metadata.issueDate,
+          description: {
+            title: "generalCards.descriptionAspectVersionTitle",
+            value: "generalCards.descriptionAspectVersionValue",
+          },
+        },
+        {
+
+          title: "generalCards.titleSustainability",
+          label: "generalCards.totalCo2Footprint",
+          secondLabel: "generalCards.warrantyPeriod",
+          icon: "mdi-leaf",
+          value: this.$props.data.aspect.sustainability["PEF"].carbon
+            ? this.$props.data.aspect.sustainability["PEF"].carbon[0].value
+            : "-",
+          valueUnits: "generalCards.tCo2Total",
+          secondValue: this.$props.data.aspect.commercial.warranty,
+          secondValueUnits: this.$props.data.aspect.commercial.warranty
+            ? "generalCards.months"
+            : "",
+          description: {
+            title: "generalCards.descriptionSustainabilityTitle",
+            value: "generalCards.descriptionSustainabilityValue",
+          },
+        },
+      ],
+    };
+  },
+};
+</script>