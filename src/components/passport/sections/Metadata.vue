<!--
  Catena-X - Product Passport Consumer Frontend
 
  Copyright (c) 2022, 2023 BASF SE, BMW AG, Henkel AG & Co. KGaA
 
  See the NOTICE file(s) distributed with this work for additional
  information regarding copyright ownership.
 
  This program and the accompanying materials are made available under the
  terms of the Apache License, Version 2.0 which is available at
  https://www.apache.org/licenses/LICENSE-2.0.
 
  Unless required by applicable law or agreed to in writing, software
  distributed under the License is distributed on an "AS IS" BASIS
  WITHOUT WARRANTIES OR CONDITIONS OF ANY KIND,
  either express or implied. See the
  License for the specific language govern in permissions and limitations
  under the License.
 
  SPDX-License-Identifier: Apache-2.0
-->

<template>
  <div class="section">
    <v-container class="ma-0">
      <v-row class="section">
        <v-col sm="12" md="4" class="pa-0 ma-0">
          <Field
<<<<<<< HEAD
            icon="mdi-image-size-select-small"
            :label="$t('sections.metadata.issueDate')"
            :value="propsData.issueDate"
          />
          <Field
            icon="mdi-arrow-down-circle-outline"
            :label="$t('sections.metadata.version')"
            :value="propsData.version"
          />
          <Field
            icon="mdi-arrow-down-circle-outline"
            :label="$t('sections.metadata.validityDate')"
            :value="propsData.validityDate"
          />
=======
            :icon="callIconFinder('predecessor')"
            label="Predecessor"
            :value="propsData.predecessor"
          />
          <Field
            :icon="callIconFinder('issueDate')"
            label="Issue date"
            :value="propsData.issueDate"
          />
          <Field
            :icon="callIconFinder('version')"
            label="Version"
            :value="propsData.version"
          />
>>>>>>> ff022ab7
        </v-col>
        <template v-if="propsData.economicOperator">
          <v-col sm="12" md="4" class="pa-0 ma-0">
            <Field
<<<<<<< HEAD
              icon="mdi-lightning-bolt-outline"
              :label="$t('sections.metadata.customerPartId')"
              :value="propsData.economicOperator.eori"
            />
            <Field
              icon="mdi-arrow-bottom-right-thin-circle-outline"
              :label="$t('sections.metadata.manufacturerPartId')"
              :value="propsData.economicOperator.id"
=======
              :icon="callIconFinder('legitimization')"
              label="Legitimization"
              :value="propsData.economicOperator.legitimization"
            />
            <Field
              :icon="callIconFinder('identification')"
              label="Identification"
              :value="propsData.economicOperator.identification"
>>>>>>> ff022ab7
            />
          </v-col>
        </template>
        <v-col sm="12" md="4" class="pa-0 ma-0">
          <Field
<<<<<<< HEAD
            icon="mdi-arrow-bottom-right-thin-circle-outline"
            :label="$t('sections.metadata.status')"
=======
            :icon="callIconFinder('status')"
            label="Status"
>>>>>>> ff022ab7
            :value="propsData.status"
          />
          <Field
            :icon="callIconFinder('expirationDate')"
            label="Expiration date"
            :value="propsData.expirationDate"
          />
        </v-col>
      </v-row>
    </v-container>
  </div>
</template>

<script>
import Field from "../Field.vue";
import passportUtil from "@/utils/passportUtil.js";

export default {
  name: "MetadataComponent",
  components: {
    Field,
  },
  props: {
    data: {
      type: Object,
      default: Object,
    },
  },
  data() {
    return {
      propsData: this.$props.data.aspect.metadata,
    };
  },
  methods: {
    callIconFinder(unit) {
      return passportUtil.iconFinder(unit);
    },
  },
};
</script>
<|MERGE_RESOLUTION|>--- conflicted
+++ resolved
@@ -1,134 +1,101 @@
-<!--
-  Catena-X - Product Passport Consumer Frontend
- 
-  Copyright (c) 2022, 2023 BASF SE, BMW AG, Henkel AG & Co. KGaA
- 
-  See the NOTICE file(s) distributed with this work for additional
-  information regarding copyright ownership.
- 
-  This program and the accompanying materials are made available under the
-  terms of the Apache License, Version 2.0 which is available at
-  https://www.apache.org/licenses/LICENSE-2.0.
- 
-  Unless required by applicable law or agreed to in writing, software
-  distributed under the License is distributed on an "AS IS" BASIS
-  WITHOUT WARRANTIES OR CONDITIONS OF ANY KIND,
-  either express or implied. See the
-  License for the specific language govern in permissions and limitations
-  under the License.
- 
-  SPDX-License-Identifier: Apache-2.0
--->
-
-<template>
-  <div class="section">
-    <v-container class="ma-0">
-      <v-row class="section">
-        <v-col sm="12" md="4" class="pa-0 ma-0">
-          <Field
-<<<<<<< HEAD
-            icon="mdi-image-size-select-small"
-            :label="$t('sections.metadata.issueDate')"
-            :value="propsData.issueDate"
-          />
-          <Field
-            icon="mdi-arrow-down-circle-outline"
-            :label="$t('sections.metadata.version')"
-            :value="propsData.version"
-          />
-          <Field
-            icon="mdi-arrow-down-circle-outline"
-            :label="$t('sections.metadata.validityDate')"
-            :value="propsData.validityDate"
-          />
-=======
-            :icon="callIconFinder('predecessor')"
-            label="Predecessor"
-            :value="propsData.predecessor"
-          />
-          <Field
-            :icon="callIconFinder('issueDate')"
-            label="Issue date"
-            :value="propsData.issueDate"
-          />
-          <Field
-            :icon="callIconFinder('version')"
-            label="Version"
-            :value="propsData.version"
-          />
->>>>>>> ff022ab7
-        </v-col>
-        <template v-if="propsData.economicOperator">
-          <v-col sm="12" md="4" class="pa-0 ma-0">
-            <Field
-<<<<<<< HEAD
-              icon="mdi-lightning-bolt-outline"
-              :label="$t('sections.metadata.customerPartId')"
-              :value="propsData.economicOperator.eori"
-            />
-            <Field
-              icon="mdi-arrow-bottom-right-thin-circle-outline"
-              :label="$t('sections.metadata.manufacturerPartId')"
-              :value="propsData.economicOperator.id"
-=======
-              :icon="callIconFinder('legitimization')"
-              label="Legitimization"
-              :value="propsData.economicOperator.legitimization"
-            />
-            <Field
-              :icon="callIconFinder('identification')"
-              label="Identification"
-              :value="propsData.economicOperator.identification"
->>>>>>> ff022ab7
-            />
-          </v-col>
-        </template>
-        <v-col sm="12" md="4" class="pa-0 ma-0">
-          <Field
-<<<<<<< HEAD
-            icon="mdi-arrow-bottom-right-thin-circle-outline"
-            :label="$t('sections.metadata.status')"
-=======
-            :icon="callIconFinder('status')"
-            label="Status"
->>>>>>> ff022ab7
-            :value="propsData.status"
-          />
-          <Field
-            :icon="callIconFinder('expirationDate')"
-            label="Expiration date"
-            :value="propsData.expirationDate"
-          />
-        </v-col>
-      </v-row>
-    </v-container>
-  </div>
-</template>
-
-<script>
-import Field from "../Field.vue";
-import passportUtil from "@/utils/passportUtil.js";
-
-export default {
-  name: "MetadataComponent",
-  components: {
-    Field,
-  },
-  props: {
-    data: {
-      type: Object,
-      default: Object,
-    },
-  },
-  data() {
-    return {
-      propsData: this.$props.data.aspect.metadata,
-    };
-  },
-  methods: {
-    callIconFinder(unit) {
-      return passportUtil.iconFinder(unit);
-    },
-  },
-};
-</script>
+<!--
+  Catena-X - Product Passport Consumer Frontend
+ 
+  Copyright (c) 2022, 2023 BASF SE, BMW AG, Henkel AG & Co. KGaA
+ 
+  See the NOTICE file(s) distributed with this work for additional
+  information regarding copyright ownership.
+ 
+  This program and the accompanying materials are made available under the
+  terms of the Apache License, Version 2.0 which is available at
+  https://www.apache.org/licenses/LICENSE-2.0.
+ 
+  Unless required by applicable law or agreed to in writing, software
+  distributed under the License is distributed on an "AS IS" BASIS
+  WITHOUT WARRANTIES OR CONDITIONS OF ANY KIND,
+  either express or implied. See the
+  License for the specific language govern in permissions and limitations
+  under the License.
+ 
+  SPDX-License-Identifier: Apache-2.0
+-->
+
+<template>
+  <div class="section">
+    <v-container class="ma-0">
+      <v-row class="section">
+        <v-col sm="12" md="4" class="pa-0 ma-0">
+          <Field
+            :icon="callIconFinder('predecessor')"
+            label="Predecessor"
+            :value="propsData.predecessor"
+          />
+          <Field
+            :icon="callIconFinder('issueDate')"
+            label="Issue date"
+            :value="propsData.issueDate"
+          />
+          <Field
+            :icon="callIconFinder('version')"
+            label="Version"
+            :value="propsData.version"
+          />
+        </v-col>
+        <template v-if="propsData.economicOperator">
+          <v-col sm="12" md="4" class="pa-0 ma-0">
+            <Field
+              :icon="callIconFinder('legitimization')"
+              label="Legitimization"
+              :value="propsData.economicOperator.legitimization"
+            />
+            <Field
+              :icon="callIconFinder('identification')"
+              label="Identification"
+              :value="propsData.economicOperator.identification"
+            />
+          </v-col>
+        </template>
+        <v-col sm="12" md="4" class="pa-0 ma-0">
+          <Field
+            :icon="callIconFinder('status')"
+            label="Status"
+            :value="propsData.status"
+          />
+          <Field
+            :icon="callIconFinder('expirationDate')"
+            label="Expiration date"
+            :value="propsData.expirationDate"
+          />
+        </v-col>
+      </v-row>
+    </v-container>
+  </div>
+</template>
+
+<script>
+import Field from "../Field.vue";
+import passportUtil from "@/utils/passportUtil.js";
+
+export default {
+  name: "MetadataComponent",
+  components: {
+    Field,
+  },
+  props: {
+    data: {
+      type: Object,
+      default: Object,
+    },
+  },
+  data() {
+    return {
+      propsData: this.$props.data.aspect.metadata,
+    };
+  },
+  methods: {
+    callIconFinder(unit) {
+      return passportUtil.iconFinder(unit);
+    },
+  },
+};
+</script>