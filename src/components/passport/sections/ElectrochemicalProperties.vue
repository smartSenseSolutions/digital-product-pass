<!--
 Copyright 2023 BASF SE, BMW AG, Henkel AG & Co. KGaA
 
 Licensed under the Apache License, Version 2.0 (the "License");
 you may not use this file except in compliance with the License.
 You may obtain a copy of the License at
 
     http://www.apache.org/licenses/LICENSE-2.0
 
 Unless required by applicable law or agreed to in writing, software
 distributed under the License is distributed on an "AS IS" BASIS,
 WITHOUT WARRANTIES OR CONDITIONS OF ANY KIND, either express or implied.
 See the License for the specific language governing permissions and
 limitations under the License.
-->

<<<<<<< HEAD
<template  v-if="data" >
  <div>
    <div class="sub-section-container">
      <Field
        data-cy="remaining-capacity"
        label="Rated capacity"
        unit="W"
        :value="propsData.ratedCapacity"
      />
      <Field
        label="Energy roundtrip efficiency change"
        unit="%"
        :value="propsData.batteryEnergy.energyRoundtripEfficiencyChange"
      />
      <Field
        label="Maximum allowed battery energy"
        unit="%"
        :value="propsData.batteryEnergy.maximumAllowedBatteryEnergy"
      />
      <Field
        label="Energy roundtrip efficiency"
        unit="%"
        :value="propsData.batteryEnergy.energyRoundtripEfficiency"
      />

      <Field
        label="Ratio maximum allowed battery power and maximum allowed battery energy"
        unit=""
        :value="
          propsData.ratioMaximumAllowedBatteryPowerAndMaximumAllowedBatteryEnergy
        "
      />
      <Field
        label="Nominal voltage"
        unit="%"
        :value="propsData.batteryVoltage.nominalVoltage"
      />
      <Field
        label="Max voltage"
        unit="%"
        :value="propsData.batteryVoltage.maxVoltage"
      />
      <Field
        label="Min voltage"
        unit="%"
        :value="propsData.batteryVoltage.minVoltage"
      />
      <Field
        label="Cell internal resistance"
        unit="%"
        :value="propsData.internalResistance.cellInternalResistance"
      />
      <Field
        label="Pack internal resistance increase"
        unit="%"
        :value="propsData.internalResistance.packInternalResistanceIncrease"
      />
      <Field
        label="Pack internal resistance"
        unit="%"
        :value="propsData.internalResistance.packInternalResistance"
      />

      <Field
        label="Capacity threshold exhaustion"
        unit="%"
        :value="propsData.capacityThresholdExhaustion"
      />
      <Field
        label="Original power capability"
        unit="%"
        :value="propsData.batteryPower.originalPowerCapability"
      />
      <Field
        label="Power fade"
        unit="%"
        :value="propsData.batteryPower.powerFade"
      />
      <Field
        label="Original power capability limits"
        unit="%"
        :value="propsData.batteryPower.originalPowerCapabilityLimits"
      />
      <Field
        label="Maximum allowed battery power"
        unit="%"
        :value="propsData.batteryPower.maximumAllowedBatteryPower"
      />
      <Field
        label="Power capability at 20 charge"
        unit="%"
        :value="propsData.batteryPower.powerCapabilityAt20Charge"
      />
      <Field
        label="Original power"
        unit="%"
        :value="propsData.batteryPower.originalPower"
      />
      <Field
        label="Power capability at 80 charge"
        unit="%"
        :value="propsData.batteryPower.powerCapabilityAt80Charge"
      />
      <Field label="Capacity fade" unit="%" :value="propsData.capacityFade" />
=======
<template  >
  <div class="section">
    <SectionHeader
      title="3. Electrochemical properties"
      @click="toggle = !toggle"
    />
    <div class="section-content" :class="[toggle ? 'hidden' : '']">
      <div class="sub-section-container">
        <Field
          data-cy="remaining-capacity"
          label="Rated capacity"
          unit="W"
          :value="electrochemicalProperties.ratedCapacity"
        />
        <Field
          label="Energy roundtrip efficiency change"
          unit="%"
          :value="
            electrochemicalProperties.batteryEnergy
              .energyRoundtripEfficiencyChange
          "
        />
        <Field
          label="Maximum allowed battery energy"
          unit="%"
          :value="
            electrochemicalProperties.batteryEnergy.maximumAllowedBatteryEnergy
          "
        />
        <Field
          label="Energy roundtrip efficiency"
          unit="%"
          :value="
            electrochemicalProperties.batteryEnergy.energyRoundtripEfficiency
          "
        />

        <Field
          label="Ratio maximum allowed battery power and maximum allowed battery energy"
          unit=""
          :value="
            electrochemicalProperties.ratioMaximumAllowedBatteryPowerAndMaximumAllowedBatteryEnergy
          "
        />
        <Field
          label="Nominal voltage"
          unit="%"
          :value="electrochemicalProperties.batteryVoltage.nominalVoltage"
        />
        <Field
          label="Max voltage"
          unit="%"
          :value="electrochemicalProperties.batteryVoltage.maxVoltage"
        />
        <Field
          label="Min voltage"
          unit="%"
          :value="electrochemicalProperties.batteryVoltage.minVoltage"
        />
        <Field
          label="Cell internal resistance"
          unit="%"
          :value="
            electrochemicalProperties.internalResistance.cellInternalResistance
          "
        />
        <Field
          label="Pack internal resistance increase"
          unit="%"
          :value="
            electrochemicalProperties.internalResistance
              .packInternalResistanceIncrease
          "
        />
        <Field
          label="Pack internal resistance"
          unit="%"
          :value="
            electrochemicalProperties.internalResistance.packInternalResistance
          "
        />

        <Field
          label="Capacity threshold exhaustion"
          unit="%"
          :value="electrochemicalProperties.capacityThresholdExhaustion"
        />
        <Field
          label="Original power capability"
          unit="%"
          :value="
            electrochemicalProperties.batteryPower.originalPowerCapability
          "
        />
        <Field
          label="Power fade"
          unit="%"
          :value="electrochemicalProperties.batteryPower.powerFade"
        />
        <Field
          label="Original power capability limits"
          unit="%"
          :value="
            electrochemicalProperties.batteryPower.originalPowerCapabilityLimits
          "
        />
        <Field
          label="Maximum allowed battery power"
          unit="%"
          :value="
            electrochemicalProperties.batteryPower.maximumAllowedBatteryPower
          "
        />
        <Field
          label="Power capability at 20 charge"
          unit="%"
          :value="
            electrochemicalProperties.batteryPower.powerCapabilityAt20Charge
          "
        />
        <Field
          label="Original power"
          unit="%"
          :value="electrochemicalProperties.batteryPower.originalPower"
        />
        <Field
          label="Power capability at 80 charge"
          unit="%"
          :value="
            electrochemicalProperties.batteryPower.powerCapabilityAt80Charge
          "
        />
        <Field
          label="Capacity fade"
          unit="%"
          :value="electrochemicalProperties.capacityFade"
        />
      </div>
>>>>>>> 5b5e5577
    </div>
  </div>
</template>

<script>
<<<<<<< HEAD
=======
import SectionHeader from "../../general/SectionHeader.vue";
>>>>>>> 5b5e5577
import Field from "../Field.vue";

export default {
  name: "ElectrochemicalProperties",
  components: {
    Field,
<<<<<<< HEAD
=======
    SectionHeader,
>>>>>>> 5b5e5577
  },
  props: {
    sectionTitle: {
      type: String,
      default: "",
    },
<<<<<<< HEAD
    data: {
=======
    electrochemicalProperties: {
>>>>>>> 5b5e5577
      type: Object,
      default: Object,
    },
  },
  data() {
    return {
      toggle: false,
<<<<<<< HEAD
      propsData: this.$props.data.data.passport.electrochemicalProperties,
    };
  },
};
</script>

<style scoped>
.section-content {
  width: 100%;
  border: solid 1px #b3cb2d;
  border-radius: 0 0 4px 4px;
  background-color: #fff;
  margin-bottom: 50px;
}

.sub-section-container {
  display: flex;
  flex-wrap: wrap;
  border-bottom: solid 1px #edefe5;
}

.sub-title {
  font-weight: bold;
  font-size: 20px;
  color: #c6cca3;
}

.sub-title-container {
  padding: 40px 40px 20px 40px;
  width: 100%;
}

.hidden {
  display: none;
}

@media (max-width: 750px) {
  .section-content {
    border: none;
  }

  .section-content {
    margin-bottom: 0;
  }

  .longer {
    padding-bottom: 0;
  }

  .sub-title-container {
    padding: 22px 40px 0 30px;
  }
}
</style>
=======
    };
  },
};
</script>
>>>>>>> 5b5e5577
<|MERGE_RESOLUTION|>--- conflicted
+++ resolved
@@ -1,359 +1,150 @@
-<!--
- Copyright 2023 BASF SE, BMW AG, Henkel AG & Co. KGaA
- 
- Licensed under the Apache License, Version 2.0 (the "License");
- you may not use this file except in compliance with the License.
- You may obtain a copy of the License at
- 
-     http://www.apache.org/licenses/LICENSE-2.0
- 
- Unless required by applicable law or agreed to in writing, software
- distributed under the License is distributed on an "AS IS" BASIS,
- WITHOUT WARRANTIES OR CONDITIONS OF ANY KIND, either express or implied.
- See the License for the specific language governing permissions and
- limitations under the License.
--->
-
-<<<<<<< HEAD
-<template  v-if="data" >
-  <div>
-    <div class="sub-section-container">
-      <Field
-        data-cy="remaining-capacity"
-        label="Rated capacity"
-        unit="W"
-        :value="propsData.ratedCapacity"
-      />
-      <Field
-        label="Energy roundtrip efficiency change"
-        unit="%"
-        :value="propsData.batteryEnergy.energyRoundtripEfficiencyChange"
-      />
-      <Field
-        label="Maximum allowed battery energy"
-        unit="%"
-        :value="propsData.batteryEnergy.maximumAllowedBatteryEnergy"
-      />
-      <Field
-        label="Energy roundtrip efficiency"
-        unit="%"
-        :value="propsData.batteryEnergy.energyRoundtripEfficiency"
-      />
-
-      <Field
-        label="Ratio maximum allowed battery power and maximum allowed battery energy"
-        unit=""
-        :value="
-          propsData.ratioMaximumAllowedBatteryPowerAndMaximumAllowedBatteryEnergy
-        "
-      />
-      <Field
-        label="Nominal voltage"
-        unit="%"
-        :value="propsData.batteryVoltage.nominalVoltage"
-      />
-      <Field
-        label="Max voltage"
-        unit="%"
-        :value="propsData.batteryVoltage.maxVoltage"
-      />
-      <Field
-        label="Min voltage"
-        unit="%"
-        :value="propsData.batteryVoltage.minVoltage"
-      />
-      <Field
-        label="Cell internal resistance"
-        unit="%"
-        :value="propsData.internalResistance.cellInternalResistance"
-      />
-      <Field
-        label="Pack internal resistance increase"
-        unit="%"
-        :value="propsData.internalResistance.packInternalResistanceIncrease"
-      />
-      <Field
-        label="Pack internal resistance"
-        unit="%"
-        :value="propsData.internalResistance.packInternalResistance"
-      />
-
-      <Field
-        label="Capacity threshold exhaustion"
-        unit="%"
-        :value="propsData.capacityThresholdExhaustion"
-      />
-      <Field
-        label="Original power capability"
-        unit="%"
-        :value="propsData.batteryPower.originalPowerCapability"
-      />
-      <Field
-        label="Power fade"
-        unit="%"
-        :value="propsData.batteryPower.powerFade"
-      />
-      <Field
-        label="Original power capability limits"
-        unit="%"
-        :value="propsData.batteryPower.originalPowerCapabilityLimits"
-      />
-      <Field
-        label="Maximum allowed battery power"
-        unit="%"
-        :value="propsData.batteryPower.maximumAllowedBatteryPower"
-      />
-      <Field
-        label="Power capability at 20 charge"
-        unit="%"
-        :value="propsData.batteryPower.powerCapabilityAt20Charge"
-      />
-      <Field
-        label="Original power"
-        unit="%"
-        :value="propsData.batteryPower.originalPower"
-      />
-      <Field
-        label="Power capability at 80 charge"
-        unit="%"
-        :value="propsData.batteryPower.powerCapabilityAt80Charge"
-      />
-      <Field label="Capacity fade" unit="%" :value="propsData.capacityFade" />
-=======
-<template  >
-  <div class="section">
-    <SectionHeader
-      title="3. Electrochemical properties"
-      @click="toggle = !toggle"
-    />
-    <div class="section-content" :class="[toggle ? 'hidden' : '']">
-      <div class="sub-section-container">
-        <Field
-          data-cy="remaining-capacity"
-          label="Rated capacity"
-          unit="W"
-          :value="electrochemicalProperties.ratedCapacity"
-        />
-        <Field
-          label="Energy roundtrip efficiency change"
-          unit="%"
-          :value="
-            electrochemicalProperties.batteryEnergy
-              .energyRoundtripEfficiencyChange
-          "
-        />
-        <Field
-          label="Maximum allowed battery energy"
-          unit="%"
-          :value="
-            electrochemicalProperties.batteryEnergy.maximumAllowedBatteryEnergy
-          "
-        />
-        <Field
-          label="Energy roundtrip efficiency"
-          unit="%"
-          :value="
-            electrochemicalProperties.batteryEnergy.energyRoundtripEfficiency
-          "
-        />
-
-        <Field
-          label="Ratio maximum allowed battery power and maximum allowed battery energy"
-          unit=""
-          :value="
-            electrochemicalProperties.ratioMaximumAllowedBatteryPowerAndMaximumAllowedBatteryEnergy
-          "
-        />
-        <Field
-          label="Nominal voltage"
-          unit="%"
-          :value="electrochemicalProperties.batteryVoltage.nominalVoltage"
-        />
-        <Field
-          label="Max voltage"
-          unit="%"
-          :value="electrochemicalProperties.batteryVoltage.maxVoltage"
-        />
-        <Field
-          label="Min voltage"
-          unit="%"
-          :value="electrochemicalProperties.batteryVoltage.minVoltage"
-        />
-        <Field
-          label="Cell internal resistance"
-          unit="%"
-          :value="
-            electrochemicalProperties.internalResistance.cellInternalResistance
-          "
-        />
-        <Field
-          label="Pack internal resistance increase"
-          unit="%"
-          :value="
-            electrochemicalProperties.internalResistance
-              .packInternalResistanceIncrease
-          "
-        />
-        <Field
-          label="Pack internal resistance"
-          unit="%"
-          :value="
-            electrochemicalProperties.internalResistance.packInternalResistance
-          "
-        />
-
-        <Field
-          label="Capacity threshold exhaustion"
-          unit="%"
-          :value="electrochemicalProperties.capacityThresholdExhaustion"
-        />
-        <Field
-          label="Original power capability"
-          unit="%"
-          :value="
-            electrochemicalProperties.batteryPower.originalPowerCapability
-          "
-        />
-        <Field
-          label="Power fade"
-          unit="%"
-          :value="electrochemicalProperties.batteryPower.powerFade"
-        />
-        <Field
-          label="Original power capability limits"
-          unit="%"
-          :value="
-            electrochemicalProperties.batteryPower.originalPowerCapabilityLimits
-          "
-        />
-        <Field
-          label="Maximum allowed battery power"
-          unit="%"
-          :value="
-            electrochemicalProperties.batteryPower.maximumAllowedBatteryPower
-          "
-        />
-        <Field
-          label="Power capability at 20 charge"
-          unit="%"
-          :value="
-            electrochemicalProperties.batteryPower.powerCapabilityAt20Charge
-          "
-        />
-        <Field
-          label="Original power"
-          unit="%"
-          :value="electrochemicalProperties.batteryPower.originalPower"
-        />
-        <Field
-          label="Power capability at 80 charge"
-          unit="%"
-          :value="
-            electrochemicalProperties.batteryPower.powerCapabilityAt80Charge
-          "
-        />
-        <Field
-          label="Capacity fade"
-          unit="%"
-          :value="electrochemicalProperties.capacityFade"
-        />
-      </div>
->>>>>>> 5b5e5577
-    </div>
-  </div>
-</template>
-
-<script>
-<<<<<<< HEAD
-=======
-import SectionHeader from "../../general/SectionHeader.vue";
->>>>>>> 5b5e5577
-import Field from "../Field.vue";
-
-export default {
-  name: "ElectrochemicalProperties",
-  components: {
-    Field,
-<<<<<<< HEAD
-=======
-    SectionHeader,
->>>>>>> 5b5e5577
-  },
-  props: {
-    sectionTitle: {
-      type: String,
-      default: "",
-    },
-<<<<<<< HEAD
-    data: {
-=======
-    electrochemicalProperties: {
->>>>>>> 5b5e5577
-      type: Object,
-      default: Object,
-    },
-  },
-  data() {
-    return {
-      toggle: false,
-<<<<<<< HEAD
-      propsData: this.$props.data.data.passport.electrochemicalProperties,
-    };
-  },
-};
-</script>
-
-<style scoped>
-.section-content {
-  width: 100%;
-  border: solid 1px #b3cb2d;
-  border-radius: 0 0 4px 4px;
-  background-color: #fff;
-  margin-bottom: 50px;
-}
-
-.sub-section-container {
-  display: flex;
-  flex-wrap: wrap;
-  border-bottom: solid 1px #edefe5;
-}
-
-.sub-title {
-  font-weight: bold;
-  font-size: 20px;
-  color: #c6cca3;
-}
-
-.sub-title-container {
-  padding: 40px 40px 20px 40px;
-  width: 100%;
-}
-
-.hidden {
-  display: none;
-}
-
-@media (max-width: 750px) {
-  .section-content {
-    border: none;
-  }
-
-  .section-content {
-    margin-bottom: 0;
-  }
-
-  .longer {
-    padding-bottom: 0;
-  }
-
-  .sub-title-container {
-    padding: 22px 40px 0 30px;
-  }
-}
-</style>
-=======
-    };
-  },
-};
-</script>
->>>>>>> 5b5e5577
+<!--
+ Copyright 2023 BASF SE, BMW AG, Henkel AG & Co. KGaA
+ 
+ Licensed under the Apache License, Version 2.0 (the "License");
+ you may not use this file except in compliance with the License.
+ You may obtain a copy of the License at
+ 
+     http://www.apache.org/licenses/LICENSE-2.0
+ 
+ Unless required by applicable law or agreed to in writing, software
+ distributed under the License is distributed on an "AS IS" BASIS,
+ WITHOUT WARRANTIES OR CONDITIONS OF ANY KIND, either express or implied.
+ See the License for the specific language governing permissions and
+ limitations under the License.
+-->
+
+<template  v-if="data" >
+  <div>
+    <div class="sub-section-container">
+      <Field
+        data-cy="remaining-capacity"
+        label="Rated capacity"
+        unit="W"
+        :value="propsData.ratedCapacity"
+      />
+      <Field
+        label="Energy roundtrip efficiency change"
+        unit="%"
+        :value="propsData.batteryEnergy.energyRoundtripEfficiencyChange"
+      />
+      <Field
+        label="Maximum allowed battery energy"
+        unit="%"
+        :value="propsData.batteryEnergy.maximumAllowedBatteryEnergy"
+      />
+      <Field
+        label="Energy roundtrip efficiency"
+        unit="%"
+        :value="propsData.batteryEnergy.energyRoundtripEfficiency"
+      />
+
+      <Field
+        label="Ratio maximum allowed battery power and maximum allowed battery energy"
+        unit=""
+        :value="
+          propsData.ratioMaximumAllowedBatteryPowerAndMaximumAllowedBatteryEnergy
+        "
+      />
+      <Field
+        label="Nominal voltage"
+        unit="%"
+        :value="propsData.batteryVoltage.nominalVoltage"
+      />
+      <Field
+        label="Max voltage"
+        unit="%"
+        :value="propsData.batteryVoltage.maxVoltage"
+      />
+      <Field
+        label="Min voltage"
+        unit="%"
+        :value="propsData.batteryVoltage.minVoltage"
+      />
+      <Field
+        label="Cell internal resistance"
+        unit="%"
+        :value="propsData.internalResistance.cellInternalResistance"
+      />
+      <Field
+        label="Pack internal resistance increase"
+        unit="%"
+        :value="propsData.internalResistance.packInternalResistanceIncrease"
+      />
+      <Field
+        label="Pack internal resistance"
+        unit="%"
+        :value="propsData.internalResistance.packInternalResistance"
+      />
+
+      <Field
+        label="Capacity threshold exhaustion"
+        unit="%"
+        :value="propsData.capacityThresholdExhaustion"
+      />
+      <Field
+        label="Original power capability"
+        unit="%"
+        :value="propsData.batteryPower.originalPowerCapability"
+      />
+      <Field
+        label="Power fade"
+        unit="%"
+        :value="propsData.batteryPower.powerFade"
+      />
+      <Field
+        label="Original power capability limits"
+        unit="%"
+        :value="propsData.batteryPower.originalPowerCapabilityLimits"
+      />
+      <Field
+        label="Maximum allowed battery power"
+        unit="%"
+        :value="propsData.batteryPower.maximumAllowedBatteryPower"
+      />
+      <Field
+        label="Power capability at 20 charge"
+        unit="%"
+        :value="propsData.batteryPower.powerCapabilityAt20Charge"
+      />
+      <Field
+        label="Original power"
+        unit="%"
+        :value="propsData.batteryPower.originalPower"
+      />
+      <Field
+        label="Power capability at 80 charge"
+        unit="%"
+        :value="propsData.batteryPower.powerCapabilityAt80Charge"
+      />
+      <Field label="Capacity fade" unit="%" :value="propsData.capacityFade" />
+    </div>
+  </div>
+</template>
+
+<script>
+import Field from "../Field.vue";
+
+export default {
+  name: "ElectrochemicalProperties",
+  components: {
+    Field,
+  },
+  props: {
+    sectionTitle: {
+      type: String,
+      default: "",
+    },
+    data: {
+      type: Object,
+      default: Object,
+    },
+  },
+  data() {
+    return {
+      toggle: false,
+      propsData: this.$props.data.data.passport.electrochemicalProperties,
+    };
+  },
+};
+</script>