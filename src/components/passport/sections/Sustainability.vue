--- conflicted
+++ resolved
@@ -1,311 +1,123 @@
-<!--
-  Catena-X - Product Passport Consumer Frontend
- 
-  Copyright (c) 2022, 2023 BASF SE, BMW AG, Henkel AG & Co. KGaA
- 
-  See the NOTICE file(s) distributed with this work for additional
-  information regarding copyright ownership.
- 
-  This program and the accompanying materials are made available under the
-  terms of the Apache License, Version 2.0 which is available at
-  https://www.apache.org/licenses/LICENSE-2.0.
- 
-  Unless required by applicable law or agreed to in writing, software
-  distributed under the License is distributed on an "AS IS" BASIS
-  WITHOUT WARRANTIES OR CONDITIONS OF ANY KIND,
-  either express or implied. See the
-  License for the specific language govern in permissions and limitations
-  under the License.
- 
-  SPDX-License-Identifier: Apache-2.0
--->
-
-<template>
-  <div class="section">
-    <v-container class="ma-0">
-      <v-row class="section">
-        <v-col sm="12" md="4" class="pa-0 ma-0">
-          <template v-if="propsData['PEF']">
-            <template v-if="propsData['PEF'].carbon">
-              <template v-for="attr in propsData['PEF'].carbon" :key="attr">
-                <Field
-<<<<<<< HEAD
-                  icon="mdi-image-size-select-small"
-                  :label="$t('sections.sustainability.substancesOfConcern')"
-                  :value="attr"
-                />
-              </div>
-            </template>
-            <template
-              v-if="propsData.aspect.sustainability.responsibleSourcingDocument"
-            >
-              <InstructionsField
-                :field="
-                  propsData.aspect.sustainability.responsibleSourcingDocument
-                "
-              />
-            </template>
-          </v-col>
-          <template
-            v-if="
-              propsData.aspect.sustainability.substancesOfConcern ||
-              propsData.aspect.sustainability.criticalRawMaterials
-            "
-          >
-            <v-col sm="12" md="4" class="pa-0 ma-0">
-              <template
-                v-if="propsData.aspect.sustainability.substancesOfConcern"
-              >
-                <div
-                  v-for="(attr, key) in propsData.aspect.sustainability
-                    .recyclateContent"
-                  :key="key"
-                >
-                  <Field
-                    icon="mdi-image-size-select-small"
-                    :label="key"
-                    :value="attr"
-                  />
-                </div>
-              </template>
-              <template
-                v-if="propsData.aspect.sustainability.criticalRawMaterials"
-              >
-                <div
-                  v-for="(attr, key) in propsData.aspect.sustainability
-                    .criticalRawMaterials"
-                  :key="key"
-                >
-                  <Field
-                    icon="mdi-image-size-select-small"
-                    :label="$t('sections.sustainability.criticalRawMaterials')"
-                    :value="attr"
-                  />
-                </div>
-              </template>
-            </v-col>
-          </template>
-
-          <template
-            v-if="
-              propsData.aspect.sustainability.carbonFootprint
-                .crossSectoralStandardsUsed ||
-              propsData.aspect.sustainability.carbonFootprint
-                .co2FootprintTotal ||
-              propsData.aspect.sustainability.carbonFootprint
-                .productOrSectorSpecificRules
-            "
-          >
-            <v-col sm="12" md="4" class="pa-0 ma-0">
-              <template
-                v-if="
-                  propsData.aspect.sustainability.carbonFootprint
-                    .crossSectoralStandardsUsed
-                "
-              >
-                <div
-                  v-for="(attr, key) in propsData.aspect.sustainability
-                    .carbonFootprint.crossSectoralStandardsUsed"
-                  :key="key"
-                >
-                  <Field
-                    icon="mdi-image-size-select-small"
-                    :label="$t('sections.sustainability.crossSectoralStandard')"
-                    :value="attr.crossSectoralStandard"
-                  />
-                </div>
-=======
-                  :icon="callIconFinder('carbon')"
-                  :label="attr.type"
-                  :value="attr.value"
-                  :unit="attr.unit"
-                />
->>>>>>> ff022ab7
-              </template>
-            </template>
-            <template v-if="propsData['PEF'].carbon">
-              <template
-                v-for="attr in propsData['PEF'].environmental"
-                :key="attr"
-              >
-                <Field
-<<<<<<< HEAD
-                  icon="mdi-image-size-select-small"
-                  :label="$t('sections.sustainability.co2FootprintTotal')"
-                  :value="
-                    propsData.aspect.sustainability.carbonFootprint
-                      .co2FootprintTotal
-                  "
-                />
-              </template>
-              <template
-                v-if="
-                  propsData.aspect.sustainability.carbonFootprint
-                    .productOrSectorSpecificRules
-                "
-              >
-                <div
-                  v-for="(attr, key) in propsData.aspect.sustainability
-                    .carbonFootprint.productOrSectorSpecificRules"
-                  :key="key"
-                >
-                  <Field
-                    icon="mdi-image-size-select-small"
-                    :label="$t('sections.sustainability.operator')"
-                    :value="attr.operator"
-                  />
-                  <Field
-                    icon="mdi-image-size-select-small"
-                    :label="$t('sections.sustainability.ruleNames')"
-                    :value="attr.ruleNames"
-                  />
-                  <Field
-                    icon="mdi-image-size-select-small"
-                    :label="$t('sections.sustainability.otherOperatorName')"
-                    :value="attr.otherOperatorName"
-                  />
-                </div>
-              </template>
-            </v-col>
-=======
-                  :icon="callIconFinder('carbon')"
-                  :label="attr.type"
-                  :value="attr.value"
-                  :unit="attr.unit"
-                />
-              </template>
-            </template>
->>>>>>> ff022ab7
-          </template>
-          <template v-if="propsData.state">
-            <Field
-              :icon="callIconFinder('Sustainability')"
-              label="State"
-              :value="propsData.state"
-            />
-          </template>
-        </v-col>
-        <v-col sm="12" md="4" class="pa-0 ma-0">
-          <template v-if="propsData.material">
-            <template v-for="attr in propsData.material.left" :key="attr">
-              <Field
-<<<<<<< HEAD
-                icon="mdi-image-size-select-small"
-                :label="$t('sections.sustainability.state')"
-                :value="propsData.aspect.sustainability.state"
-              />
-            </template>
-            <template v-if="propsData.aspect.sustainability.material">
-              <AttributeField
-                icon="mdi-image-size-select-small"
-                :label="$t('sections.sustainability.material')"
-                :attributes-list="propsData.aspect.sustainability.material"
-              />
-            </template>
-          </v-col>
-          <template v-if="propsData.aspect.sustainability.carbonFootprint">
-            <v-col sm="12" md="4" class="pa-0 ma-0">
-              <template
-                v-if="
-                  propsData.aspect.sustainability.carbonFootprint
-                    .carbonContentTotal
-                "
-              >
-                <Field
-                  icon="mdi-image-size-select-small"
-                  :label="$t('sections.sustainability.carbonContentTotal')"
-                  :value="
-                    propsData.aspect.sustainability.carbonFootprint
-                      .carbonContentTotal
-                  "
-                />
-              </template>
-              <template
-                v-if="
-                  propsData.aspect.sustainability.carbonFootprint
-                    .crossSectoralStandard
-                "
-              >
-                <Field
-                  icon="mdi-image-size-select-small"
-                  :label="$t('sections.sustainability.crossSectoralStandard')"
-                  :value="
-                    propsData.aspect.sustainability.carbonFootprint
-                      .crossSectoralStandard
-                  "
-                />
-              </template>
-              <template
-                v-if="
-                  propsData.aspect.sustainability.carbonFootprint
-                    .productOrSectorSpecificRules
-                "
-              >
-                <AttributeField
-                  icon="mdi-image-size-select-small"
-                  :label="$t('sections.sustainability.material')"
-                  :attributes-list="
-                    propsData.aspect.sustainability.carbonFootprint
-                      .productOrSectorSpecificRules
-                  "
-=======
-                :icon="callIconFinder('material')"
-                :label="attr.name.type"
-                :value="attr.name.name"
-                :unit="attr.unit"
-              />
-              <template v-for="attr in attr.id" :key="attr">
-                <Field
-                  :icon="callIconFinder('id')"
-                  :label="attr.type"
-                  :value="attr.id"
-                  :unit="attr.unit"
->>>>>>> ff022ab7
-                />
-              </template>
-            </template>
-          </template>
-        </v-col>
-        <v-col sm="12" md="4" class="pa-0 ma-0">
-          <template v-if="propsData.critical">
-            <template v-for="attr in propsData.critical.left" :key="attr">
-              <Field
-                :icon="callIconFinder('material')"
-                label="Critical"
-                :value="attr"
-              />
-            </template>
-          </template>
-        </v-col>
-      </v-row>
-    </v-container>
-  </div>
-</template>
-
-<script>
-import Field from "../Field.vue";
-import passportUtil from "@/utils/passportUtil.js";
-
-export default {
-  name: "SustainabilityComponent",
-  components: {
-    Field,
-  },
-  props: {
-    data: {
-      type: Object,
-      default: Object,
-    },
-  },
-  data() {
-    return {
-      propsData: this.$props.data,
-    };
-  },
-  methods: {
-    callIconFinder(unit) {
-      return passportUtil.iconFinder(unit);
-    },
-  },
-};
-</script>
+<!--
+  Catena-X - Product Passport Consumer Frontend
+ 
+  Copyright (c) 2022, 2023 BASF SE, BMW AG, Henkel AG & Co. KGaA
+ 
+  See the NOTICE file(s) distributed with this work for additional
+  information regarding copyright ownership.
+ 
+  This program and the accompanying materials are made available under the
+  terms of the Apache License, Version 2.0 which is available at
+  https://www.apache.org/licenses/LICENSE-2.0.
+ 
+  Unless required by applicable law or agreed to in writing, software
+  distributed under the License is distributed on an "AS IS" BASIS
+  WITHOUT WARRANTIES OR CONDITIONS OF ANY KIND,
+  either express or implied. See the
+  License for the specific language govern in permissions and limitations
+  under the License.
+ 
+  SPDX-License-Identifier: Apache-2.0
+-->
+
+<template>
+  <div class="section">
+    <v-container class="ma-0">
+      <v-row class="section">
+        <v-col sm="12" md="4" class="pa-0 ma-0">
+          <template v-if="propsData['PEF']">
+            <template v-if="propsData['PEF'].carbon">
+              <template v-for="attr in propsData['PEF'].carbon" :key="attr">
+                <Field
+                  :icon="callIconFinder('carbon')"
+                  :label="attr.type"
+                  :value="attr.value"
+                  :unit="attr.unit"
+                />
+              </template>
+            </template>
+            <template v-if="propsData['PEF'].carbon">
+              <template
+                v-for="attr in propsData['PEF'].environmental"
+                :key="attr"
+              >
+                <Field
+                  :icon="callIconFinder('carbon')"
+                  :label="attr.type"
+                  :value="attr.value"
+                  :unit="attr.unit"
+                />
+              </template>
+            </template>
+          </template>
+          <template v-if="propsData.state">
+            <Field
+              :icon="callIconFinder('Sustainability')"
+              label="State"
+              :value="propsData.state"
+            />
+          </template>
+        </v-col>
+        <v-col sm="12" md="4" class="pa-0 ma-0">
+          <template v-if="propsData.material">
+            <template v-for="attr in propsData.material.left" :key="attr">
+              <Field
+                :icon="callIconFinder('material')"
+                :label="attr.name.type"
+                :value="attr.name.name"
+                :unit="attr.unit"
+              />
+              <template v-for="attr in attr.id" :key="attr">
+                <Field
+                  :icon="callIconFinder('id')"
+                  :label="attr.type"
+                  :value="attr.id"
+                  :unit="attr.unit"
+                />
+              </template>
+            </template>
+          </template>
+        </v-col>
+        <v-col sm="12" md="4" class="pa-0 ma-0">
+          <template v-if="propsData.critical">
+            <template v-for="attr in propsData.critical.left" :key="attr">
+              <Field
+                :icon="callIconFinder('material')"
+                label="Critical"
+                :value="attr"
+              />
+            </template>
+          </template>
+        </v-col>
+      </v-row>
+    </v-container>
+  </div>
+</template>
+
+<script>
+import Field from "../Field.vue";
+import passportUtil from "@/utils/passportUtil.js";
+
+export default {
+  name: "SustainabilityComponent",
+  components: {
+    Field,
+  },
+  props: {
+    data: {
+      type: Object,
+      default: Object,
+    },
+  },
+  data() {
+    return {
+      propsData: this.$props.data,
+    };
+  },
+  methods: {
+    callIconFinder(unit) {
+      return passportUtil.iconFinder(unit);
+    },
+  },
+};
+</script>