<!--
  Catena-X - Product Passport Consumer Frontend
 
  Copyright (c) 2022, 2023 BASF SE, BMW AG, Henkel AG & Co. KGaA
 
  See the NOTICE file(s) distributed with this work for additional
  information regarding copyright ownership.
 
  This program and the accompanying materials are made available under the
  terms of the Apache License, Version 2.0 which is available at
  https://www.apache.org/licenses/LICENSE-2.0.
 
  Unless required by applicable law or agreed to in writing, software
  distributed under the License is distributed on an "AS IS" BASIS
  WITHOUT WARRANTIES OR CONDITIONS OF ANY KIND,
  either express or implied. See the
  License for the specific language govern in permissions and limitations
  under the License.
 
  SPDX-License-Identifier: Apache-2.0
-->

<template>
  <div class="section">
    <v-container class="ma-0">
      <template
        v-if="
          propsData.semanticId ==
          'urn:bamm:io.catenax.transmission.transmission_pass:1.0.0#TransmissionPass'
        "
      >
        <v-row class="section">
          <v-col sm="12" md="4" class="pa-0 ma-0">
<<<<<<< HEAD
            <Field
              icon="mdi-image-size-select-small"
              :label="$t('sections.sustainability.state')"
              :value="propsData.state"
            />
            <AttributeField
              icon="mdi-image-size-select-small"
              :label="$t('sections.sustainability.material')"
              :attributes-list="propsData.material"
            />
=======
            <template
              v-if="propsData.aspect.sustainability.substancesOfConcern"
            >
              <div
                v-for="(attr, index) in propsData.aspect.sustainability
                  .substancesOfConcern"
                :key="index"
              >
                <Field
                  icon="mdi-image-size-select-small"
                  label="Substances of concern"
                  :value="attr"
                />
              </div>
            </template>
            <template
              v-if="propsData.aspect.sustainability.responsibleSourcingDocument"
            >
              <InstructionsField
                :field="
                  propsData.aspect.sustainability.responsibleSourcingDocument
                "
              />
            </template>
>>>>>>> 431d1f35
          </v-col>
          <template
            v-if="
              propsData.aspect.sustainability.substancesOfConcern ||
              propsData.aspect.sustainability.criticalRawMaterials
            "
          >
            <v-col sm="12" md="4" class="pa-0 ma-0">
              <template
                v-if="propsData.aspect.sustainability.substancesOfConcern"
              >
                <div
                  v-for="(attr, key) in propsData.aspect.sustainability
                    .recyclateContent"
                  :key="key"
                >
                  <Field
                    icon="mdi-image-size-select-small"
                    :label="key"
                    :value="attr"
                  />
                </div>
              </template>
              <template
                v-if="propsData.aspect.sustainability.criticalRawMaterials"
              >
                <div
                  v-for="(attr, key) in propsData.aspect.sustainability
                    .criticalRawMaterials"
                  :key="key"
                >
                  <Field
                    icon="mdi-image-size-select-small"
                    label="Critical raw materials"
                    :value="attr"
                  />
                </div>
              </template>
            </v-col>
          </template>

          <template
            v-if="
              propsData.aspect.sustainability.carbonFootprint
                .crossSectoralStandardsUsed ||
              propsData.aspect.sustainability.carbonFootprint
                .co2FootprintTotal ||
              propsData.aspect.sustainability.carbonFootprint
                .productOrSectorSpecificRules
            "
          >
            <v-col sm="12" md="4" class="pa-0 ma-0">
              <template
                v-if="
                  propsData.aspect.sustainability.carbonFootprint
                    .crossSectoralStandardsUsed
                "
              >
                <div
                  v-for="(attr, key) in propsData.aspect.sustainability
                    .carbonFootprint.crossSectoralStandardsUsed"
                  :key="key"
                >
                  <Field
                    icon="mdi-image-size-select-small"
                    label="Cross sectoral standard"
                    :value="attr.crossSectoralStandard"
                  />
                </div>
              </template>
              <template
                v-if="
                  propsData.aspect.sustainability.carbonFootprint
                    .co2FootprintTotal
                "
              >
                <Field
                  icon="mdi-image-size-select-small"
                  label="Co2 footprint total"
                  :value="
                    propsData.aspect.sustainability.carbonFootprint
                      .co2FootprintTotal
                  "
                />
              </template>
              <template
                v-if="
                  propsData.aspect.sustainability.carbonFootprint
                    .productOrSectorSpecificRules
                "
              >
                <div
                  v-for="(attr, key) in propsData.aspect.sustainability
                    .carbonFootprint.productOrSectorSpecificRules"
                  :key="key"
                >
                  <Field
                    icon="mdi-image-size-select-small"
                    label="Operator"
                    :value="attr.operator"
                  />
                  <Field
                    icon="mdi-image-size-select-small"
                    label="Rule names"
                    :value="attr.ruleNames"
                  />
                  <Field
                    icon="mdi-image-size-select-small"
                    label="Other operator name"
                    :value="attr.otherOperatorName"
                  />
                </div>
              </template>
            </v-col>
          </template>
        </v-row>
      </template>
      <template v-else>
        <v-row class="section">
          <v-col sm="12" md="4" class="pa-0 ma-0">
<<<<<<< HEAD
            <Field
              icon="mdi-image-size-select-small"
              :label="$t('sections.sustainability.carbonContentTotal')"
              :value="propsData.carbonFootprint.carbonContentTotal"
            />
            <Field
              icon="mdi-image-size-select-small"
              :label="$t('sections.sustainability.crossSectoralStandard')"
              :value="propsData.carbonFootprint.crossSectoralStandard"
            />
            <AttributeField
              icon="mdi-image-size-select-small"
              :label="$t('sections.sustainability.material')"
              :attributes-list="
                propsData.carbonFootprint.productOrSectorSpecificRules
              "
            />
=======
            <template v-if="propsData.aspect.sustainability.state">
              <Field
                icon="mdi-image-size-select-small"
                label="State"
                :value="propsData.aspect.sustainability.state"
              />
            </template>
            <template v-if="propsData.aspect.sustainability.material">
              <AttributeField
                icon="mdi-image-size-select-small"
                label="Material"
                :attributes-list="propsData.aspect.sustainability.material"
              />
            </template>
>>>>>>> 431d1f35
          </v-col>
          <template v-if="propsData.aspect.sustainability.carbonFootprint">
            <v-col sm="12" md="4" class="pa-0 ma-0">
              <template
                v-if="
                  propsData.aspect.sustainability.carbonFootprint
                    .carbonContentTotal
                "
              >
                <Field
                  icon="mdi-image-size-select-small"
                  label="Carbon content total"
                  :value="
                    propsData.aspect.sustainability.carbonFootprint
                      .carbonContentTotal
                  "
                />
              </template>
              <template
                v-if="
                  propsData.aspect.sustainability.carbonFootprint
                    .crossSectoralStandard
                "
              >
                <Field
                  icon="mdi-image-size-select-small"
                  label="Cross sectoral standard"
                  :value="
                    propsData.aspect.sustainability.carbonFootprint
                      .crossSectoralStandard
                  "
                />
              </template>
              <template
                v-if="
                  propsData.aspect.sustainability.carbonFootprint
                    .productOrSectorSpecificRules
                "
              >
                <AttributeField
                  icon="mdi-image-size-select-small"
                  label="Material"
                  :attributes-list="
                    propsData.aspect.sustainability.carbonFootprint
                      .productOrSectorSpecificRules
                  "
                />
              </template>
            </v-col>
          </template>
        </v-row>
      </template>
    </v-container>
  </div>
</template>

<script>
import Field from "../Field.vue";
import AttributeField from "../AttributeField.vue";
import InstructionsField from "../InstructionsField.vue";

export default {
  name: "SustainabilityComponent",
  components: {
    AttributeField,
    Field,
    InstructionsField,
  },
  props: {
    data: {
      type: Object,
      default: Object,
    },
  },
  data() {
    return {
      propsData: this.$props.data,
    };
  },
};
</script>
<|MERGE_RESOLUTION|>--- conflicted
+++ resolved
@@ -1,305 +1,272 @@
-<!--
-  Catena-X - Product Passport Consumer Frontend
- 
-  Copyright (c) 2022, 2023 BASF SE, BMW AG, Henkel AG & Co. KGaA
- 
-  See the NOTICE file(s) distributed with this work for additional
-  information regarding copyright ownership.
- 
-  This program and the accompanying materials are made available under the
-  terms of the Apache License, Version 2.0 which is available at
-  https://www.apache.org/licenses/LICENSE-2.0.
- 
-  Unless required by applicable law or agreed to in writing, software
-  distributed under the License is distributed on an "AS IS" BASIS
-  WITHOUT WARRANTIES OR CONDITIONS OF ANY KIND,
-  either express or implied. See the
-  License for the specific language govern in permissions and limitations
-  under the License.
- 
-  SPDX-License-Identifier: Apache-2.0
--->
-
-<template>
-  <div class="section">
-    <v-container class="ma-0">
-      <template
-        v-if="
-          propsData.semanticId ==
-          'urn:bamm:io.catenax.transmission.transmission_pass:1.0.0#TransmissionPass'
-        "
-      >
-        <v-row class="section">
-          <v-col sm="12" md="4" class="pa-0 ma-0">
-<<<<<<< HEAD
-            <Field
-              icon="mdi-image-size-select-small"
-              :label="$t('sections.sustainability.state')"
-              :value="propsData.state"
-            />
-            <AttributeField
-              icon="mdi-image-size-select-small"
-              :label="$t('sections.sustainability.material')"
-              :attributes-list="propsData.material"
-            />
-=======
-            <template
-              v-if="propsData.aspect.sustainability.substancesOfConcern"
-            >
-              <div
-                v-for="(attr, index) in propsData.aspect.sustainability
-                  .substancesOfConcern"
-                :key="index"
-              >
-                <Field
-                  icon="mdi-image-size-select-small"
-                  label="Substances of concern"
-                  :value="attr"
-                />
-              </div>
-            </template>
-            <template
-              v-if="propsData.aspect.sustainability.responsibleSourcingDocument"
-            >
-              <InstructionsField
-                :field="
-                  propsData.aspect.sustainability.responsibleSourcingDocument
-                "
-              />
-            </template>
->>>>>>> 431d1f35
-          </v-col>
-          <template
-            v-if="
-              propsData.aspect.sustainability.substancesOfConcern ||
-              propsData.aspect.sustainability.criticalRawMaterials
-            "
-          >
-            <v-col sm="12" md="4" class="pa-0 ma-0">
-              <template
-                v-if="propsData.aspect.sustainability.substancesOfConcern"
-              >
-                <div
-                  v-for="(attr, key) in propsData.aspect.sustainability
-                    .recyclateContent"
-                  :key="key"
-                >
-                  <Field
-                    icon="mdi-image-size-select-small"
-                    :label="key"
-                    :value="attr"
-                  />
-                </div>
-              </template>
-              <template
-                v-if="propsData.aspect.sustainability.criticalRawMaterials"
-              >
-                <div
-                  v-for="(attr, key) in propsData.aspect.sustainability
-                    .criticalRawMaterials"
-                  :key="key"
-                >
-                  <Field
-                    icon="mdi-image-size-select-small"
-                    label="Critical raw materials"
-                    :value="attr"
-                  />
-                </div>
-              </template>
-            </v-col>
-          </template>
-
-          <template
-            v-if="
-              propsData.aspect.sustainability.carbonFootprint
-                .crossSectoralStandardsUsed ||
-              propsData.aspect.sustainability.carbonFootprint
-                .co2FootprintTotal ||
-              propsData.aspect.sustainability.carbonFootprint
-                .productOrSectorSpecificRules
-            "
-          >
-            <v-col sm="12" md="4" class="pa-0 ma-0">
-              <template
-                v-if="
-                  propsData.aspect.sustainability.carbonFootprint
-                    .crossSectoralStandardsUsed
-                "
-              >
-                <div
-                  v-for="(attr, key) in propsData.aspect.sustainability
-                    .carbonFootprint.crossSectoralStandardsUsed"
-                  :key="key"
-                >
-                  <Field
-                    icon="mdi-image-size-select-small"
-                    label="Cross sectoral standard"
-                    :value="attr.crossSectoralStandard"
-                  />
-                </div>
-              </template>
-              <template
-                v-if="
-                  propsData.aspect.sustainability.carbonFootprint
-                    .co2FootprintTotal
-                "
-              >
-                <Field
-                  icon="mdi-image-size-select-small"
-                  label="Co2 footprint total"
-                  :value="
-                    propsData.aspect.sustainability.carbonFootprint
-                      .co2FootprintTotal
-                  "
-                />
-              </template>
-              <template
-                v-if="
-                  propsData.aspect.sustainability.carbonFootprint
-                    .productOrSectorSpecificRules
-                "
-              >
-                <div
-                  v-for="(attr, key) in propsData.aspect.sustainability
-                    .carbonFootprint.productOrSectorSpecificRules"
-                  :key="key"
-                >
-                  <Field
-                    icon="mdi-image-size-select-small"
-                    label="Operator"
-                    :value="attr.operator"
-                  />
-                  <Field
-                    icon="mdi-image-size-select-small"
-                    label="Rule names"
-                    :value="attr.ruleNames"
-                  />
-                  <Field
-                    icon="mdi-image-size-select-small"
-                    label="Other operator name"
-                    :value="attr.otherOperatorName"
-                  />
-                </div>
-              </template>
-            </v-col>
-          </template>
-        </v-row>
-      </template>
-      <template v-else>
-        <v-row class="section">
-          <v-col sm="12" md="4" class="pa-0 ma-0">
-<<<<<<< HEAD
-            <Field
-              icon="mdi-image-size-select-small"
-              :label="$t('sections.sustainability.carbonContentTotal')"
-              :value="propsData.carbonFootprint.carbonContentTotal"
-            />
-            <Field
-              icon="mdi-image-size-select-small"
-              :label="$t('sections.sustainability.crossSectoralStandard')"
-              :value="propsData.carbonFootprint.crossSectoralStandard"
-            />
-            <AttributeField
-              icon="mdi-image-size-select-small"
-              :label="$t('sections.sustainability.material')"
-              :attributes-list="
-                propsData.carbonFootprint.productOrSectorSpecificRules
-              "
-            />
-=======
-            <template v-if="propsData.aspect.sustainability.state">
-              <Field
-                icon="mdi-image-size-select-small"
-                label="State"
-                :value="propsData.aspect.sustainability.state"
-              />
-            </template>
-            <template v-if="propsData.aspect.sustainability.material">
-              <AttributeField
-                icon="mdi-image-size-select-small"
-                label="Material"
-                :attributes-list="propsData.aspect.sustainability.material"
-              />
-            </template>
->>>>>>> 431d1f35
-          </v-col>
-          <template v-if="propsData.aspect.sustainability.carbonFootprint">
-            <v-col sm="12" md="4" class="pa-0 ma-0">
-              <template
-                v-if="
-                  propsData.aspect.sustainability.carbonFootprint
-                    .carbonContentTotal
-                "
-              >
-                <Field
-                  icon="mdi-image-size-select-small"
-                  label="Carbon content total"
-                  :value="
-                    propsData.aspect.sustainability.carbonFootprint
-                      .carbonContentTotal
-                  "
-                />
-              </template>
-              <template
-                v-if="
-                  propsData.aspect.sustainability.carbonFootprint
-                    .crossSectoralStandard
-                "
-              >
-                <Field
-                  icon="mdi-image-size-select-small"
-                  label="Cross sectoral standard"
-                  :value="
-                    propsData.aspect.sustainability.carbonFootprint
-                      .crossSectoralStandard
-                  "
-                />
-              </template>
-              <template
-                v-if="
-                  propsData.aspect.sustainability.carbonFootprint
-                    .productOrSectorSpecificRules
-                "
-              >
-                <AttributeField
-                  icon="mdi-image-size-select-small"
-                  label="Material"
-                  :attributes-list="
-                    propsData.aspect.sustainability.carbonFootprint
-                      .productOrSectorSpecificRules
-                  "
-                />
-              </template>
-            </v-col>
-          </template>
-        </v-row>
-      </template>
-    </v-container>
-  </div>
-</template>
-
-<script>
-import Field from "../Field.vue";
-import AttributeField from "../AttributeField.vue";
-import InstructionsField from "../InstructionsField.vue";
-
-export default {
-  name: "SustainabilityComponent",
-  components: {
-    AttributeField,
-    Field,
-    InstructionsField,
-  },
-  props: {
-    data: {
-      type: Object,
-      default: Object,
-    },
-  },
-  data() {
-    return {
-      propsData: this.$props.data,
-    };
-  },
-};
-</script>
+<!--
+  Catena-X - Product Passport Consumer Frontend
+ 
+  Copyright (c) 2022, 2023 BASF SE, BMW AG, Henkel AG & Co. KGaA
+ 
+  See the NOTICE file(s) distributed with this work for additional
+  information regarding copyright ownership.
+ 
+  This program and the accompanying materials are made available under the
+  terms of the Apache License, Version 2.0 which is available at
+  https://www.apache.org/licenses/LICENSE-2.0.
+ 
+  Unless required by applicable law or agreed to in writing, software
+  distributed under the License is distributed on an "AS IS" BASIS
+  WITHOUT WARRANTIES OR CONDITIONS OF ANY KIND,
+  either express or implied. See the
+  License for the specific language govern in permissions and limitations
+  under the License.
+ 
+  SPDX-License-Identifier: Apache-2.0
+-->
+
+<template>
+  <div class="section">
+    <v-container class="ma-0">
+      <template
+        v-if="
+          propsData.semanticId ==
+          'urn:bamm:io.catenax.transmission.transmission_pass:1.0.0#TransmissionPass'
+        "
+      >
+        <v-row class="section">
+          <v-col sm="12" md="4" class="pa-0 ma-0">
+            <template
+              v-if="propsData.aspect.sustainability.substancesOfConcern"
+            >
+              <div
+                v-for="(attr, index) in propsData.aspect.sustainability
+                  .substancesOfConcern"
+                :key="index"
+              >
+                <Field
+                  icon="mdi-image-size-select-small"
+                  label="Substances of concern"
+                  :value="attr"
+                />
+              </div>
+            </template>
+            <template
+              v-if="propsData.aspect.sustainability.responsibleSourcingDocument"
+            >
+              <InstructionsField
+                :field="
+                  propsData.aspect.sustainability.responsibleSourcingDocument
+                "
+              />
+            </template>
+          </v-col>
+          <template
+            v-if="
+              propsData.aspect.sustainability.substancesOfConcern ||
+              propsData.aspect.sustainability.criticalRawMaterials
+            "
+          >
+            <v-col sm="12" md="4" class="pa-0 ma-0">
+              <template
+                v-if="propsData.aspect.sustainability.substancesOfConcern"
+              >
+                <div
+                  v-for="(attr, key) in propsData.aspect.sustainability
+                    .recyclateContent"
+                  :key="key"
+                >
+                  <Field
+                    icon="mdi-image-size-select-small"
+                    :label="key"
+                    :value="attr"
+                  />
+                </div>
+              </template>
+              <template
+                v-if="propsData.aspect.sustainability.criticalRawMaterials"
+              >
+                <div
+                  v-for="(attr, key) in propsData.aspect.sustainability
+                    .criticalRawMaterials"
+                  :key="key"
+                >
+                  <Field
+                    icon="mdi-image-size-select-small"
+                    label="Critical raw materials"
+                    :value="attr"
+                  />
+                </div>
+              </template>
+            </v-col>
+          </template>
+
+          <template
+            v-if="
+              propsData.aspect.sustainability.carbonFootprint
+                .crossSectoralStandardsUsed ||
+              propsData.aspect.sustainability.carbonFootprint
+                .co2FootprintTotal ||
+              propsData.aspect.sustainability.carbonFootprint
+                .productOrSectorSpecificRules
+            "
+          >
+            <v-col sm="12" md="4" class="pa-0 ma-0">
+              <template
+                v-if="
+                  propsData.aspect.sustainability.carbonFootprint
+                    .crossSectoralStandardsUsed
+                "
+              >
+                <div
+                  v-for="(attr, key) in propsData.aspect.sustainability
+                    .carbonFootprint.crossSectoralStandardsUsed"
+                  :key="key"
+                >
+                  <Field
+                    icon="mdi-image-size-select-small"
+                    label="Cross sectoral standard"
+                    :value="attr.crossSectoralStandard"
+                  />
+                </div>
+              </template>
+              <template
+                v-if="
+                  propsData.aspect.sustainability.carbonFootprint
+                    .co2FootprintTotal
+                "
+              >
+                <Field
+                  icon="mdi-image-size-select-small"
+                  label="Co2 footprint total"
+                  :value="
+                    propsData.aspect.sustainability.carbonFootprint
+                      .co2FootprintTotal
+                  "
+                />
+              </template>
+              <template
+                v-if="
+                  propsData.aspect.sustainability.carbonFootprint
+                    .productOrSectorSpecificRules
+                "
+              >
+                <div
+                  v-for="(attr, key) in propsData.aspect.sustainability
+                    .carbonFootprint.productOrSectorSpecificRules"
+                  :key="key"
+                >
+                  <Field
+                    icon="mdi-image-size-select-small"
+                    label="Operator"
+                    :value="attr.operator"
+                  />
+                  <Field
+                    icon="mdi-image-size-select-small"
+                    label="Rule names"
+                    :value="attr.ruleNames"
+                  />
+                  <Field
+                    icon="mdi-image-size-select-small"
+                    label="Other operator name"
+                    :value="attr.otherOperatorName"
+                  />
+                </div>
+              </template>
+            </v-col>
+          </template>
+        </v-row>
+      </template>
+      <template v-else>
+        <v-row class="section">
+          <v-col sm="12" md="4" class="pa-0 ma-0">
+            <template v-if="propsData.aspect.sustainability.state">
+              <Field
+                icon="mdi-image-size-select-small"
+                label="State"
+                :value="propsData.aspect.sustainability.state"
+              />
+            </template>
+            <template v-if="propsData.aspect.sustainability.material">
+              <AttributeField
+                icon="mdi-image-size-select-small"
+                label="Material"
+                :attributes-list="propsData.aspect.sustainability.material"
+              />
+            </template>
+          </v-col>
+          <template v-if="propsData.aspect.sustainability.carbonFootprint">
+            <v-col sm="12" md="4" class="pa-0 ma-0">
+              <template
+                v-if="
+                  propsData.aspect.sustainability.carbonFootprint
+                    .carbonContentTotal
+                "
+              >
+                <Field
+                  icon="mdi-image-size-select-small"
+                  label="Carbon content total"
+                  :value="
+                    propsData.aspect.sustainability.carbonFootprint
+                      .carbonContentTotal
+                  "
+                />
+              </template>
+              <template
+                v-if="
+                  propsData.aspect.sustainability.carbonFootprint
+                    .crossSectoralStandard
+                "
+              >
+                <Field
+                  icon="mdi-image-size-select-small"
+                  label="Cross sectoral standard"
+                  :value="
+                    propsData.aspect.sustainability.carbonFootprint
+                      .crossSectoralStandard
+                  "
+                />
+              </template>
+              <template
+                v-if="
+                  propsData.aspect.sustainability.carbonFootprint
+                    .productOrSectorSpecificRules
+                "
+              >
+                <AttributeField
+                  icon="mdi-image-size-select-small"
+                  label="Material"
+                  :attributes-list="
+                    propsData.aspect.sustainability.carbonFootprint
+                      .productOrSectorSpecificRules
+                  "
+                />
+              </template>
+            </v-col>
+          </template>
+        </v-row>
+      </template>
+    </v-container>
+  </div>
+</template>
+
+<script>
+import Field from "../Field.vue";
+import AttributeField from "../AttributeField.vue";
+import InstructionsField from "../InstructionsField.vue";
+
+export default {
+  name: "SustainabilityComponent",
+  components: {
+    AttributeField,
+    Field,
+    InstructionsField,
+  },
+  props: {
+    data: {
+      type: Object,
+      default: Object,
+    },
+  },
+  data() {
+    return {
+      propsData: this.$props.data,
+    };
+  },
+};
+</script>