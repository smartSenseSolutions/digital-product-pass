--- conflicted
+++ resolved
@@ -1,113 +1,74 @@
-<!--
- Copyright 2023 BASF SE, BMW AG, Henkel AG & Co. KGaA
- 
- Licensed under the Apache License, Version 2.0 (the "License");
- you may not use this file except in compliance with the License.
- You may obtain a copy of the License at
- 
-     http://www.apache.org/licenses/LICENSE-2.0
- 
- Unless required by applicable law or agreed to in writing, software
- distributed under the License is distributed on an "AS IS" BASIS,
- WITHOUT WARRANTIES OR CONDITIONS OF ANY KIND, either express or implied.
- See the License for the specific language governing permissions and
- limitations under the License.
--->
-
-<<<<<<< HEAD
-<template v-if="propsData">
-  <div>
-    <!-- Composition of Electrolyte -->
-    <AttributeField
-      :attributes-list="propsData.electrolyteComposition"
-      label="Composition of electrolyte"
-      data-cy="electrolyte-composition"
-    />
-    <!-- Composition of Anode -->
-    <AttributeField
-      :attributes-list="propsData.anodeActiveMaterials"
-      label="Composition of Anode"
-    />
-    <!-- Composition of Anode other -->
-    <AttributeField
-      :attributes-list="propsData.anodeCompositionOther"
-      label="Composition of other Anode materials"
-    />
-    <!-- Composition of Cathode -->
-    <AttributeField
-      :attributes-list="propsData.cathodeActiveMaterials"
-      label="Composition of Cathode"
-    />
-    <!-- Composition of Cathode other -->
-    <AttributeField
-      :attributes-list="propsData.cathodeCompositionOther"
-      label="Composition of other Cathode materials"
-    />
-    <!-- Recyclate content active materials -->
-    <AttributeField
-      :attributes-list="propsData.recyclateContentActiveMaterials"
-      label="Recyclate content active materials"
-    />
-=======
-<template v-if="cellChemistry">
-  <div class="section">
-    <SectionHeader title="2. Cell chemistry" @click="toggle = !toggle" />
-    <div class="section-content" :class="[toggle ? 'hidden' : '']">
-      <!-- Composition of Electrolyte -->
-      <AttributeField
-        :attributes-list="cellChemistry.electrolyteComposition"
-        label="Composition of electrolyte"
-        data-cy="electrolyte-composition"
-      />
-      <!-- Composition of Anode -->
-      <AttributeField
-        :attributes-list="cellChemistry.anodeActiveMaterials"
-        label="Composition of Anode"
-      />
-      <!-- Composition of Anode other -->
-      <AttributeField
-        :attributes-list="cellChemistry.anodeCompositionOther"
-        label="Composition of other Anode materials"
-      />
-      <!-- Composition of Cathode -->
-      <AttributeField
-        :attributes-list="cellChemistry.cathodeActiveMaterials"
-        label="Composition of Cathode"
-      />
-      <!-- Composition of Cathode other -->
-      <AttributeField
-        :attributes-list="cellChemistry.cathodeCompositionOther"
-        label="Composition of other Cathode materials"
-      />
-      <!-- Recyclate content active materials -->
-      <AttributeField
-        :attributes-list="cellChemistry.recyclateContentActiveMaterials"
-        label="Recyclate content active materials"
-      />
-    </div>
->>>>>>> 5b5e5577
-  </div>
-</template>
-
-<script>
-import AttributeField from "../AttributeField.vue";
-
-export default {
-  name: "CellChemistry",
-  components: {
-    AttributeField,
-  },
-  props: {
-    data: {
-      type: Object,
-      default: Object,
-    },
-  },
-  data() {
-    return {
-      toggle: false,
-      propsData: this.$props.data.data.passport.cellChemistry,
-    };
-  },
-};
-</script>
+<!--
+ Copyright 2023 BASF SE, BMW AG, Henkel AG & Co. KGaA
+ 
+ Licensed under the Apache License, Version 2.0 (the "License");
+ you may not use this file except in compliance with the License.
+ You may obtain a copy of the License at
+ 
+     http://www.apache.org/licenses/LICENSE-2.0
+ 
+ Unless required by applicable law or agreed to in writing, software
+ distributed under the License is distributed on an "AS IS" BASIS,
+ WITHOUT WARRANTIES OR CONDITIONS OF ANY KIND, either express or implied.
+ See the License for the specific language governing permissions and
+ limitations under the License.
+-->
+
+<template v-if="propsData">
+  <div>
+    <!-- Composition of Electrolyte -->
+    <AttributeField
+      :attributes-list="propsData.electrolyteComposition"
+      label="Composition of electrolyte"
+      data-cy="electrolyte-composition"
+    />
+    <!-- Composition of Anode -->
+    <AttributeField
+      :attributes-list="propsData.anodeActiveMaterials"
+      label="Composition of Anode"
+    />
+    <!-- Composition of Anode other -->
+    <AttributeField
+      :attributes-list="propsData.anodeCompositionOther"
+      label="Composition of other Anode materials"
+    />
+    <!-- Composition of Cathode -->
+    <AttributeField
+      :attributes-list="propsData.cathodeActiveMaterials"
+      label="Composition of Cathode"
+    />
+    <!-- Composition of Cathode other -->
+    <AttributeField
+      :attributes-list="propsData.cathodeCompositionOther"
+      label="Composition of other Cathode materials"
+    />
+    <!-- Recyclate content active materials -->
+    <AttributeField
+      :attributes-list="propsData.recyclateContentActiveMaterials"
+      label="Recyclate content active materials"
+    />
+  </div>
+</template>
+
+<script>
+import AttributeField from "../AttributeField.vue";
+
+export default {
+  name: "CellChemistry",
+  components: {
+    AttributeField,
+  },
+  props: {
+    data: {
+      type: Object,
+      default: Object,
+    },
+  },
+  data() {
+    return {
+      toggle: false,
+      propsData: this.$props.data.data.passport.cellChemistry,
+    };
+  },
+};
+</script>