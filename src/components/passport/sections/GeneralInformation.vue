<!--
  Catena-X - Product Passport Consumer Frontend
 
  Copyright (c) 2022, 2023 BASF SE, BMW AG, Henkel AG & Co. KGaA
 
  See the NOTICE file(s) distributed with this work for additional
  information regarding copyright ownership.
 
  This program and the accompanying materials are made available under the
  terms of the Apache License, Version 2.0 which is available at
  https://www.apache.org/licenses/LICENSE-2.0.
 
  Unless required by applicable law or agreed to in writing, software
  distributed under the License is distributed on an "AS IS" BASIS
  WITHOUT WARRANTIES OR CONDITIONS OF ANY KIND,
  either express or implied. See the
  License for the specific language govern in permissions and limitations
  under the License.
 
  SPDX-License-Identifier: Apache-2.0
-->


<template v-if="propsData">
  <div class="section">
    <v-container>
      <!-- Transmission passport-->
      <template v-if="propsData.generalInformation">
        <v-row>
          <template v-if="propsData.generalInformation.additionalInformation">
            <v-col sm="12" md="3" class="pa-0 ma-0">
              <Field
                icon="mdi-fingerprint"
                label="Additional information"
                :value="propsData.generalInformation.additionalInformation"
              />
            </v-col>
          </template>
          <template
            v-if="propsData.generalInformation.physicalDimensionsProperty"
          >
            <v-col sm="12" md="6" class="pa-0 ma-0">
              <Field
                icon="mdi-ruler"
                label="Dimensions"
                :height="
                  propsData.generalInformation.physicalDimensionsProperty.height
                "
                :length="
                  propsData.generalInformation.physicalDimensionsProperty.length
                "
                unit="mm"
                :width="
                  propsData.generalInformation.physicalDimensionsProperty.width
                "
              />
              <Field
                icon="mdi-scale"
                label="Weight"
                unit="kg"
                :value="
                  propsData.generalInformation.physicalDimensionsProperty.weight
                "
              />
            </v-col>
          </template>
          <v-col sm="12" md="3" class="pa-0 ma-0">
            <template v-if="propsData.generalInformation.warrantyPeriod">
              <Field
                icon="mdi-license"
                label="Warranty"
                :value="propsData.generalInformation.warrantyPeriod"
                unit="months"
              />
            </template>
            <template v-if="propsData.generalInformation.productDescription">
              <Field
                icon="mdi-license"
                label="Product description"
                :value="propsData.generalInformation.productDescription"
              />
            </template>
            <template v-if="propsData.generalInformation.productType">
              <Field
                icon="mdi-license"
                label="Product type"
                :value="propsData.generalInformation.productType"
              />
            </template>
          </v-col>
        </v-row>
      </template>
      <!-- Transmission passport ends here -->
      <template v-if="propsData.batteryIdentification">
        <v-row>
          <v-col sm="12" md="9" class="pa-0 ma-0">
            <DialogComponent class="field-dialog">
              <Field
                info
                data-cy="battery-id"
                icon="mdi-fingerprint"
                :label="$t('sections.generalInformation.batteryId')"
                :value="propsData.batteryIdentification.batteryIDDMCCode"
              />
              <template v-slot:title>
                {{
                  $t("sections.generalInformation.batteryIdDescriptionTitle")
                }}
              </template>
              <template v-slot:text>
                {{
                  $t("sections.generalInformation.batteryIdDescriptionValue")
                }}
              </template>
            </DialogComponent>
          </v-col>
        </v-row>
      </template>
      <v-row class="section">
        <template v-if="propsData.batteryIdentification">
          <v-col sm="12" md="4" class="pa-0 ma-0">
            <Field
              :label="$t('sections.generalInformation.batteryType')"
              icon="mdi-battery-unknown"
              :value="propsData.batteryIdentification.batteryType"
            />
          </v-col>
          <v-col sm="12" md="5" class="pa-0 ma-0">
            <Field
              icon="mdi-battery"
              :label="$t('sections.generalInformation.batteryModel')"
              :value="propsData.batteryIdentification.batteryModel"
            />
          </v-col>
        </template>
<<<<<<< HEAD
        <v-col sm="12" md="3" class="pa-0 ma-0">
          <Field
            icon="mdi-license"
            :label="$t('sections.generalInformation.warranty')"
            :value="propsData.warrantyPeriod"
            unit="month"
          />
        </v-col>
=======
        <template v-if="propsData.warrantyPeriod">
          <v-col sm="12" md="3" class="pa-0 ma-0">
            <Field
              icon="mdi-license"
              label="Warranty"
              :value="propsData.warrantyPeriod"
              unit="month"
            />
          </v-col>
        </template>
>>>>>>> 431d1f35
      </v-row>
      <template v-if="propsData.physicalDimensions">
        <v-row class="section">
          <v-col sm="12" md="9" class="pa-0 ma-0">
            <Field
              icon="mdi-ruler"
              :label="$t('sections.generalInformation.dimensions')"
              :height="propsData.physicalDimensions.height"
              :length="propsData.physicalDimensions.length"
              unit="mm"
              :width="propsData.physicalDimensions.width"
            />
          </v-col>
          <v-col sm="12" md="3" class="pa-0 ma-0">
            <Field
              icon="mdi-scale"
              :label="$t('sections.generalInformation.weight')"
              unit="kg"
              :value="propsData.physicalDimensions.weight"
            />
          </v-col>
        </v-row>
      </template>
    </v-container>
    <v-container class="container-width-50">
<<<<<<< HEAD
      <v-row class="section">
        <v-col cols="12" class="pa-0 ma-0">
          <Field
            icon="mdi-calendar-range"
            style="background: #f9f9f9"
            :label="$t('sections.generalInformation.dateOfManufacturing')"
            :day="propsData.manufacturing.dateOfManufacturing"
          />
        </v-col>
      </v-row>
=======
      <template v-if="propsData.manufacturing">
        <v-row class="section">
          <v-col cols="12" class="pa-0 ma-0">
            <Field
              icon="mdi-calendar-range"
              style="background: #f9f9f9"
              label="Date of Manufacture"
              :day="propsData.manufacturing.dateOfManufacturing"
            />
          </v-col>
        </v-row>
      </template>
>>>>>>> 431d1f35
      <template v-if="propsData.manufacturing">
        <v-row>
          <v-col
            v-if="propsData.manufacturing.address"
            cols="12"
            class="pa-0 ma-0"
          >
            <Field
              icon="mdi-map-marker-outline"
              style="background: #f9f9f9"
              :label="$t('sections.generalInformation.placeOfManufacturing')"
              :value="propsData.manufacturing.address.locality.value"
            />
          </v-col>
        </v-row>
      </template>
<<<<<<< HEAD
      <v-row>
        <v-col cols="12" class="pa-0 ma-0">
          <Field
            style="background: #f9f9f9"
            icon="mdi-calendar-range"
            :label="$t('sections.generalInformation.datePlacedOnMarket')"
            :day="propsData.datePlacedOnMarket"
          />
        </v-col>
      </v-row>
    </v-container>
    <v-container class="container-width-80">
      <v-row style="min-height: 180px">
        <template v-if="propsData.manufacturer">
          <v-col v-if="propsData.manufacturer.address" md="5" class="pa-0 ma-0">
            <Field
              style="min-height: 168px"
              icon="mdi-factory"
              :label="$t('sections.generalInformation.manufacturerInformation')"
              :city="propsData.manufacturer.address.locality.value"
              :country="propsData.manufacturer.address.country.shortName"
              :postal="propsData.manufacturer.address.postCode.value"
              :value="propsData.manufacturer.name"
=======
      <template v-if="propsData.datePlacedOnMarket">
        <v-row>
          <v-col cols="12" class="pa-0 ma-0">
            <Field
              style="background: #f9f9f9"
              icon="mdi-calendar-range"
              label="Date of placing on the market"
              :day="propsData.datePlacedOnMarket"
>>>>>>> 431d1f35
            />
          </v-col>
        </v-row>
      </template>
    </v-container>
    <template v-if="propsData.manufacturer">
      <v-container class="container-width-80">
        <v-row style="min-height: 180px">
          <template v-if="propsData.manufacturer">
            <v-col
              v-if="propsData.manufacturer.address"
              md="5"
              class="pa-0 ma-0"
            >
              <Field
                style="min-height: 168px"
                icon="mdi-factory"
                label="Manufacturer Information"
                :city="propsData.manufacturer.address.locality.value"
                :country="propsData.manufacturer.address.country.shortName"
                :postal="propsData.manufacturer.address.postCode.value"
                :value="propsData.manufacturer.name"
              />
            </v-col>
          </template>
          <template v-if="propsData.manufacturer">
            <v-col
              v-if="propsData.manufacturer.contact"
              md="7"
              class="pa-0 ma-0"
            >
              <Field
                style="min-height: 168px"
                icon="mdi-at"
                label="Manufaturer Contact"
                :phone="propsData.manufacturer.contact.phoneNumber"
                :email="propsData.manufacturer.contact.email"
                :website="propsData.manufacturer.contact.website"
                value=" "
              />
            </v-col>
          </template>
        </v-row>
        <v-row>
          <v-col md="12" class="pa-0 ma-0">
            <Field
<<<<<<< HEAD
              style="min-height: 168px"
              icon="mdi-at"
              :label="$t('sections.generalInformation.manufacturerContact')"
              :phone="propsData.manufacturer.contact.phoneNumber"
              :email="propsData.manufacturer.contact.email"
              :website="propsData.manufacturer.contact.website"
              value=" "
            />
          </v-col>
        </template>
      </v-row>
      <v-row>
        <v-col v-if="propsData.manufacturer" md="12" class="pa-0 ma-0">
          <Field
            icon="mdi-molecule-co2"
            :label="$t('sections.generalInformation.cO2FootprintTotal')"
            :value="propsData.cO2FootprintTotal"
            unit="CO2e/kWh"
          />
        </v-col>
      </v-row>
    </v-container>
=======
              icon="mdi-molecule-co2"
              label="CO2 Footprint"
              :value="propsData.cO2FootprintTotal"
              unit="CO2e/kWh"
            />
          </v-col>
        </v-row>
      </v-container>
    </template>
>>>>>>> 431d1f35
  </div>
</template>

<script>
import Field from "../Field.vue";
import DialogComponent from "../../general/Dialog.vue";

export default {
  name: "GeneralInformation",
  components: {
    Field,
    DialogComponent,
  },
  props: {
    data: {
      type: Object,
      default: Object,
    },
  },

  data() {
    return {
      propsData: this.$props.data.aspect,
    };
  },
};
</script>
<|MERGE_RESOLUTION|>--- conflicted
+++ resolved
@@ -1,363 +1,277 @@
-<!--
-  Catena-X - Product Passport Consumer Frontend
- 
-  Copyright (c) 2022, 2023 BASF SE, BMW AG, Henkel AG & Co. KGaA
- 
-  See the NOTICE file(s) distributed with this work for additional
-  information regarding copyright ownership.
- 
-  This program and the accompanying materials are made available under the
-  terms of the Apache License, Version 2.0 which is available at
-  https://www.apache.org/licenses/LICENSE-2.0.
- 
-  Unless required by applicable law or agreed to in writing, software
-  distributed under the License is distributed on an "AS IS" BASIS
-  WITHOUT WARRANTIES OR CONDITIONS OF ANY KIND,
-  either express or implied. See the
-  License for the specific language govern in permissions and limitations
-  under the License.
- 
-  SPDX-License-Identifier: Apache-2.0
--->
-
-
-<template v-if="propsData">
-  <div class="section">
-    <v-container>
-      <!-- Transmission passport-->
-      <template v-if="propsData.generalInformation">
-        <v-row>
-          <template v-if="propsData.generalInformation.additionalInformation">
-            <v-col sm="12" md="3" class="pa-0 ma-0">
-              <Field
-                icon="mdi-fingerprint"
-                label="Additional information"
-                :value="propsData.generalInformation.additionalInformation"
-              />
-            </v-col>
-          </template>
-          <template
-            v-if="propsData.generalInformation.physicalDimensionsProperty"
-          >
-            <v-col sm="12" md="6" class="pa-0 ma-0">
-              <Field
-                icon="mdi-ruler"
-                label="Dimensions"
-                :height="
-                  propsData.generalInformation.physicalDimensionsProperty.height
-                "
-                :length="
-                  propsData.generalInformation.physicalDimensionsProperty.length
-                "
-                unit="mm"
-                :width="
-                  propsData.generalInformation.physicalDimensionsProperty.width
-                "
-              />
-              <Field
-                icon="mdi-scale"
-                label="Weight"
-                unit="kg"
-                :value="
-                  propsData.generalInformation.physicalDimensionsProperty.weight
-                "
-              />
-            </v-col>
-          </template>
-          <v-col sm="12" md="3" class="pa-0 ma-0">
-            <template v-if="propsData.generalInformation.warrantyPeriod">
-              <Field
-                icon="mdi-license"
-                label="Warranty"
-                :value="propsData.generalInformation.warrantyPeriod"
-                unit="months"
-              />
-            </template>
-            <template v-if="propsData.generalInformation.productDescription">
-              <Field
-                icon="mdi-license"
-                label="Product description"
-                :value="propsData.generalInformation.productDescription"
-              />
-            </template>
-            <template v-if="propsData.generalInformation.productType">
-              <Field
-                icon="mdi-license"
-                label="Product type"
-                :value="propsData.generalInformation.productType"
-              />
-            </template>
-          </v-col>
-        </v-row>
-      </template>
-      <!-- Transmission passport ends here -->
-      <template v-if="propsData.batteryIdentification">
-        <v-row>
-          <v-col sm="12" md="9" class="pa-0 ma-0">
-            <DialogComponent class="field-dialog">
-              <Field
-                info
-                data-cy="battery-id"
-                icon="mdi-fingerprint"
-                :label="$t('sections.generalInformation.batteryId')"
-                :value="propsData.batteryIdentification.batteryIDDMCCode"
-              />
-              <template v-slot:title>
-                {{
-                  $t("sections.generalInformation.batteryIdDescriptionTitle")
-                }}
-              </template>
-              <template v-slot:text>
-                {{
-                  $t("sections.generalInformation.batteryIdDescriptionValue")
-                }}
-              </template>
-            </DialogComponent>
-          </v-col>
-        </v-row>
-      </template>
-      <v-row class="section">
-        <template v-if="propsData.batteryIdentification">
-          <v-col sm="12" md="4" class="pa-0 ma-0">
-            <Field
-              :label="$t('sections.generalInformation.batteryType')"
-              icon="mdi-battery-unknown"
-              :value="propsData.batteryIdentification.batteryType"
-            />
-          </v-col>
-          <v-col sm="12" md="5" class="pa-0 ma-0">
-            <Field
-              icon="mdi-battery"
-              :label="$t('sections.generalInformation.batteryModel')"
-              :value="propsData.batteryIdentification.batteryModel"
-            />
-          </v-col>
-        </template>
-<<<<<<< HEAD
-        <v-col sm="12" md="3" class="pa-0 ma-0">
-          <Field
-            icon="mdi-license"
-            :label="$t('sections.generalInformation.warranty')"
-            :value="propsData.warrantyPeriod"
-            unit="month"
-          />
-        </v-col>
-=======
-        <template v-if="propsData.warrantyPeriod">
-          <v-col sm="12" md="3" class="pa-0 ma-0">
-            <Field
-              icon="mdi-license"
-              label="Warranty"
-              :value="propsData.warrantyPeriod"
-              unit="month"
-            />
-          </v-col>
-        </template>
->>>>>>> 431d1f35
-      </v-row>
-      <template v-if="propsData.physicalDimensions">
-        <v-row class="section">
-          <v-col sm="12" md="9" class="pa-0 ma-0">
-            <Field
-              icon="mdi-ruler"
-              :label="$t('sections.generalInformation.dimensions')"
-              :height="propsData.physicalDimensions.height"
-              :length="propsData.physicalDimensions.length"
-              unit="mm"
-              :width="propsData.physicalDimensions.width"
-            />
-          </v-col>
-          <v-col sm="12" md="3" class="pa-0 ma-0">
-            <Field
-              icon="mdi-scale"
-              :label="$t('sections.generalInformation.weight')"
-              unit="kg"
-              :value="propsData.physicalDimensions.weight"
-            />
-          </v-col>
-        </v-row>
-      </template>
-    </v-container>
-    <v-container class="container-width-50">
-<<<<<<< HEAD
-      <v-row class="section">
-        <v-col cols="12" class="pa-0 ma-0">
-          <Field
-            icon="mdi-calendar-range"
-            style="background: #f9f9f9"
-            :label="$t('sections.generalInformation.dateOfManufacturing')"
-            :day="propsData.manufacturing.dateOfManufacturing"
-          />
-        </v-col>
-      </v-row>
-=======
-      <template v-if="propsData.manufacturing">
-        <v-row class="section">
-          <v-col cols="12" class="pa-0 ma-0">
-            <Field
-              icon="mdi-calendar-range"
-              style="background: #f9f9f9"
-              label="Date of Manufacture"
-              :day="propsData.manufacturing.dateOfManufacturing"
-            />
-          </v-col>
-        </v-row>
-      </template>
->>>>>>> 431d1f35
-      <template v-if="propsData.manufacturing">
-        <v-row>
-          <v-col
-            v-if="propsData.manufacturing.address"
-            cols="12"
-            class="pa-0 ma-0"
-          >
-            <Field
-              icon="mdi-map-marker-outline"
-              style="background: #f9f9f9"
-              :label="$t('sections.generalInformation.placeOfManufacturing')"
-              :value="propsData.manufacturing.address.locality.value"
-            />
-          </v-col>
-        </v-row>
-      </template>
-<<<<<<< HEAD
-      <v-row>
-        <v-col cols="12" class="pa-0 ma-0">
-          <Field
-            style="background: #f9f9f9"
-            icon="mdi-calendar-range"
-            :label="$t('sections.generalInformation.datePlacedOnMarket')"
-            :day="propsData.datePlacedOnMarket"
-          />
-        </v-col>
-      </v-row>
-    </v-container>
-    <v-container class="container-width-80">
-      <v-row style="min-height: 180px">
-        <template v-if="propsData.manufacturer">
-          <v-col v-if="propsData.manufacturer.address" md="5" class="pa-0 ma-0">
-            <Field
-              style="min-height: 168px"
-              icon="mdi-factory"
-              :label="$t('sections.generalInformation.manufacturerInformation')"
-              :city="propsData.manufacturer.address.locality.value"
-              :country="propsData.manufacturer.address.country.shortName"
-              :postal="propsData.manufacturer.address.postCode.value"
-              :value="propsData.manufacturer.name"
-=======
-      <template v-if="propsData.datePlacedOnMarket">
-        <v-row>
-          <v-col cols="12" class="pa-0 ma-0">
-            <Field
-              style="background: #f9f9f9"
-              icon="mdi-calendar-range"
-              label="Date of placing on the market"
-              :day="propsData.datePlacedOnMarket"
->>>>>>> 431d1f35
-            />
-          </v-col>
-        </v-row>
-      </template>
-    </v-container>
-    <template v-if="propsData.manufacturer">
-      <v-container class="container-width-80">
-        <v-row style="min-height: 180px">
-          <template v-if="propsData.manufacturer">
-            <v-col
-              v-if="propsData.manufacturer.address"
-              md="5"
-              class="pa-0 ma-0"
-            >
-              <Field
-                style="min-height: 168px"
-                icon="mdi-factory"
-                label="Manufacturer Information"
-                :city="propsData.manufacturer.address.locality.value"
-                :country="propsData.manufacturer.address.country.shortName"
-                :postal="propsData.manufacturer.address.postCode.value"
-                :value="propsData.manufacturer.name"
-              />
-            </v-col>
-          </template>
-          <template v-if="propsData.manufacturer">
-            <v-col
-              v-if="propsData.manufacturer.contact"
-              md="7"
-              class="pa-0 ma-0"
-            >
-              <Field
-                style="min-height: 168px"
-                icon="mdi-at"
-                label="Manufaturer Contact"
-                :phone="propsData.manufacturer.contact.phoneNumber"
-                :email="propsData.manufacturer.contact.email"
-                :website="propsData.manufacturer.contact.website"
-                value=" "
-              />
-            </v-col>
-          </template>
-        </v-row>
-        <v-row>
-          <v-col md="12" class="pa-0 ma-0">
-            <Field
-<<<<<<< HEAD
-              style="min-height: 168px"
-              icon="mdi-at"
-              :label="$t('sections.generalInformation.manufacturerContact')"
-              :phone="propsData.manufacturer.contact.phoneNumber"
-              :email="propsData.manufacturer.contact.email"
-              :website="propsData.manufacturer.contact.website"
-              value=" "
-            />
-          </v-col>
-        </template>
-      </v-row>
-      <v-row>
-        <v-col v-if="propsData.manufacturer" md="12" class="pa-0 ma-0">
-          <Field
-            icon="mdi-molecule-co2"
-            :label="$t('sections.generalInformation.cO2FootprintTotal')"
-            :value="propsData.cO2FootprintTotal"
-            unit="CO2e/kWh"
-          />
-        </v-col>
-      </v-row>
-    </v-container>
-=======
-              icon="mdi-molecule-co2"
-              label="CO2 Footprint"
-              :value="propsData.cO2FootprintTotal"
-              unit="CO2e/kWh"
-            />
-          </v-col>
-        </v-row>
-      </v-container>
-    </template>
->>>>>>> 431d1f35
-  </div>
-</template>
-
-<script>
-import Field from "../Field.vue";
-import DialogComponent from "../../general/Dialog.vue";
-
-export default {
-  name: "GeneralInformation",
-  components: {
-    Field,
-    DialogComponent,
-  },
-  props: {
-    data: {
-      type: Object,
-      default: Object,
-    },
-  },
-
-  data() {
-    return {
-      propsData: this.$props.data.aspect,
-    };
-  },
-};
-</script>
+<!--
+  Catena-X - Product Passport Consumer Frontend
+ 
+  Copyright (c) 2022, 2023 BASF SE, BMW AG, Henkel AG & Co. KGaA
+ 
+  See the NOTICE file(s) distributed with this work for additional
+  information regarding copyright ownership.
+ 
+  This program and the accompanying materials are made available under the
+  terms of the Apache License, Version 2.0 which is available at
+  https://www.apache.org/licenses/LICENSE-2.0.
+ 
+  Unless required by applicable law or agreed to in writing, software
+  distributed under the License is distributed on an "AS IS" BASIS
+  WITHOUT WARRANTIES OR CONDITIONS OF ANY KIND,
+  either express or implied. See the
+  License for the specific language govern in permissions and limitations
+  under the License.
+ 
+  SPDX-License-Identifier: Apache-2.0
+-->
+
+
+<template v-if="propsData">
+  <div class="section">
+    <v-container>
+      <!-- Transmission passport-->
+      <template v-if="propsData.generalInformation">
+        <v-row>
+          <template v-if="propsData.generalInformation.additionalInformation">
+            <v-col sm="12" md="3" class="pa-0 ma-0">
+              <Field
+                icon="mdi-fingerprint"
+                label="Additional information"
+                :value="propsData.generalInformation.additionalInformation"
+              />
+            </v-col>
+          </template>
+          <template
+            v-if="propsData.generalInformation.physicalDimensionsProperty"
+          >
+            <v-col sm="12" md="6" class="pa-0 ma-0">
+              <Field
+                icon="mdi-ruler"
+                label="Dimensions"
+                :height="
+                  propsData.generalInformation.physicalDimensionsProperty.height
+                "
+                :length="
+                  propsData.generalInformation.physicalDimensionsProperty.length
+                "
+                unit="mm"
+                :width="
+                  propsData.generalInformation.physicalDimensionsProperty.width
+                "
+              />
+              <Field
+                icon="mdi-scale"
+                label="Weight"
+                unit="kg"
+                :value="
+                  propsData.generalInformation.physicalDimensionsProperty.weight
+                "
+              />
+            </v-col>
+          </template>
+          <v-col sm="12" md="3" class="pa-0 ma-0">
+            <template v-if="propsData.generalInformation.warrantyPeriod">
+              <Field
+                icon="mdi-license"
+                label="Warranty"
+                :value="propsData.generalInformation.warrantyPeriod"
+                unit="months"
+              />
+            </template>
+            <template v-if="propsData.generalInformation.productDescription">
+              <Field
+                icon="mdi-license"
+                label="Product description"
+                :value="propsData.generalInformation.productDescription"
+              />
+            </template>
+            <template v-if="propsData.generalInformation.productType">
+              <Field
+                icon="mdi-license"
+                label="Product type"
+                :value="propsData.generalInformation.productType"
+              />
+            </template>
+          </v-col>
+        </v-row>
+      </template>
+      <!-- Transmission passport ends here -->
+      <template v-if="propsData.batteryIdentification">
+        <v-row>
+          <v-col sm="12" md="9" class="pa-0 ma-0">
+            <DialogComponent class="field-dialog">
+              <Field
+                info
+                data-cy="battery-id"
+                icon="mdi-fingerprint"
+                :label="$t('sections.generalInformation.batteryId')"
+                :value="propsData.batteryIdentification.batteryIDDMCCode"
+              />
+              <template v-slot:title>
+                {{
+                  $t("sections.generalInformation.batteryIdDescriptionTitle")
+                }}
+              </template>
+              <template v-slot:text>
+                {{
+                  $t("sections.generalInformation.batteryIdDescriptionValue")
+                }}
+              </template>
+            </DialogComponent>
+          </v-col>
+        </v-row>
+      </template>
+      <v-row class="section">
+        <template v-if="propsData.batteryIdentification">
+          <v-col sm="12" md="4" class="pa-0 ma-0">
+            <Field
+              :label="$t('sections.generalInformation.batteryType')"
+              icon="mdi-battery-unknown"
+              :value="propsData.batteryIdentification.batteryType"
+            />
+          </v-col>
+          <v-col sm="12" md="5" class="pa-0 ma-0">
+            <Field
+              icon="mdi-battery"
+              :label="$t('sections.generalInformation.batteryModel')"
+              :value="propsData.batteryIdentification.batteryModel"
+            />
+          </v-col>
+        </template>
+        <template v-if="propsData.warrantyPeriod">
+          <v-col sm="12" md="3" class="pa-0 ma-0">
+           <Field
+             icon="mdi-license"
+             :label="$t('sections.generalInformation.warranty')"
+             :value="propsData.warrantyPeriod"
+              unit="month"
+            />
+          </v-col>
+         </template>
+      </v-row>
+      <template v-if="propsData.physicalDimensions">
+        <v-row class="section">
+          <v-col sm="12" md="9" class="pa-0 ma-0">
+            <Field
+              icon="mdi-ruler"
+              :label="$t('sections.generalInformation.dimensions')"
+              :height="propsData.physicalDimensions.height"
+              :length="propsData.physicalDimensions.length"
+              unit="mm"
+              :width="propsData.physicalDimensions.width"
+            />
+          </v-col>
+          <v-col sm="12" md="3" class="pa-0 ma-0">
+            <Field
+              icon="mdi-scale"
+              :label="$t('sections.generalInformation.weight')"
+              unit="kg"
+              :value="propsData.physicalDimensions.weight"
+            />
+          </v-col>
+        </v-row>
+      </template>
+    </v-container>
+    <v-container class="container-width-50">
+      <template v-if="propsData.manufacturing">
+        <v-row class="section">
+        <v-col cols="12" class="pa-0 ma-0">
+          <Field
+            icon="mdi-calendar-range"
+            style="background: #f9f9f9"
+            :label="$t('sections.generalInformation.dateOfManufacturing')"
+            :day="propsData.manufacturing.dateOfManufacturing"
+          />
+        </v-col>
+      </template>
+      <template v-if="propsData.manufacturing">
+        <v-row>
+          <v-col
+            v-if="propsData.manufacturing.address"
+            cols="12"
+            class="pa-0 ma-0"
+          >
+            <Field
+              icon="mdi-map-marker-outline"
+              style="background: #f9f9f9"
+              :label="$t('sections.generalInformation.placeOfManufacturing')"
+              :value="propsData.manufacturing.address.locality.value"
+            />
+          </v-col>
+        </v-row>
+      </template>
+      <template v-if="propsData.datePlacedOnMarket">
+        <v-row>
+          <v-col cols="12" class="pa-0 ma-0">
+            <Field
+              style="background: #f9f9f9"
+              icon="mdi-calendar-range"
+              :label="$t('sections.generalInformation.datePlacedOnMarket')"
+              :day="propsData.datePlacedOnMarket"
+            />
+          </v-col>
+        </v-row>     
+      </template>
+      </v-container>
+    <v-container class="container-width-80">
+      <v-row style="min-height: 180px">
+        <template v-if="propsData.manufacturer">
+          <v-col v-if="propsData.manufacturer.address" md="5" class="pa-0 ma-0">
+            <Field
+              style="min-height: 168px"
+              icon="mdi-factory"
+              :label="$t('sections.generalInformation.manufacturerInformation')"
+              :city="propsData.manufacturer.address.locality.value"
+              :country="propsData.manufacturer.address.country.shortName"
+              :postal="propsData.manufacturer.address.postCode.value"
+              :value="propsData.manufacturer.name"
+            />
+          </v-col>
+        </template>
+        <template v-if="propsData.manufacturer">
+          <v-col v-if="propsData.manufacturer.contact" md="7" class="pa-0 ma-0">
+            <Field
+              style="min-height: 168px"
+              icon="mdi-at"
+              :label="$t('sections.generalInformation.manufacturerContact')"
+              :phone="propsData.manufacturer.contact.phoneNumber"
+              :email="propsData.manufacturer.contact.email"
+              :website="propsData.manufacturer.contact.website"
+              value=" "
+            />
+          </v-col>
+        </template>
+      </v-row>
+      <v-row>
+        <v-col v-if="propsData.manufacturer" md="12" class="pa-0 ma-0">
+          <Field
+            icon="mdi-molecule-co2"
+            :label="$t('sections.generalInformation.cO2FootprintTotal')"
+            :value="propsData.cO2FootprintTotal"
+            unit="CO2e/kWh"
+          />
+        </v-col>
+      </v-row>
+    </v-container>
+  </div>
+</template>
+
+<script>
+import Field from "../Field.vue";
+import DialogComponent from "../../general/Dialog.vue";
+
+export default {
+  name: "GeneralInformation",
+  components: {
+    Field,
+    DialogComponent,
+  },
+  props: {
+    data: {
+      type: Object,
+      default: Object,
+    },
+  },
+
+  data() {
+    return {
+      propsData: this.$props.data.aspect,
+    };
+  },
+};
+</script>