--- conflicted
+++ resolved
@@ -1,216 +1,137 @@
-<!--
- Copyright 2023 BASF SE, BMW AG, Henkel AG & Co. KGaA
- 
- Licensed under the Apache License, Version 2.0 (the "License");
- you may not use this file except in compliance with the License.
- You may obtain a copy of the License at
- 
-     http://www.apache.org/licenses/LICENSE-2.0
- 
- Unless required by applicable law or agreed to in writing, software
- distributed under the License is distributed on an "AS IS" BASIS,
- WITHOUT WARRANTIES OR CONDITIONS OF ANY KIND, either express or implied.
- See the License for the specific language governing permissions and
- limitations under the License.
--->
-
-<<<<<<< HEAD
-<template v-if="propsData">
-  <div>
-    <!-- Composition of battery -->
-
-    <AttributeField
-      :attributes-list="propsData.compositionOfBattery"
-      label="Composition of battery"
-    />
-    <!-- Critical raw materials -->
-    <div class="sub-section-container">
-      <div class="sub-title-container">
-        <span class="sub-title">Critical raw materials</span>
-      </div>
-      <div v-if="propsData.criticalRawMaterials" class="list-container">
-        <ul>
-          <span class="list-label"></span>
-          <li>
-            <span>
-              {{ propsData.criticalRawMaterials }}
-            </span>
-          </li>
-        </ul>
-      </div>
-    </div>
-    <!-- Components -->
-    <div class="sub-section-container">
-      <div class="sub-title-container">
-        <span class="sub-title">Components</span>
-      </div>
-      <div v-if="propsData.components" class="list-container">
-        <ul>
-          <span class="list-label">Components part number</span>
-          <li>
-            <span>
-              {{ propsData.components.componentsPartNumber }}
-            </span>
-          </li>
-        </ul>
-=======
-<template v-if="batteryComposition">
-  <div class="section">
-    <SectionHeader title="4. Battery composition" @click="toggle = !toggle" />
-    <div class="section-content" :class="[toggle ? 'hidden' : '']">
-      <!-- Composition of battery -->
-
-      <AttributeField
-        :attributes-list="batteryComposition.compositionOfBattery"
-        label="Composition of battery"
-      />
-      <!-- Critical raw materials -->
-      <div class="sub-section-container">
-        <div class="sub-title-container">
-          <span class="sub-title">Critical raw materials</span>
-        </div>
-        <div
-          v-if="batteryComposition.criticalRawMaterials"
-          class="list-container"
-        >
-          <ul>
-            <span class="list-label"></span>
-            <li>
-              <span>
-                {{ batteryComposition.criticalRawMaterials }}
-              </span>
-            </li>
-          </ul>
-        </div>
->>>>>>> 5b5e5577
-      </div>
-      <!-- Components -->
-      <div class="sub-section-container">
-        <div class="sub-title-container">
-          <span class="sub-title">Components</span>
-        </div>
-        <div v-if="batteryComposition.components" class="list-container">
-          <ul>
-            <span class="list-label">Components part number</span>
-            <li>
-              <span>
-                {{ batteryComposition.components.componentsPartNumber }}
-              </span>
-            </li>
-          </ul>
-        </div>
-      </div>
-<<<<<<< HEAD
-      <div
-        v-if="propsData.components.componentsSupplier"
-        class="list-container"
-      >
-        <ul>
-          <span class="list-label">Address</span>
-          <li
-            v-for="supplierDetails in propsData.components.componentsSupplier"
-            :key="supplierDetails"
-          >
-            <p>{{ supplierDetails.address.locality.value }}</p>
-            <p>{{ supplierDetails.address.country.shortName }}</p>
-            <p>{{ supplierDetails.address.postCode.value }}</p>
-            <p>
-              {{ supplierDetails.address.thoroughfare.value }}
-              {{ supplierDetails.address.thoroughfare.number }}
-            </p>
-            <p>{{ supplierDetails.address.premise.value }}</p>
-            <p>{{ supplierDetails.address.postalDeliveryPoint.value }}</p>
-          </li>
-        </ul>
-        <ul>
-          <span class="list-label">Contact</span>
-          <li
-            v-for="supplierDetails in propsData.components.componentsSupplier"
-            :key="supplierDetails"
-          >
-            <p>fax: {{ supplierDetails.contact.faxNumber }}</p>
-            <p>www: {{ supplierDetails.contact.website }}</p>
-            <p>tel: {{ supplierDetails.contact.phoneNumber }}</p>
-            <p>
-              email:
-              {{ supplierDetails.contact.email }}
-            </p>
-          </li>
-        </ul>
-=======
-      <!-- Components supplier -->
-      <div class="sub-section-container">
-        <div class="sub-title-container">
-          <span class="sub-title">Components supplier</span>
-        </div>
-        <div
-          v-if="batteryComposition.components.componentsSupplier"
-          class="list-container"
-        >
-          <ul>
-            <span class="list-label">Address</span>
-            <li
-              v-for="supplierDetails in batteryComposition.components
-                .componentsSupplier"
-              :key="supplierDetails"
-            >
-              <p>{{ supplierDetails.address.locality.value }}</p>
-              <p>{{ supplierDetails.address.country.shortName }}</p>
-              <p>{{ supplierDetails.address.postCode.value }}</p>
-              <p>
-                {{ supplierDetails.address.thoroughfare.value }}
-                {{ supplierDetails.address.thoroughfare.number }}
-              </p>
-              <p>{{ supplierDetails.address.premise.value }}</p>
-              <p>{{ supplierDetails.address.postalDeliveryPoint.value }}</p>
-            </li>
-          </ul>
-          <ul>
-            <span class="list-label">Contact</span>
-            <li
-              v-for="supplierDetails in batteryComposition.components
-                .componentsSupplier"
-              :key="supplierDetails"
-            >
-              <p>fax: {{ supplierDetails.contact.faxNumber }}</p>
-              <p>www: {{ supplierDetails.contact.website }}</p>
-              <p>tel: {{ supplierDetails.contact.phoneNumber }}</p>
-              <p>
-                email:
-                {{ supplierDetails.contact.email }}
-              </p>
-            </li>
-          </ul>
-        </div>
->>>>>>> 5b5e5577
-      </div>
-    </div>
-  </div>
-</template>
-
-<script>
-import AttributeField from "../AttributeField.vue";
-
-export default {
-  name: "BatteryComposition",
-  components: {
-    AttributeField,
-  },
-  props: {
-    sectionTitle: {
-      type: String,
-      default: "",
-    },
-    data: {
-      type: Object,
-      default: Object,
-    },
-  },
-  data() {
-    return {
-      toggle: false,
-      propsData: this.$props.data.data.passport.composition,
-    };
-  },
-};
-</script>
+<!--
+ Copyright 2023 BASF SE, BMW AG, Henkel AG & Co. KGaA
+ 
+ Licensed under the Apache License, Version 2.0 (the "License");
+ you may not use this file except in compliance with the License.
+ You may obtain a copy of the License at
+ 
+     http://www.apache.org/licenses/LICENSE-2.0
+ 
+ Unless required by applicable law or agreed to in writing, software
+ distributed under the License is distributed on an "AS IS" BASIS,
+ WITHOUT WARRANTIES OR CONDITIONS OF ANY KIND, either express or implied.
+ See the License for the specific language governing permissions and
+ limitations under the License.
+-->
+
+<template v-if="propsData">
+  <div>
+    <!-- Composition of battery -->
+    <AttributeField
+      :attributes-list="propsData.compositionOfBattery"
+      label="Composition of battery"
+    />
+    <!-- Critical raw materials -->
+    <div class="sub-section-container">
+      <div class="sub-title-container">
+        <span class="sub-title">Critical raw materials</span>
+      </div>
+      <div v-if="propsData.criticalRawMaterials" class="list-container">
+        <ul>
+          <span class="list-label"></span>
+          <li>
+            <span>
+              {{ propsData.criticalRawMaterials }}
+            </span>
+          </li>
+        </ul>
+      </div>
+    </div>
+    <!-- Components -->
+    <div class="sub-section-container">
+      <div class="sub-title-container">
+        <span class="sub-title">Components</span>
+      </div>
+      <div v-if="propsData.components" class="list-container">
+        <ul>
+          <span class="list-label">Components part number</span>
+          <li>
+            <span>
+              {{ propsData.components.componentsPartNumber }}
+            </span>
+          </li>
+        </ul>
+      </div>
+      <!-- Components -->
+      <div class="sub-section-container">
+        <div class="sub-title-container">
+          <span class="sub-title">Components</span>
+        </div>
+        <div v-if="batteryComposition.components" class="list-container">
+          <ul>
+            <span class="list-label">Components part number</span>
+            <li>
+              <span>
+                {{ batteryComposition.components.componentsPartNumber }}
+              </span>
+            </li>
+          </ul>
+        </div>
+      </div>
+      <div
+        v-if="propsData.components.componentsSupplier"
+        class="list-container"
+      >
+        <ul>
+          <span class="list-label">Address</span>
+          <li
+            v-for="supplierDetails in propsData.components.componentsSupplier"
+            :key="supplierDetails"
+          >
+            <p>{{ supplierDetails.address.locality.value }}</p>
+            <p>{{ supplierDetails.address.country.shortName }}</p>
+            <p>{{ supplierDetails.address.postCode.value }}</p>
+            <p>
+              {{ supplierDetails.address.thoroughfare.value }}
+              {{ supplierDetails.address.thoroughfare.number }}
+            </p>
+            <p>{{ supplierDetails.address.premise.value }}</p>
+            <p>{{ supplierDetails.address.postalDeliveryPoint.value }}</p>
+          </li>
+        </ul>
+        <ul>
+          <span class="list-label">Contact</span>
+          <li
+            v-for="supplierDetails in propsData.components.componentsSupplier"
+            :key="supplierDetails"
+          >
+            <p>fax: {{ supplierDetails.contact.faxNumber }}</p>
+            <p>www: {{ supplierDetails.contact.website }}</p>
+            <p>tel: {{ supplierDetails.contact.phoneNumber }}</p>
+            <p>
+              email:
+              {{ supplierDetails.contact.email }}
+            </p>
+          </li>
+        </ul>
+      </div>
+    </div>
+  </div>
+</template>
+
+<script>
+import AttributeField from "../AttributeField.vue";
+
+export default {
+  name: "BatteryComposition",
+  components: {
+    AttributeField,
+  },
+  props: {
+    sectionTitle: {
+      type: String,
+      default: "",
+    },
+    data: {
+      type: Object,
+      default: Object,
+    },
+  },
+  data() {
+    return {
+      toggle: false,
+      propsData: this.$props.data.data.passport.composition,
+    };
+  },
+};
+</script>