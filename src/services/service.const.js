const TWIN_REGISTRY_URL = "http://localhost:4243";
const AAS_PROXY_URL = "http://localhost:4245";
const MOCK_AUTH_URL = "https://mock--server.herokuapp.com";
const GOOGLE_CHART_API_URL = "https://chart.googleapis.com";
const DUMMY_SERVICE = "http://localhost:3000";
const SERVER_URL = "https://materialpass.int.demo.catena-x.net";

<<<<<<< HEAD
// production mode start
const INIT_OPTIONS = {
    url: 'https://centralidp.demo.catena-x.net/auth/',
    clientId: 'Cl4-CX-DigitalTwin',
    realm: 'CX-Central',
    onLoad: 'login-required'
};

const REDIRECT_URI = "https://materialpass.int.demo.catena-x.net/";
// production mode end

// development mode start
/*const INIT_OPTIONS = {
    url: 'http://localhost:8088/auth/',
=======
// for production 
const INIT_OPTIONS = {
    url: 'https://centralidp.demo.catena-x.net/auth/',
>>>>>>> 06ec71ec
    clientId: 'Cl13-CX-Battery',
    realm: 'CX-Central',
    onLoad: 'login-required'
};

<<<<<<< HEAD
const REDIRECT_URI = "http://localhost:8082/";*/
// development end


export {TWIN_REGISTRY_URL, AAS_PROXY_URL, MOCK_AUTH_URL, GOOGLE_CHART_API_URL, DUMMY_SERVICE, INIT_OPTIONS, REDIRECT_URI, SERVER_URL};
=======
const REDIRECT_URI = "https://materialpass.int.demo.catena-x.net/";


// for development use only
/*const INIT_OPTIONS = {
    url: 'http://localhost:8088/auth/',
    clientId: 'Cl13-CX-Battery',
    realm: 'CX-Central',
    onLoad: 'login-required'
};

const REDIRECT_URI = "http://localhost:8080/";*/


export { TWIN_REGISTRY_URL, AAS_PROXY_URL, MOCK_AUTH_URL, GOOGLE_CHART_API_URL, DUMMY_SERVICE, INIT_OPTIONS, REDIRECT_URI };
>>>>>>> 06ec71ec
<|MERGE_RESOLUTION|>--- conflicted
+++ resolved
@@ -5,11 +5,10 @@
 const DUMMY_SERVICE = "http://localhost:3000";
 const SERVER_URL = "https://materialpass.int.demo.catena-x.net";
 
-<<<<<<< HEAD
 // production mode start
 const INIT_OPTIONS = {
     url: 'https://centralidp.demo.catena-x.net/auth/',
-    clientId: 'Cl4-CX-DigitalTwin',
+    clientId: 'Cl13-CX-Battery',
     realm: 'CX-Central',
     onLoad: 'login-required'
 };
@@ -20,36 +19,8 @@
 // development mode start
 /*const INIT_OPTIONS = {
     url: 'http://localhost:8088/auth/',
-=======
-// for production 
-const INIT_OPTIONS = {
-    url: 'https://centralidp.demo.catena-x.net/auth/',
->>>>>>> 06ec71ec
-    clientId: 'Cl13-CX-Battery',
-    realm: 'CX-Central',
-    onLoad: 'login-required'
-};
-
-<<<<<<< HEAD
 const REDIRECT_URI = "http://localhost:8082/";*/
 // development end
 
 
-export {TWIN_REGISTRY_URL, AAS_PROXY_URL, MOCK_AUTH_URL, GOOGLE_CHART_API_URL, DUMMY_SERVICE, INIT_OPTIONS, REDIRECT_URI, SERVER_URL};
-=======
-const REDIRECT_URI = "https://materialpass.int.demo.catena-x.net/";
-
-
-// for development use only
-/*const INIT_OPTIONS = {
-    url: 'http://localhost:8088/auth/',
-    clientId: 'Cl13-CX-Battery',
-    realm: 'CX-Central',
-    onLoad: 'login-required'
-};
-
-const REDIRECT_URI = "http://localhost:8080/";*/
-
-
-export { TWIN_REGISTRY_URL, AAS_PROXY_URL, MOCK_AUTH_URL, GOOGLE_CHART_API_URL, DUMMY_SERVICE, INIT_OPTIONS, REDIRECT_URI };
->>>>>>> 06ec71ec
+export {TWIN_REGISTRY_URL, AAS_PROXY_URL, MOCK_AUTH_URL, GOOGLE_CHART_API_URL, DUMMY_SERVICE, INIT_OPTIONS, REDIRECT_URI, SERVER_URL};