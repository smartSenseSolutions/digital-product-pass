--- conflicted
+++ resolved
@@ -1,4 +1,3 @@
-<<<<<<< HEAD
 import { REDIRECT_URI, INIT_OPTIONS } from "@/services/service.const"
 import Keycloak from 'keycloak-js'
 
@@ -75,91 +74,4 @@
         });
 
     }
-}
-
-=======
-import { REDIRECT_URI, INIT_OPTIONS, SERVER_URL } from '@/services/service.const';
-import Keycloak from 'keycloak-js';
-
-
-export default class authentication {
-
-  keycloak;
-  constructor() {
-    this.keycloak = new Keycloak(INIT_OPTIONS);
-  }
-  keycloakInit(app) {
-    this.keycloak.init({ onLoad: INIT_OPTIONS.onLoad }).then((auth) => {
-      if (!auth) {
-        window.location.reload();
-      }
-      else {
-        app.mount('#app');
-      }
-      //Token Refresh
-      setInterval(() => {
-        this.updateToken(60);
-      }, 60000);
-
-    }).catch((e) => {
-      console.log(e);
-      console.log('Login Failure');
-    });
-  }
-  getAccessToken() {
-    return this.keycloak.token;
-  }
-
-  getRefreshedToken() {
-    return this.keycloak.refreshToken;
-  }
-
-  updateToken(minimumValidity) {
-    this.keycloak.updateToken(minimumValidity).then((refreshed) => {
-      if (refreshed) {
-        console.info('Token refreshed' + refreshed);
-      } else {
-        console.warn('Token not refreshed, valid for '
-                    + Math.round(this.keycloak.tokenParsed.exp + this.keycloak.timeSkew - new Date().getTime() / 1000) + ' seconds');
-      }
-    }).catch(() => {
-      console.error('Failed to refresh token');
-    });
-  }
-
-  isUserAuthenticated() {
-    return this.keycloak.authenticated;
-  }
-  getClientId() {
-    return this.keycloak.clientId;
-  }
-  decodeAccessToken() {
-    return JSON.parse(window.atob(this.keycloak.token.split('.')[1]));
-  }
-  getUserName() {
-    return this.decodeAccessToken().preferred_username;
-  }
-  getRole() {
-    let clientRoles = '';
-    if (this.getUrl().includes(SERVER_URL))
-      clientRoles = this.decodeAccessToken().companyRole; // prod mode
-    else
-      clientRoles = this.keycloak.resourceAccess[this.getClientId()].roles; // develop mode 
-    return clientRoles.length == 1 ? clientRoles[0] : clientRoles;
-  }
-  logout() {
-    var logoutOptions = { redirectUri: REDIRECT_URI };
-
-    this.keycloak.logout(logoutOptions).then((success) => {
-      console.log('--> log: logout success ', success);
-    }).catch((error) => {
-      console.log('--> log: logout error ', error);
-    });
-  }
-  getUrl() {
-    return window.location.href;
-  }
-}
-
-
->>>>>>> 7e8433f9
+}