<<<<<<< HEAD
import { SERVER_URL } from "@/services/service.const";
import axios from "axios";

export default class Wrapper {

  // Step 1: Request contract offers from the catalog
  getContractOfferCatalog(providerUrl, requestHeaders) {
    return new Promise(resolve => {

      axios.get(`${SERVER_URL}/consumer/data/catalog?providerUrl=${providerUrl}`,
        {
          headers: requestHeaders
        }
      )
        .then((response) => {
          resolve(response.data);
        })
        .catch((e) => {
          console.error("getContractOfferCatalog -> " + e);
          resolve('rejected');
        });
    });
  }
  // Step 2: Negotiate a contract based on contract offer retrieved in previous step
  doContractNegotiation(payload, requestHeaders) {
    let requestBody = {
      "connectorId": payload.connectorId,
      "connectorAddress": payload.connectorAddress,
      "offer": {
        "offerId": payload.contractOffer.id,
        "assetId": payload.contractOffer.asset.id,
        "policy": {
          "uid": "null",
          "prohibitions": [],
          "obligations": [],
          "permissions": [
            {
              "edctype": "dataspaceconnector:permission",
              "action": {
                "type": "USE"
              },
              "target": payload.contractOffer.asset.id,
              "constraints": []
            }
          ]
        }
      }
    };

    return new Promise(resolve => {

      axios.post(`${SERVER_URL}/consumer/data/contractnegotiations`, requestBody, {
        headers: requestHeaders
      })
        .then((response) => {
          resolve(response.data);
        })
        .catch((e) => {
          console.error("doContractNegotiation -> " + e);
          resolve('rejected');
        });
    });
  }
  // Step 3: Get the contract agreement id to verify if the negotiation is aprroved or declined
  getAgreementId(uuid, requestHeaders) {
    return new Promise(resolve => {

      setTimeout(() => {
        axios.get(`${SERVER_URL}/consumer/data/contractnegotiations/${uuid}`, {
          headers: requestHeaders
        })
          .then((response) => {
            console.log('check_state : ' + response.data.state);
            console.log('Agreement Id: ' + response.data.contractAgreementId);
            console.log('Agreement state: ' + response.data.state);
            resolve(response.data);
          })
          .catch((e) => {
            console.error("getAgreementId -> " + e);
            alert(e);
            resolve('rejected');
          });
        ;
      }, 5000);

    });
  }
  // Step 4.1: Initiate data transfer process based on agreement id from previous step
  initiateTransfer(assetId, requestHeaders, payload) {

    let requestBody = {
      "id": payload.transferProcessId,
      "connectorId": payload.connectorId,
      "connectorAddress": payload.connectorAddress,
      "contractId": payload.contractAgreementId,
      "assetId": assetId,
      "managedResources": false,
      "dataDestination": {
        "type": payload.type
      },
    };
    return new Promise(resolve => {
      console.log(requestBody);
      axios.post(`${SERVER_URL}/consumer/data/transferprocess`, requestBody, {
        headers: requestHeaders
      })
        .then((response) => {
          console.log(response.data);
          resolve(response.data);
        })
        .catch((e) => {
          console.error("initiateTransfer -> " + e);
          resolve('rejected');
        });
    });
  }
  // Step 4.2: Verify data transfer status
  getTransferProcessById(transferId, requestHeaders) {

    return new Promise(resolve => {
      setTimeout(() => {
        axios.get(`${SERVER_URL}/consumer/data/transferprocess/${transferId}`, {
          headers: requestHeaders
        })
          .then((response) => {
            console.log(response.data);
            resolve(response.data);
          })
          .catch((e) => {
            console.error("getTransferProcessById -> " + e);
            resolve('rejected');
          });
      }, 5000);
    });
  }
  // Step 4.3: Query transferred data from consumer backend system
  getDataFromConsumerBackend(transferProcessId) {

    return new Promise(resolve => {

      setTimeout(() => {
        axios.get(`${SERVER_URL}/consumer_backend/${transferProcessId}`, {
          headers: {
            'Accept': 'application/octet-stream'
          }
        })
          .then((response) => {
            console.log(response.data);
            resolve(response.data);
          })
          .catch((e) => {
            console.error("getDataFromConsumerBackend -> " + e);
            resolve('rejected');
          });
        ;
      }, 5000);
    });
  }

  async performEDCDataTransfer(assetId, providerConnector, requestHeaders) {
    let contractId = "";
    let data = await this.getContractOfferCatalog(providerConnector.connectorAddress, requestHeaders);

    // Contarct catalog returns array of contract offers, select one that matches assetId //
    let contractOffer = data.contractOffers.filter(offer => {
      return offer.asset.id.includes(assetId);
    });

    // Contract negotiation request parameters //
    let payload = {
      connectorAddress: providerConnector.connectorAddress,
      connectorId: providerConnector.idShort,
      contractOffer: contractOffer[0]
    };
    console.log(payload);
    let negotiation = await this.doContractNegotiation(payload, requestHeaders);
    console.log("Negotiation ID: " + negotiation.id);


    // Check agreement status //
    // Status: INITIAL, REQUESTED, CONFIRMED
    let response = null;
    // Check the agreement status until it is of status CONFIRMED
    while (response == null || response.state != "CONFIRMED") {
      response = await this.getAgreementId(negotiation.id, requestHeaders);
      console.log("Agreement state:  ", response.state + '_' + response.contractAgreementId);
      contractId = response.contractAgreementId;
    }

    // initiate data transfer
    const transferRequest = {
      transferProcessId: Date.now(),
      connectorId: providerConnector.idShort,
      connectorAddress: providerConnector.connectorAddress,
      contractAgreementId: contractId,
      assetId: assetId,
      type: "HttpProxy"
    };
    let transfer = await this.initiateTransfer(assetId, requestHeaders, transferRequest);
    console.log("Transfer Id: " + transfer.id);

    let result = null;
    // Check the transfer status repeatedly until it is COMPLETED from consumer side
    while (result == null || result.state != "COMPLETED") {

      result = await this.getTransferProcessById(transfer.id, requestHeaders[1]);
      console.log("Transfer state:  ", result.type + '_' + result.state[0]);
    }
    contractId = "123";
    return await [this.getDataFromConsumerBackend(transferRequest.transferProcessId), contractId, negotiation];
  }
}
=======
import { SERVER_URL } from "@/services/service.const";
import axios from "axios";

export default class Wrapper {

  // Step 1: Request contract offers from the catalog
  getContractOfferCatalog(providerUrl, requestHeaders) {
    return new Promise(resolve => {

      axios.get(`${SERVER_URL}/consumer/data/catalog?providerUrl=${providerUrl}`,
        {
          headers: requestHeaders
        }
      )
        .then((response) => {
          resolve(response.data);
        })
        .catch((e) => {
          console.error("getContractOfferCatalog -> " + e);
          resolve('rejected');
        });
    });
  }
  // Step 2: Negotiate a contract based on contract offer retrieved in previous step
  doContractNegotiation(payload, requestHeaders) {
    let requestBody = {
      "connectorId": payload.connectorId,
      "connectorAddress": payload.connectorAddress,
      "offer": {
        "offerId": payload.contractOffer.id,
        "assetId": payload.contractOffer.asset.id,
        "policy": {
          "uid": "null",
          "prohibitions": [],
          "obligations": [],
          "permissions": [
            {
              "edctype": "dataspaceconnector:permission",
              "action": {
                "type": "USE"
              },
              "target": payload.contractOffer.asset.id,
              "constraints": []
            }
          ]
        }
      }
    };

    return new Promise(resolve => {

      axios.post(`${SERVER_URL}/consumer/data/contractnegotiations`, requestBody, {
        headers: requestHeaders
      })
        .then((response) => {
          resolve(response.data);
        })
        .catch((e) => {
          console.error("doContractNegotiation -> " + e);
          resolve('rejected');
        });
    });
  }
  // Step 3: Get the contract agreement id to verify if the negotiation is aprroved or declined
  getAgreementId(uuid, requestHeaders) {
    return new Promise(resolve => {

      setTimeout(() => {
        axios.get(`${SERVER_URL}/consumer/data/contractnegotiations/${uuid}`, {
          headers: requestHeaders
        })
          .then((response) => {
            console.log('check_state : ' + response.data.state);
            console.log('Agreement Id: ' + response.data.contractAgreementId);
            console.log('Agreement state: ' + response.data.state);
            resolve(response.data);
          })
          .catch((e) => {
            console.error("getAgreementId -> " + e);
            alert(e);
            resolve('rejected');
          });
        ;
      }, 5000);

    });
  }
  // Step 4.1: Initiate data transfer process based on agreement id from previous step
  initiateTransfer(assetId, requestHeaders, payload) {

    let requestBody = {
      "id": payload.transferProcessId,
      "connectorId": payload.connectorId,
      "connectorAddress": payload.connectorAddress,
      "contractId": payload.contractAgreementId,
      "assetId": assetId,
      "managedResources": false,
      "dataDestination": {
        "type": payload.type
      },
    };
    return new Promise(resolve => {
      console.log(requestBody);
      axios.post(`${SERVER_URL}/consumer/data/transferprocess`, requestBody, {
        headers: requestHeaders
      })
        .then((response) => {
          console.log(response.data);
          resolve(response.data);
        })
        .catch((e) => {
          console.error("initiateTransfer -> " + e);
          resolve('rejected');
        });
    });
  }
  // Step 4.2: Verify data transfer status
  getTransferProcessById(transferId, requestHeaders) {

    return new Promise(resolve => {
      setTimeout(() => {
        axios.get(`${SERVER_URL}/consumer/data/transferprocess/${transferId}`, {
          headers: requestHeaders
        })
          .then((response) => {
            console.log(response.data);
            resolve(response.data);
          })
          .catch((e) => {
            console.error("getTransferProcessById -> " + e);
            resolve('rejected');
          });
      }, 5000);
    });
  }
  // Step 4.3: Query transferred data from consumer backend system
  getDataFromConsumerBackend(transferProcessId) {

    return new Promise(resolve => {

      setTimeout(() => {
        axios.get(`${SERVER_URL}/consumer_backend/${transferProcessId}`, {
          headers: {
            'Accept': 'application/octet-stream'
          }
        })
          .then((response) => {
            console.log(response.data);
            resolve(response.data);
          })
          .catch((e) => {
            console.error("getDataFromConsumerBackend -> " + e);
            resolve('rejected');
          });
        ;
      }, 5000);
    });
  }

  async performEDCDataTransfer(assetId, providerConnector, requestHeaders) {
    let contractId = "";
    let data = await this.getContractOfferCatalog(providerConnector.connectorAddress, requestHeaders);

    // Contarct catalog returns array of contract offers, select one that matches assetId //
    let contractOffer = data.contractOffers.filter(offer => {
      return offer.asset.id.includes(assetId);
    });

    // Contract negotiation request parameters //
    let payload = {
      connectorAddress: providerConnector.connectorAddress,
      connectorId: providerConnector.idShort,
      contractOffer: contractOffer[0]
    };
    console.log(payload);
    let negotiation = await this.doContractNegotiation(payload, requestHeaders);
    console.log("Negotiation ID: " + negotiation.id);


    // Check agreement status //
    // Status: INITIAL, REQUESTED, CONFIRMED
    let response = null;
    // Check the agreement status until it is of status CONFIRMED
    while (response == null || response.state != "CONFIRMED") {
      response = await this.getAgreementId(negotiation.id, requestHeaders);
      console.log("Agreement state:  ", response.state + '_' + response.contractAgreementId);
      contractId = response.contractAgreementId;
    }

    // initiate data transfer
    const transferRequest = {
      transferProcessId: Date.now(),
      connectorId: providerConnector.idShort,
      connectorAddress: providerConnector.connectorAddress,
      contractAgreementId: contractId,
      assetId: assetId,
      type: "HttpProxy"
    };
    let transfer = await this.initiateTransfer(assetId, requestHeaders, transferRequest);
    console.log("Transfer Id: " + transfer.id);

    let result = null;
    // Check the transfer status repeatedly until it is COMPLETED from consumer side
    while (result == null || result.state != "COMPLETED") {

      result = await this.getTransferProcessById(transfer.id, requestHeaders);
      console.log("Transfer state:  ", result.type + '_' + result.state);
    }

    const passport = await this.getDataFromConsumerBackend(transferRequest.transferProcessId);
    const responseData = {
      "data":{
        "metadata": {
          "contractOffer": payload.contractOffer,
          "negotiation":  negotiation,
          "transferRequest": transferRequest,
          "transfer": transfer
        },
        "passport": passport
      }
    };

    return responseData;
  }
}
>>>>>>> 4d2213bc
<|MERGE_RESOLUTION|>--- conflicted
+++ resolved
@@ -1,4 +1,3 @@
-<<<<<<< HEAD
 import { SERVER_URL } from "@/services/service.const";
 import axios from "axios";
 
@@ -204,219 +203,6 @@
     // Check the transfer status repeatedly until it is COMPLETED from consumer side
     while (result == null || result.state != "COMPLETED") {
 
-      result = await this.getTransferProcessById(transfer.id, requestHeaders[1]);
-      console.log("Transfer state:  ", result.type + '_' + result.state[0]);
-    }
-    contractId = "123";
-    return await [this.getDataFromConsumerBackend(transferRequest.transferProcessId), contractId, negotiation];
-  }
-}
-=======
-import { SERVER_URL } from "@/services/service.const";
-import axios from "axios";
-
-export default class Wrapper {
-
-  // Step 1: Request contract offers from the catalog
-  getContractOfferCatalog(providerUrl, requestHeaders) {
-    return new Promise(resolve => {
-
-      axios.get(`${SERVER_URL}/consumer/data/catalog?providerUrl=${providerUrl}`,
-        {
-          headers: requestHeaders
-        }
-      )
-        .then((response) => {
-          resolve(response.data);
-        })
-        .catch((e) => {
-          console.error("getContractOfferCatalog -> " + e);
-          resolve('rejected');
-        });
-    });
-  }
-  // Step 2: Negotiate a contract based on contract offer retrieved in previous step
-  doContractNegotiation(payload, requestHeaders) {
-    let requestBody = {
-      "connectorId": payload.connectorId,
-      "connectorAddress": payload.connectorAddress,
-      "offer": {
-        "offerId": payload.contractOffer.id,
-        "assetId": payload.contractOffer.asset.id,
-        "policy": {
-          "uid": "null",
-          "prohibitions": [],
-          "obligations": [],
-          "permissions": [
-            {
-              "edctype": "dataspaceconnector:permission",
-              "action": {
-                "type": "USE"
-              },
-              "target": payload.contractOffer.asset.id,
-              "constraints": []
-            }
-          ]
-        }
-      }
-    };
-
-    return new Promise(resolve => {
-
-      axios.post(`${SERVER_URL}/consumer/data/contractnegotiations`, requestBody, {
-        headers: requestHeaders
-      })
-        .then((response) => {
-          resolve(response.data);
-        })
-        .catch((e) => {
-          console.error("doContractNegotiation -> " + e);
-          resolve('rejected');
-        });
-    });
-  }
-  // Step 3: Get the contract agreement id to verify if the negotiation is aprroved or declined
-  getAgreementId(uuid, requestHeaders) {
-    return new Promise(resolve => {
-
-      setTimeout(() => {
-        axios.get(`${SERVER_URL}/consumer/data/contractnegotiations/${uuid}`, {
-          headers: requestHeaders
-        })
-          .then((response) => {
-            console.log('check_state : ' + response.data.state);
-            console.log('Agreement Id: ' + response.data.contractAgreementId);
-            console.log('Agreement state: ' + response.data.state);
-            resolve(response.data);
-          })
-          .catch((e) => {
-            console.error("getAgreementId -> " + e);
-            alert(e);
-            resolve('rejected');
-          });
-        ;
-      }, 5000);
-
-    });
-  }
-  // Step 4.1: Initiate data transfer process based on agreement id from previous step
-  initiateTransfer(assetId, requestHeaders, payload) {
-
-    let requestBody = {
-      "id": payload.transferProcessId,
-      "connectorId": payload.connectorId,
-      "connectorAddress": payload.connectorAddress,
-      "contractId": payload.contractAgreementId,
-      "assetId": assetId,
-      "managedResources": false,
-      "dataDestination": {
-        "type": payload.type
-      },
-    };
-    return new Promise(resolve => {
-      console.log(requestBody);
-      axios.post(`${SERVER_URL}/consumer/data/transferprocess`, requestBody, {
-        headers: requestHeaders
-      })
-        .then((response) => {
-          console.log(response.data);
-          resolve(response.data);
-        })
-        .catch((e) => {
-          console.error("initiateTransfer -> " + e);
-          resolve('rejected');
-        });
-    });
-  }
-  // Step 4.2: Verify data transfer status
-  getTransferProcessById(transferId, requestHeaders) {
-
-    return new Promise(resolve => {
-      setTimeout(() => {
-        axios.get(`${SERVER_URL}/consumer/data/transferprocess/${transferId}`, {
-          headers: requestHeaders
-        })
-          .then((response) => {
-            console.log(response.data);
-            resolve(response.data);
-          })
-          .catch((e) => {
-            console.error("getTransferProcessById -> " + e);
-            resolve('rejected');
-          });
-      }, 5000);
-    });
-  }
-  // Step 4.3: Query transferred data from consumer backend system
-  getDataFromConsumerBackend(transferProcessId) {
-
-    return new Promise(resolve => {
-
-      setTimeout(() => {
-        axios.get(`${SERVER_URL}/consumer_backend/${transferProcessId}`, {
-          headers: {
-            'Accept': 'application/octet-stream'
-          }
-        })
-          .then((response) => {
-            console.log(response.data);
-            resolve(response.data);
-          })
-          .catch((e) => {
-            console.error("getDataFromConsumerBackend -> " + e);
-            resolve('rejected');
-          });
-        ;
-      }, 5000);
-    });
-  }
-
-  async performEDCDataTransfer(assetId, providerConnector, requestHeaders) {
-    let contractId = "";
-    let data = await this.getContractOfferCatalog(providerConnector.connectorAddress, requestHeaders);
-
-    // Contarct catalog returns array of contract offers, select one that matches assetId //
-    let contractOffer = data.contractOffers.filter(offer => {
-      return offer.asset.id.includes(assetId);
-    });
-
-    // Contract negotiation request parameters //
-    let payload = {
-      connectorAddress: providerConnector.connectorAddress,
-      connectorId: providerConnector.idShort,
-      contractOffer: contractOffer[0]
-    };
-    console.log(payload);
-    let negotiation = await this.doContractNegotiation(payload, requestHeaders);
-    console.log("Negotiation ID: " + negotiation.id);
-
-
-    // Check agreement status //
-    // Status: INITIAL, REQUESTED, CONFIRMED
-    let response = null;
-    // Check the agreement status until it is of status CONFIRMED
-    while (response == null || response.state != "CONFIRMED") {
-      response = await this.getAgreementId(negotiation.id, requestHeaders);
-      console.log("Agreement state:  ", response.state + '_' + response.contractAgreementId);
-      contractId = response.contractAgreementId;
-    }
-
-    // initiate data transfer
-    const transferRequest = {
-      transferProcessId: Date.now(),
-      connectorId: providerConnector.idShort,
-      connectorAddress: providerConnector.connectorAddress,
-      contractAgreementId: contractId,
-      assetId: assetId,
-      type: "HttpProxy"
-    };
-    let transfer = await this.initiateTransfer(assetId, requestHeaders, transferRequest);
-    console.log("Transfer Id: " + transfer.id);
-
-    let result = null;
-    // Check the transfer status repeatedly until it is COMPLETED from consumer side
-    while (result == null || result.state != "COMPLETED") {
-
       result = await this.getTransferProcessById(transfer.id, requestHeaders);
       console.log("Transfer state:  ", result.type + '_' + result.state);
     }
@@ -436,5 +222,4 @@
 
     return responseData;
   }
-}
->>>>>>> 4d2213bc
+}