/**
 * Catena-X - Product Passport Consumer Frontend
 *
 * Copyright (c) 2022, 2023 BASF SE, BMW AG, Henkel AG & Co. KGaA
 *
 * See the NOTICE file(s) distributed with this work for additional
 * information regarding copyright ownership.
 *
 * This program and the accompanying materials are made available under the
 * terms of the Apache License, Version 2.0 which is available at
 * https://www.apache.org/licenses/LICENSE-2.0.
 *
 * Unless required by applicable law or agreed to in writing, software
 * distributed under the License is distributed on an "AS IS" BASIS
 * WITHOUT WARRANTIES OR CONDITIONS OF ANY KIND,
 * either express or implied. See the
 * License for the specific language govern in permissions and limitations
 * under the License.
 *
 * SPDX-License-Identifier: Apache-2.0
 */

import { createApp } from 'vue';
import App from './App.vue';
import store from './store';
import vuetify from './assets/plugins/vuetify';
import { loadFonts } from './assets/plugins/webfontloader';
import router from './router';
import '@/assets/styles/main.scss';
import authentication from '@/services/Authentication';
<<<<<<< HEAD
import JsonViewer from "vue3-json-viewer";
// if you used v1.0.5 or latster ,you should add import "vue3-json-viewer/dist/index.css"
import "vue3-json-viewer/dist/index.css";
=======
import { createI18n } from 'vue-i18n';
// Import translation files
import en from '@/translations/en.json';
import de from '@/translations/de.json';

const i18n = createI18n({
    locale: 'en',
    fallbackLocale: 'en',
    messages: {
        en,
        de
    }
});

>>>>>>> a1f27e12
loadFonts();

const app = createApp(App);
app.use(vuetify);
app.use(store);
app.use(router);
<<<<<<< HEAD
app.use(JsonViewer);
=======
app.use(i18n);
>>>>>>> a1f27e12

var auth = new authentication();
app.provide('authentication', auth);
app.config.globalProperties.$authProperties = {
    loginReachable: false,
    isAuthorized: false
};
auth.keycloakInit(app);
<|MERGE_RESOLUTION|>--- conflicted
+++ resolved
@@ -1,69 +1,62 @@
-/**
- * Catena-X - Product Passport Consumer Frontend
- *
- * Copyright (c) 2022, 2023 BASF SE, BMW AG, Henkel AG & Co. KGaA
- *
- * See the NOTICE file(s) distributed with this work for additional
- * information regarding copyright ownership.
- *
- * This program and the accompanying materials are made available under the
- * terms of the Apache License, Version 2.0 which is available at
- * https://www.apache.org/licenses/LICENSE-2.0.
- *
- * Unless required by applicable law or agreed to in writing, software
- * distributed under the License is distributed on an "AS IS" BASIS
- * WITHOUT WARRANTIES OR CONDITIONS OF ANY KIND,
- * either express or implied. See the
- * License for the specific language govern in permissions and limitations
- * under the License.
- *
- * SPDX-License-Identifier: Apache-2.0
- */
-
-import { createApp } from 'vue';
-import App from './App.vue';
-import store from './store';
-import vuetify from './assets/plugins/vuetify';
-import { loadFonts } from './assets/plugins/webfontloader';
-import router from './router';
-import '@/assets/styles/main.scss';
-import authentication from '@/services/Authentication';
-<<<<<<< HEAD
-import JsonViewer from "vue3-json-viewer";
-// if you used v1.0.5 or latster ,you should add import "vue3-json-viewer/dist/index.css"
-import "vue3-json-viewer/dist/index.css";
-=======
-import { createI18n } from 'vue-i18n';
-// Import translation files
-import en from '@/translations/en.json';
-import de from '@/translations/de.json';
-
-const i18n = createI18n({
-    locale: 'en',
-    fallbackLocale: 'en',
-    messages: {
-        en,
-        de
-    }
-});
-
->>>>>>> a1f27e12
-loadFonts();
-
-const app = createApp(App);
-app.use(vuetify);
-app.use(store);
-app.use(router);
-<<<<<<< HEAD
-app.use(JsonViewer);
-=======
-app.use(i18n);
->>>>>>> a1f27e12
-
-var auth = new authentication();
-app.provide('authentication', auth);
-app.config.globalProperties.$authProperties = {
-    loginReachable: false,
-    isAuthorized: false
-};
-auth.keycloakInit(app);
+/**
+ * Catena-X - Product Passport Consumer Frontend
+ *
+ * Copyright (c) 2022, 2023 BASF SE, BMW AG, Henkel AG & Co. KGaA
+ *
+ * See the NOTICE file(s) distributed with this work for additional
+ * information regarding copyright ownership.
+ *
+ * This program and the accompanying materials are made available under the
+ * terms of the Apache License, Version 2.0 which is available at
+ * https://www.apache.org/licenses/LICENSE-2.0.
+ *
+ * Unless required by applicable law or agreed to in writing, software
+ * distributed under the License is distributed on an "AS IS" BASIS
+ * WITHOUT WARRANTIES OR CONDITIONS OF ANY KIND,
+ * either express or implied. See the
+ * License for the specific language govern in permissions and limitations
+ * under the License.
+ *
+ * SPDX-License-Identifier: Apache-2.0
+ */
+
+import { createApp } from 'vue';
+import App from './App.vue';
+import store from './store';
+import vuetify from './assets/plugins/vuetify';
+import { loadFonts } from './assets/plugins/webfontloader';
+import router from './router';
+import '@/assets/styles/main.scss';
+import authentication from '@/services/Authentication';
+import JsonViewer from "vue3-json-viewer";
+import "vue3-json-viewer/dist/index.css";
+import { createI18n } from 'vue-i18n';
+// Import translation files
+import en from '@/translations/en.json';
+import de from '@/translations/de.json';
+
+const i18n = createI18n({
+    locale: 'en',
+    fallbackLocale: 'en',
+    messages: {
+        en,
+        de
+    }
+});
+
+loadFonts();
+
+const app = createApp(App);
+app.use(vuetify);
+app.use(store);
+app.use(router);
+app.use(JsonViewer);
+app.use(i18n);
+
+var auth = new authentication();
+app.provide('authentication', auth);
+app.config.globalProperties.$authProperties = {
+    loginReachable: false,
+    isAuthorized: false
+};
+auth.keycloakInit(app);