/**
 * Catena-X - Product Passport Consumer Frontend
 *
 * Copyright (c) 2022, 2023 BASF SE, BMW AG, Henkel AG & Co. KGaA
 *
 * See the NOTICE file(s) distributed with this work for additional
 * information regarding copyright ownership.
 *
 * This program and the accompanying materials are made available under the
 * terms of the Apache License, Version 2.0 which is available at
 * https://www.apache.org/licenses/LICENSE-2.0.
 *
 * Unless required by applicable law or agreed to in writing, software
 * distributed under the License is distributed on an "AS IS" BASIS
 * WITHOUT WARRANTIES OR CONDITIONS OF ANY KIND,
 * either express or implied. See the
 * License for the specific language govern in permissions and limitations
 * under the License.
 *
 * SPDX-License-Identifier: Apache-2.0
 */

import { createStore } from 'vuex';
import CryptoJS from "crypto-js";

export default createStore({

    state: {
        email: '',
        password: '',
        role: '',
        clientId: '',
        clientSecret: '',
        sessionId: '',
        statusData: {
            "data": {
                "history": {
                }
            }
        },
        irsData: [
            {
                "id": "urn:uuid:efcb5f8d-f31c-4b1f-b090-9c878054554d",
                "name": "Battery_BAT-XYZ789",
                "searchId": "CX:XYZ78901:BAT-XYZ789",
                "path": "/urn:uuid:efcb5f8d-f31c-4b1f-b090-9c878054554d",
                "children": [
                    {
                        "id": "urn:uuid:d8ec6acc-1ad7-47b4-bc7e-612122d9d552",
                        "name": "BatteryModule_EVMODULE-TRJ712",
                        "searchId": "CX:XYZ78901:EVMODULE-TRJ712",
                        "path": "/urn:uuid:efcb5f8d-f31c-4b1f-b090-9c878054554d/urn:uuid:d8ec6acc-1ad7-47b4-bc7e-612122d9d552",
                        "children": []
                    }
                ]
            }
        ],
        searchData: {
            "contracts": [
                {
                    "@id": "9b3c0977-6b14-4201-bd76-55f681a92872",
                    "@type": "dcat:Dataset",
                    "odrl:hasPolicy": {
                        "@id": "3:365e6fbe-bb34-11ec-8422-0242ac120002-61125dc3-5e6f-4f4b-838d-447432b97918:dc616f20-2781-450a-837a-290d861c8e0a",
                        "@type": "odrl:Set",
                        "odrl:permission": {
                            "odrl:target": "urn:uuid:748cf682-6747-33cb-630b-c35a29970f27",
                            "odrl:action": {
                                "odrl:type": "USE"
                            },
                            "odrl:constraint": {
                                "odrl:or": [
                                    {
                                        "odrl:leftOperand": "Membership",
                                        "odrl:operator": {
                                            "@id": "odrl:eq"
                                        },
                                        "odrl:rightOperand": "active"
                                    },
                                    {
                                        "odrl:leftOperand": "FrameworkAgreement.sustainability",
                                        "odrl:operator": {
                                            "@id": "odrl:eq"
                                        },
                                        "odrl:rightOperand": "active"
                                    }
                                ]
                            }
                        },
                        "odrl:prohibition": [],
                        "odrl:obligation": [],
                        "odrl:target": "urn:uuid:748cf682-6747-33cb-630b-c35a29970f27"
                    },
                    "dcat:distribution": [
                        {
                            "@type": "dcat:Distribution",
                            "dct:format": {
                                "@id": "HttpProxy"
                            },
                            "dcat:accessService": "1795254a-e354-46c7-9d88-04608b05ca9f"
                        },
                        {
                            "@type": "dcat:Distribution",
                            "dct:format": {
                                "@id": "AmazonS3"
                            },
                            "dcat:accessService": "1795254a-e354-46c7-9d88-04608b05ca9f"
                        }
                    ],
                    "edc:description": "Battery Passport test data",
                    "edc:id": "365e6fbe-bb34-11ec-8422-0242ac120002-61125dc3-5e6f-4f4b-838d-447432b97918"
                },
                {
                    "@id": "5c4fbb7d-cf02-4401-a7a3-f0ec1c506f33",
                    "@type": "dcat:Dataset",
                    "odrl:hasPolicy": [{
                        "@id": "2:1f4a64f0-aba9-498a-917c-4936c24c50cd-49a06ad2-64b7-46c8-9f3b-a718c462ca23:ac45d75a-2542-4d1a-a0fc-034c705418a9",
                        "@type": "odrl:Set",
                        "odrl:permission": {
                            "odrl:target": "urn:uuid:748cf682-6747-33cb-630b-c35a29970f27",
                            "odrl:action": {
                                "odrl:type": "USE"
                            },
                            "odrl:constraint": {
                                "odrl:or": [
                                    {
                                        "odrl:leftOperand": "Membership",
                                        "odrl:operator": {
                                            "@id": "odrl:eq"
                                        },
                                        "odrl:rightOperand": "active"
                                    },
                                    {
                                        "odrl:leftOperand": "FrameworkAgreement.sustainability",
                                        "odrl:operator": {
                                            "@id": "odrl:eq"
                                        },
                                        "odrl:rightOperand": "active"
                                    }
                                ]
                            }
                        },
                        "odrl:prohibition": [],
                        "odrl:obligation": [],
                        "odrl:target": "urn:uuid:748cf682-6747-33cb-630b-c35a29970f27"
                    }, {
                        "@id": "2:67deb076-464c-4e8d-8931-087cee0afe2f:ac45d75a-2542-4d1a-a0fc-034c705418a9",
                        "@type": "odrl:Set",
                        "odrl:permission": {
                            "odrl:target": "urn:uuid:748cf682-6747-33cb-630b-c35a29970f27",
                            "odrl:action": {
                                "odrl:type": "USE"
                            },
                            "odrl:constraint": {
                                "odrl:and": [
                                    {
                                        "odrl:leftOperand": "DPP",
                                        "odrl:operator": {
                                            "@id": "odrl:eq"
                                        },
                                        "odrl:rightOperand": "active"
                                    }
                                ]
                            }
                        },
                        "odrl:prohibition": {
                            "odrl:target": "urn:uuid:748cf682-6747-33cb-630b-c35a29970f27",
                            "odrl:action": {
                                "odrl:type": "DISTRIBUTE"
                            },
                            "odrl:duties": [{
                                "odrl:action": {
                                    "@id": "odrl:compensate"
                                },
                                "odrl:constraint": {
                                    "odrl:name": "odrl:payAmount",
                                    "odrl:operator": {
                                        "@id": "odrl:eq"
                                    },
                                    "odrl:rightOperand": { "@value": "0.0", "@type": "xsd:decimal" },
                                    "odrl:unit": "http://example.com/iso4217a/EUR"
                                }
                            }],
                            "odrl:constraint": {
                                "odrl:leftOperand": "event",
                                "odrl:operator": "odrl:lt",
                                "odrl:rightOperand": {
                                    "@id": "odrl:policyUsage"
                                }
                            }
                        },
                        "odrl:obligation": [],
                        "odrl:target": "urn:uuid:748cf682-6747-33cb-630b-c35a29970f27"
                    }
                    ],
                    "dcat:distribution": [
                        {
                            "@type": "dcat:Distribution",
                            "dct:format": {
                                "@id": "HttpProxy"
                            },
                            "dcat:accessService": "1795254a-e354-46c7-9d88-04608b05ca9f"
                        },
                        {
                            "@type": "dcat:Distribution",
                            "dct:format": {
                                "@id": "AmazonS3"
                            },
                            "dcat:accessService": "1795254a-e354-46c7-9d88-04608b05ca9f"
                        }
                    ],
                    "edc:description": "Battery Passport test data",
                    "edc:id": "1f4a64f0-aba9-498a-917c-4936c24c50cd-49a06ad2-64b7-46c8-9f3b-a718c462ca23"
                }
            ],
            "token": "688787d8ff144c502c7f5cffaafe2cc588d86079f9de88304c26b0cb99ce91c6",
            "id": "ccbf6bfb-c7e1-4db4-8225-9fa95ee82f7f"
        },
        contractToSign: null,
        processId: null,
        searchContractId: null,
        irsState: false,
        qrError: ""
    },
    getters: {
        getClientId(state) {
            return CryptoJS.AES.decrypt(state.clientId, state.sessionId).toString(CryptoJS.enc.Utf8);
        },
        getClientSecret(state) {
            return CryptoJS.AES.decrypt(state.clientSecret, state.sessionId).toString(CryptoJS.enc.Utf8);
        },
        getSessionId(state) {
            return state.sessionId;
        },
        getProcessId(state) {
            return state.processId;
        },
        getIrsData(state) {
            return state.irsData;
        },
        getIrsState(state) {
            return state.irsState;
        },
<<<<<<< HEAD
        getSearchData(state) {
            return state.searchData;
        },
        getContractToSign(state) {
            return state.contractToSign;
=======
        getQrError(state) {
            return state.qrError;
>>>>>>> a1f27e12
        },
    },
    mutations: {
        setSearchData(state, newSearchData) {
            state.searchData = newSearchData;
        },
        setContractToSign(state, newContractToSign) {
            state.contractToSign = newContractToSign;
        },
        setEmail(state, newEmail) {
            state.email = newEmail;
        },
        setPassword(state, newPassword) {
            state.password = newPassword;
        },
        setClientId(state, clientId) {
            let bytes = CryptoJS.AES.encrypt(clientId, state.sessionId);
            state.clientId = bytes.toString();
        },
        setClientSecret(state, clientSecret) {
            let bytes = CryptoJS.AES.encrypt(clientSecret, state.sessionId);
            state.clientSecret = bytes.toString();
        },
        setSessionId(state, sessionId) {
            state.clientSecret = sessionId;
        },
        setStatusData(state, data) {
            state.statusData = data;
        },
        setIrsData(state, data) {
            state.irsData = data;
        },
        setIrsState(state, irsState) {
            state.irsState = irsState;
        },
        setSearchContractId(state, contractId) {
            state.searchContractId = contractId;
        },
        setProcessId(state, processId) {
            state.processId = processId;
        },
        setQrError(state, qrError) {
            state.qrError = qrError;
        }
    },
    actions: {},
    modules: {},
});
<|MERGE_RESOLUTION|>--- conflicted
+++ resolved
@@ -1,301 +1,299 @@
-/**
- * Catena-X - Product Passport Consumer Frontend
- *
- * Copyright (c) 2022, 2023 BASF SE, BMW AG, Henkel AG & Co. KGaA
- *
- * See the NOTICE file(s) distributed with this work for additional
- * information regarding copyright ownership.
- *
- * This program and the accompanying materials are made available under the
- * terms of the Apache License, Version 2.0 which is available at
- * https://www.apache.org/licenses/LICENSE-2.0.
- *
- * Unless required by applicable law or agreed to in writing, software
- * distributed under the License is distributed on an "AS IS" BASIS
- * WITHOUT WARRANTIES OR CONDITIONS OF ANY KIND,
- * either express or implied. See the
- * License for the specific language govern in permissions and limitations
- * under the License.
- *
- * SPDX-License-Identifier: Apache-2.0
- */
-
-import { createStore } from 'vuex';
-import CryptoJS from "crypto-js";
-
-export default createStore({
-
-    state: {
-        email: '',
-        password: '',
-        role: '',
-        clientId: '',
-        clientSecret: '',
-        sessionId: '',
-        statusData: {
-            "data": {
-                "history": {
-                }
-            }
-        },
-        irsData: [
-            {
-                "id": "urn:uuid:efcb5f8d-f31c-4b1f-b090-9c878054554d",
-                "name": "Battery_BAT-XYZ789",
-                "searchId": "CX:XYZ78901:BAT-XYZ789",
-                "path": "/urn:uuid:efcb5f8d-f31c-4b1f-b090-9c878054554d",
-                "children": [
-                    {
-                        "id": "urn:uuid:d8ec6acc-1ad7-47b4-bc7e-612122d9d552",
-                        "name": "BatteryModule_EVMODULE-TRJ712",
-                        "searchId": "CX:XYZ78901:EVMODULE-TRJ712",
-                        "path": "/urn:uuid:efcb5f8d-f31c-4b1f-b090-9c878054554d/urn:uuid:d8ec6acc-1ad7-47b4-bc7e-612122d9d552",
-                        "children": []
-                    }
-                ]
-            }
-        ],
-        searchData: {
-            "contracts": [
-                {
-                    "@id": "9b3c0977-6b14-4201-bd76-55f681a92872",
-                    "@type": "dcat:Dataset",
-                    "odrl:hasPolicy": {
-                        "@id": "3:365e6fbe-bb34-11ec-8422-0242ac120002-61125dc3-5e6f-4f4b-838d-447432b97918:dc616f20-2781-450a-837a-290d861c8e0a",
-                        "@type": "odrl:Set",
-                        "odrl:permission": {
-                            "odrl:target": "urn:uuid:748cf682-6747-33cb-630b-c35a29970f27",
-                            "odrl:action": {
-                                "odrl:type": "USE"
-                            },
-                            "odrl:constraint": {
-                                "odrl:or": [
-                                    {
-                                        "odrl:leftOperand": "Membership",
-                                        "odrl:operator": {
-                                            "@id": "odrl:eq"
-                                        },
-                                        "odrl:rightOperand": "active"
-                                    },
-                                    {
-                                        "odrl:leftOperand": "FrameworkAgreement.sustainability",
-                                        "odrl:operator": {
-                                            "@id": "odrl:eq"
-                                        },
-                                        "odrl:rightOperand": "active"
-                                    }
-                                ]
-                            }
-                        },
-                        "odrl:prohibition": [],
-                        "odrl:obligation": [],
-                        "odrl:target": "urn:uuid:748cf682-6747-33cb-630b-c35a29970f27"
-                    },
-                    "dcat:distribution": [
-                        {
-                            "@type": "dcat:Distribution",
-                            "dct:format": {
-                                "@id": "HttpProxy"
-                            },
-                            "dcat:accessService": "1795254a-e354-46c7-9d88-04608b05ca9f"
-                        },
-                        {
-                            "@type": "dcat:Distribution",
-                            "dct:format": {
-                                "@id": "AmazonS3"
-                            },
-                            "dcat:accessService": "1795254a-e354-46c7-9d88-04608b05ca9f"
-                        }
-                    ],
-                    "edc:description": "Battery Passport test data",
-                    "edc:id": "365e6fbe-bb34-11ec-8422-0242ac120002-61125dc3-5e6f-4f4b-838d-447432b97918"
-                },
-                {
-                    "@id": "5c4fbb7d-cf02-4401-a7a3-f0ec1c506f33",
-                    "@type": "dcat:Dataset",
-                    "odrl:hasPolicy": [{
-                        "@id": "2:1f4a64f0-aba9-498a-917c-4936c24c50cd-49a06ad2-64b7-46c8-9f3b-a718c462ca23:ac45d75a-2542-4d1a-a0fc-034c705418a9",
-                        "@type": "odrl:Set",
-                        "odrl:permission": {
-                            "odrl:target": "urn:uuid:748cf682-6747-33cb-630b-c35a29970f27",
-                            "odrl:action": {
-                                "odrl:type": "USE"
-                            },
-                            "odrl:constraint": {
-                                "odrl:or": [
-                                    {
-                                        "odrl:leftOperand": "Membership",
-                                        "odrl:operator": {
-                                            "@id": "odrl:eq"
-                                        },
-                                        "odrl:rightOperand": "active"
-                                    },
-                                    {
-                                        "odrl:leftOperand": "FrameworkAgreement.sustainability",
-                                        "odrl:operator": {
-                                            "@id": "odrl:eq"
-                                        },
-                                        "odrl:rightOperand": "active"
-                                    }
-                                ]
-                            }
-                        },
-                        "odrl:prohibition": [],
-                        "odrl:obligation": [],
-                        "odrl:target": "urn:uuid:748cf682-6747-33cb-630b-c35a29970f27"
-                    }, {
-                        "@id": "2:67deb076-464c-4e8d-8931-087cee0afe2f:ac45d75a-2542-4d1a-a0fc-034c705418a9",
-                        "@type": "odrl:Set",
-                        "odrl:permission": {
-                            "odrl:target": "urn:uuid:748cf682-6747-33cb-630b-c35a29970f27",
-                            "odrl:action": {
-                                "odrl:type": "USE"
-                            },
-                            "odrl:constraint": {
-                                "odrl:and": [
-                                    {
-                                        "odrl:leftOperand": "DPP",
-                                        "odrl:operator": {
-                                            "@id": "odrl:eq"
-                                        },
-                                        "odrl:rightOperand": "active"
-                                    }
-                                ]
-                            }
-                        },
-                        "odrl:prohibition": {
-                            "odrl:target": "urn:uuid:748cf682-6747-33cb-630b-c35a29970f27",
-                            "odrl:action": {
-                                "odrl:type": "DISTRIBUTE"
-                            },
-                            "odrl:duties": [{
-                                "odrl:action": {
-                                    "@id": "odrl:compensate"
-                                },
-                                "odrl:constraint": {
-                                    "odrl:name": "odrl:payAmount",
-                                    "odrl:operator": {
-                                        "@id": "odrl:eq"
-                                    },
-                                    "odrl:rightOperand": { "@value": "0.0", "@type": "xsd:decimal" },
-                                    "odrl:unit": "http://example.com/iso4217a/EUR"
-                                }
-                            }],
-                            "odrl:constraint": {
-                                "odrl:leftOperand": "event",
-                                "odrl:operator": "odrl:lt",
-                                "odrl:rightOperand": {
-                                    "@id": "odrl:policyUsage"
-                                }
-                            }
-                        },
-                        "odrl:obligation": [],
-                        "odrl:target": "urn:uuid:748cf682-6747-33cb-630b-c35a29970f27"
-                    }
-                    ],
-                    "dcat:distribution": [
-                        {
-                            "@type": "dcat:Distribution",
-                            "dct:format": {
-                                "@id": "HttpProxy"
-                            },
-                            "dcat:accessService": "1795254a-e354-46c7-9d88-04608b05ca9f"
-                        },
-                        {
-                            "@type": "dcat:Distribution",
-                            "dct:format": {
-                                "@id": "AmazonS3"
-                            },
-                            "dcat:accessService": "1795254a-e354-46c7-9d88-04608b05ca9f"
-                        }
-                    ],
-                    "edc:description": "Battery Passport test data",
-                    "edc:id": "1f4a64f0-aba9-498a-917c-4936c24c50cd-49a06ad2-64b7-46c8-9f3b-a718c462ca23"
-                }
-            ],
-            "token": "688787d8ff144c502c7f5cffaafe2cc588d86079f9de88304c26b0cb99ce91c6",
-            "id": "ccbf6bfb-c7e1-4db4-8225-9fa95ee82f7f"
-        },
-        contractToSign: null,
-        processId: null,
-        searchContractId: null,
-        irsState: false,
-        qrError: ""
-    },
-    getters: {
-        getClientId(state) {
-            return CryptoJS.AES.decrypt(state.clientId, state.sessionId).toString(CryptoJS.enc.Utf8);
-        },
-        getClientSecret(state) {
-            return CryptoJS.AES.decrypt(state.clientSecret, state.sessionId).toString(CryptoJS.enc.Utf8);
-        },
-        getSessionId(state) {
-            return state.sessionId;
-        },
-        getProcessId(state) {
-            return state.processId;
-        },
-        getIrsData(state) {
-            return state.irsData;
-        },
-        getIrsState(state) {
-            return state.irsState;
-        },
-<<<<<<< HEAD
-        getSearchData(state) {
-            return state.searchData;
-        },
-        getContractToSign(state) {
-            return state.contractToSign;
-=======
-        getQrError(state) {
-            return state.qrError;
->>>>>>> a1f27e12
-        },
-    },
-    mutations: {
-        setSearchData(state, newSearchData) {
-            state.searchData = newSearchData;
-        },
-        setContractToSign(state, newContractToSign) {
-            state.contractToSign = newContractToSign;
-        },
-        setEmail(state, newEmail) {
-            state.email = newEmail;
-        },
-        setPassword(state, newPassword) {
-            state.password = newPassword;
-        },
-        setClientId(state, clientId) {
-            let bytes = CryptoJS.AES.encrypt(clientId, state.sessionId);
-            state.clientId = bytes.toString();
-        },
-        setClientSecret(state, clientSecret) {
-            let bytes = CryptoJS.AES.encrypt(clientSecret, state.sessionId);
-            state.clientSecret = bytes.toString();
-        },
-        setSessionId(state, sessionId) {
-            state.clientSecret = sessionId;
-        },
-        setStatusData(state, data) {
-            state.statusData = data;
-        },
-        setIrsData(state, data) {
-            state.irsData = data;
-        },
-        setIrsState(state, irsState) {
-            state.irsState = irsState;
-        },
-        setSearchContractId(state, contractId) {
-            state.searchContractId = contractId;
-        },
-        setProcessId(state, processId) {
-            state.processId = processId;
-        },
-        setQrError(state, qrError) {
-            state.qrError = qrError;
-        }
-    },
-    actions: {},
-    modules: {},
-});
+/**
+ * Catena-X - Product Passport Consumer Frontend
+ *
+ * Copyright (c) 2022, 2023 BASF SE, BMW AG, Henkel AG & Co. KGaA
+ *
+ * See the NOTICE file(s) distributed with this work for additional
+ * information regarding copyright ownership.
+ *
+ * This program and the accompanying materials are made available under the
+ * terms of the Apache License, Version 2.0 which is available at
+ * https://www.apache.org/licenses/LICENSE-2.0.
+ *
+ * Unless required by applicable law or agreed to in writing, software
+ * distributed under the License is distributed on an "AS IS" BASIS
+ * WITHOUT WARRANTIES OR CONDITIONS OF ANY KIND,
+ * either express or implied. See the
+ * License for the specific language govern in permissions and limitations
+ * under the License.
+ *
+ * SPDX-License-Identifier: Apache-2.0
+ */
+
+import { createStore } from 'vuex';
+import CryptoJS from "crypto-js";
+
+export default createStore({
+
+    state: {
+        email: '',
+        password: '',
+        role: '',
+        clientId: '',
+        clientSecret: '',
+        sessionId: '',
+        statusData: {
+            "data": {
+                "history": {
+                }
+            }
+        },
+        irsData: [
+            {
+                "id": "urn:uuid:efcb5f8d-f31c-4b1f-b090-9c878054554d",
+                "name": "Battery_BAT-XYZ789",
+                "searchId": "CX:XYZ78901:BAT-XYZ789",
+                "path": "/urn:uuid:efcb5f8d-f31c-4b1f-b090-9c878054554d",
+                "children": [
+                    {
+                        "id": "urn:uuid:d8ec6acc-1ad7-47b4-bc7e-612122d9d552",
+                        "name": "BatteryModule_EVMODULE-TRJ712",
+                        "searchId": "CX:XYZ78901:EVMODULE-TRJ712",
+                        "path": "/urn:uuid:efcb5f8d-f31c-4b1f-b090-9c878054554d/urn:uuid:d8ec6acc-1ad7-47b4-bc7e-612122d9d552",
+                        "children": []
+                    }
+                ]
+            }
+        ],
+        searchData: {
+            "contracts": [
+                {
+                    "@id": "9b3c0977-6b14-4201-bd76-55f681a92872",
+                    "@type": "dcat:Dataset",
+                    "odrl:hasPolicy": {
+                        "@id": "3:365e6fbe-bb34-11ec-8422-0242ac120002-61125dc3-5e6f-4f4b-838d-447432b97918:dc616f20-2781-450a-837a-290d861c8e0a",
+                        "@type": "odrl:Set",
+                        "odrl:permission": {
+                            "odrl:target": "urn:uuid:748cf682-6747-33cb-630b-c35a29970f27",
+                            "odrl:action": {
+                                "odrl:type": "USE"
+                            },
+                            "odrl:constraint": {
+                                "odrl:or": [
+                                    {
+                                        "odrl:leftOperand": "Membership",
+                                        "odrl:operator": {
+                                            "@id": "odrl:eq"
+                                        },
+                                        "odrl:rightOperand": "active"
+                                    },
+                                    {
+                                        "odrl:leftOperand": "FrameworkAgreement.sustainability",
+                                        "odrl:operator": {
+                                            "@id": "odrl:eq"
+                                        },
+                                        "odrl:rightOperand": "active"
+                                    }
+                                ]
+                            }
+                        },
+                        "odrl:prohibition": [],
+                        "odrl:obligation": [],
+                        "odrl:target": "urn:uuid:748cf682-6747-33cb-630b-c35a29970f27"
+                    },
+                    "dcat:distribution": [
+                        {
+                            "@type": "dcat:Distribution",
+                            "dct:format": {
+                                "@id": "HttpProxy"
+                            },
+                            "dcat:accessService": "1795254a-e354-46c7-9d88-04608b05ca9f"
+                        },
+                        {
+                            "@type": "dcat:Distribution",
+                            "dct:format": {
+                                "@id": "AmazonS3"
+                            },
+                            "dcat:accessService": "1795254a-e354-46c7-9d88-04608b05ca9f"
+                        }
+                    ],
+                    "edc:description": "Battery Passport test data",
+                    "edc:id": "365e6fbe-bb34-11ec-8422-0242ac120002-61125dc3-5e6f-4f4b-838d-447432b97918"
+                },
+                {
+                    "@id": "5c4fbb7d-cf02-4401-a7a3-f0ec1c506f33",
+                    "@type": "dcat:Dataset",
+                    "odrl:hasPolicy": [{
+                        "@id": "2:1f4a64f0-aba9-498a-917c-4936c24c50cd-49a06ad2-64b7-46c8-9f3b-a718c462ca23:ac45d75a-2542-4d1a-a0fc-034c705418a9",
+                        "@type": "odrl:Set",
+                        "odrl:permission": {
+                            "odrl:target": "urn:uuid:748cf682-6747-33cb-630b-c35a29970f27",
+                            "odrl:action": {
+                                "odrl:type": "USE"
+                            },
+                            "odrl:constraint": {
+                                "odrl:or": [
+                                    {
+                                        "odrl:leftOperand": "Membership",
+                                        "odrl:operator": {
+                                            "@id": "odrl:eq"
+                                        },
+                                        "odrl:rightOperand": "active"
+                                    },
+                                    {
+                                        "odrl:leftOperand": "FrameworkAgreement.sustainability",
+                                        "odrl:operator": {
+                                            "@id": "odrl:eq"
+                                        },
+                                        "odrl:rightOperand": "active"
+                                    }
+                                ]
+                            }
+                        },
+                        "odrl:prohibition": [],
+                        "odrl:obligation": [],
+                        "odrl:target": "urn:uuid:748cf682-6747-33cb-630b-c35a29970f27"
+                    }, {
+                        "@id": "2:67deb076-464c-4e8d-8931-087cee0afe2f:ac45d75a-2542-4d1a-a0fc-034c705418a9",
+                        "@type": "odrl:Set",
+                        "odrl:permission": {
+                            "odrl:target": "urn:uuid:748cf682-6747-33cb-630b-c35a29970f27",
+                            "odrl:action": {
+                                "odrl:type": "USE"
+                            },
+                            "odrl:constraint": {
+                                "odrl:and": [
+                                    {
+                                        "odrl:leftOperand": "DPP",
+                                        "odrl:operator": {
+                                            "@id": "odrl:eq"
+                                        },
+                                        "odrl:rightOperand": "active"
+                                    }
+                                ]
+                            }
+                        },
+                        "odrl:prohibition": {
+                            "odrl:target": "urn:uuid:748cf682-6747-33cb-630b-c35a29970f27",
+                            "odrl:action": {
+                                "odrl:type": "DISTRIBUTE"
+                            },
+                            "odrl:duties": [{
+                                "odrl:action": {
+                                    "@id": "odrl:compensate"
+                                },
+                                "odrl:constraint": {
+                                    "odrl:name": "odrl:payAmount",
+                                    "odrl:operator": {
+                                        "@id": "odrl:eq"
+                                    },
+                                    "odrl:rightOperand": { "@value": "0.0", "@type": "xsd:decimal" },
+                                    "odrl:unit": "http://example.com/iso4217a/EUR"
+                                }
+                            }],
+                            "odrl:constraint": {
+                                "odrl:leftOperand": "event",
+                                "odrl:operator": "odrl:lt",
+                                "odrl:rightOperand": {
+                                    "@id": "odrl:policyUsage"
+                                }
+                            }
+                        },
+                        "odrl:obligation": [],
+                        "odrl:target": "urn:uuid:748cf682-6747-33cb-630b-c35a29970f27"
+                    }
+                    ],
+                    "dcat:distribution": [
+                        {
+                            "@type": "dcat:Distribution",
+                            "dct:format": {
+                                "@id": "HttpProxy"
+                            },
+                            "dcat:accessService": "1795254a-e354-46c7-9d88-04608b05ca9f"
+                        },
+                        {
+                            "@type": "dcat:Distribution",
+                            "dct:format": {
+                                "@id": "AmazonS3"
+                            },
+                            "dcat:accessService": "1795254a-e354-46c7-9d88-04608b05ca9f"
+                        }
+                    ],
+                    "edc:description": "Battery Passport test data",
+                    "edc:id": "1f4a64f0-aba9-498a-917c-4936c24c50cd-49a06ad2-64b7-46c8-9f3b-a718c462ca23"
+                }
+            ],
+            "token": "688787d8ff144c502c7f5cffaafe2cc588d86079f9de88304c26b0cb99ce91c6",
+            "id": "ccbf6bfb-c7e1-4db4-8225-9fa95ee82f7f"
+        },
+        contractToSign: null,
+        processId: null,
+        searchContractId: null,
+        irsState: false,
+        qrError: ""
+    },
+    getters: {
+        getClientId(state) {
+            return CryptoJS.AES.decrypt(state.clientId, state.sessionId).toString(CryptoJS.enc.Utf8);
+        },
+        getClientSecret(state) {
+            return CryptoJS.AES.decrypt(state.clientSecret, state.sessionId).toString(CryptoJS.enc.Utf8);
+        },
+        getSessionId(state) {
+            return state.sessionId;
+        },
+        getProcessId(state) {
+            return state.processId;
+        },
+        getIrsData(state) {
+            return state.irsData;
+        },
+        getIrsState(state) {
+            return state.irsState;
+        },
+        getSearchData(state) {
+            return state.searchData;
+        },
+        getContractToSign(state) {
+            return state.contractToSign;
+        },
+        getQrError(state) {
+            return state.qrError;
+        },
+    },
+    mutations: {
+        setSearchData(state, newSearchData) {
+            state.searchData = newSearchData;
+        },
+        setContractToSign(state, newContractToSign) {
+            state.contractToSign = newContractToSign;
+        },
+        setEmail(state, newEmail) {
+            state.email = newEmail;
+        },
+        setPassword(state, newPassword) {
+            state.password = newPassword;
+        },
+        setClientId(state, clientId) {
+            let bytes = CryptoJS.AES.encrypt(clientId, state.sessionId);
+            state.clientId = bytes.toString();
+        },
+        setClientSecret(state, clientSecret) {
+            let bytes = CryptoJS.AES.encrypt(clientSecret, state.sessionId);
+            state.clientSecret = bytes.toString();
+        },
+        setSessionId(state, sessionId) {
+            state.clientSecret = sessionId;
+        },
+        setStatusData(state, data) {
+            state.statusData = data;
+        },
+        setIrsData(state, data) {
+            state.irsData = data;
+        },
+        setIrsState(state, irsState) {
+            state.irsState = irsState;
+        },
+        setSearchContractId(state, contractId) {
+            state.searchContractId = contractId;
+        },
+        setProcessId(state, processId) {
+            state.processId = processId;
+        },
+        setQrError(state, qrError) {
+            state.qrError = qrError;
+        }
+    },
+    actions: {},
+    modules: {},
+});