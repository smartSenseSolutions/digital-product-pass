<<<<<<< HEAD
<!-- 
  Tractus-X - Digital Product Passport Application 
 
  Copyright (c) 2022, 2024 BASF SE, BMW AG, Henkel AG & Co. KGaA
  Copyright (c) 2022, 2024 Contributors to the Eclipse Foundation

  See the NOTICE file(s) distributed with this work for additional
  information regarding copyright ownership.
 
  This program and the accompanying materials are made available under the
  terms of the Apache License, Version 2.0 which is available at
  https://www.apache.org/licenses/LICENSE-2.0.
 
  Unless required by applicable law or agreed to in writing, software
  distributed under the License is distributed on an "AS IS" BASIS
  WITHOUT WARRANTIES OR CONDITIONS OF ANY KIND,
  either express or implied. See the
  License for the specific language govern in permissions and limitations
  under the License.
 
  SPDX-License-Identifier: Apache-2.0
-->

# Changelog

The changelog format is based on [Keep a Changelog](https://keepachangelog.com/en/1.0.0/), and this project adheres to [Semantic Versioning](https://semver.org/spec/v2.0.0.html).


## [Unreleased]

## [released]
## [v2.2.0] - 25-03-2024

### Updated
- Refactored dpp-script by adding AppId as a script parameter
- Updated the encoding scheme to base64 to the lookup/shells?assetIds... in dpp-backend
- Updated the digital twin registry version to v0.3.31
- Updated postman collection to adjust the APIs from EDC `v0.6.0`
- Updated IRS collection to change authentication process from OAuth2 to the API-Key
- Updated models to support the new EDC 0.6.0 semantics (alias for retro-compatibility enabled)
- Updated edc-consumer and edc-provider helm charts version to `v0.6.0`
- Updated the catalog request semantics
- Optimized/refactored the contract negotiation and transfer flow.
- Updated Data Plane Service data parsing
- Updated the following readme files:
    - Postman readme
    - dpp-script readme

## Added
- Added timeout in negotiation and transfer requests for avoiding infinite loops. When status from transfer does not changes from STARTED.

## [released]
## [v2.1.3] - 19-02-2024

## Updated
- Renamed "Catena-X" to "Tractus-X" in header license prefix

## [released]
## [v2.1.2] - 16-02-2024

## Updated
- Updated the following changes in the frontend:
    - Updated visualization and selection of policy
    - Changed styles of buttons and radio button in the policy dialog box to the standard styles guidelines
    - Updated "Help" link to point the end user manual
- Updated end user manual readme
- Increased timeouts to API calls in the backend

## Added
- Added the mechanism to parse the `ODRL` policy structure in frontend

## [released]
## [v2.1.1] - 05-02-2024

## Added
- Added missing german translations to the transmission pass
- Added missing german translations to the policy selection feature
- Integrated dependabot to automate the dependencies updates

## Updated
- Updated axios library from `v1.6.0` to `v1.6.7` to fix vulnerability
- Updated the license headers in all the files to the latest "license and copyright header" of 2024

## Issues Fixed
- Fixed tabs bugs related to translations
- Fixed translations of battery pass and digital product pass
- Fixed missing additional data visualization 
- Fixed missing total sources visualization

## [released]
## [v2.1.0] - 02-02-2024
## Added
- Added policyId parameter to the `/agree` api.
- Added mechanism to get a policy by id from a catalog contract
- Added frontend logic to call the `/decline` and `/cancel` backend APIs
- Added reload option in case of error
- Added/fixed logging of the Digital Twin Registry Contracts and which policy was selected (Data Souverenighty improvement)
- Added util method to move files from one path to another
- Added functionality to treat more than one policy and more than one contract, allowing user to decide
- Added safety functionalities to make sure that the contract selected is correct
- Added Policy selector when autosign is not enabled
- Added Contract JSON details display
- Added Agree/Decline button for contract/policy
- Added fixes in backend and frontend integration
- Added pydoc comments to the getPassport.py
- Added access-token parameter to authorize the APIs without providing username/password and company

## Updated
- Updated versions from container base images
- Adjusted the non root user ids in Dockerfiles and dpp helm chart configurations
- Updated diagrams in Arc42, Data Retrieval Guide to editable drawio svgs
- [BRAKING CHANGE] Renamed API from **sign** to negotiate  **/agree**
- Bumped Vite to version `>=4.5.2`
- Updated the frontend to allow the **AutoSigning** of contracts.
- Optimized temporary directory logging of the DTR negotiation
- Updated logging and readme
- Updated license header
- Updated user manual readme by adding the policy selection screenshots
 
## Issues Fixed
- Fixed issue related to `sleepy` EDCs, allowing the backend to re-request the contract negotiation when the EDC does not respond.

## [released]
## [v2.0.3] - 02-02-2024
## Added
- Added Frameagreement conditions to the provider configuration
- Added Unit Tests for Managers and for Services
- Added changes from version `v1.0.0` to version `v2.0.0` for every component involved
- Added iconMapping for all components involved in DPP `v2.0.0`
- Added multi-language feature that supports currently `EN` and `DE`
- Added back button in the welcome page
- Added `timeToLive` attribute to discovery service model in the dpp-backed
- Added `readOnlyRootFilesystem` to the container security context in helm charts
- Added Serial Part aspect in the drill down components
- Added `notice.md` to include **Notice for docker images** section to be only part of DockerHub description

## Updated
- Cleaned up necessary scripts
-Refactored the DPP and IRS postman collections
- Updated the deployment and testing directory structure and their references in relevant documentation
- Updated license header and deployment directory references in the following readme files:
    - Admin guide
    - Arc42
    - Getting-Started guide
- Updated test directory stricture in dpp-backend
- Updated the app url from [https://materialpass.int.demo.catena-x.net](https://materialpass.int.demo.catena-x.net) to [https://dpp.int.demo.catena-x.net](https://dpp.int.demo.catena-x.net)
- Updated the payloads of asset, policies, contract definition, digital twin and its aspects to align with the DPPTriangle document v1.1.0
- Updated the following frontend content:
    - Condition for "commercial.warranty" in General Cards
    - Mocked passports
    - Loading page translation
    - Translation files
    - Characteristics component
    - Identification component
    - Sustainability component
    - Typology component
- Updated helm template to provide security context values from helm vaules file
- Updated kics workflow
- Updated user manual, deployment guide
- Updated year 2024 to the license headers
- Updated diagrams to an editable version in `.svg` in business statement readme
- Updated `README.md` and `UNIT_TESTS.md` for the dpp-backend
- Updated versions in docker workflows and setup-java action
- Refactor docker workflows
- Updated **Notice for docker images** section in a main `README.md`


## [released]
## [v2.0.2] - 02-02-2024
## Added
- Added Frameagreement conditions to the provider configuration
- Added Unit Tests for Managers and for Services
- Added changes from version `v1.0.0` to version `v2.0.0` for every component involved
- Added iconMapping for all components involved in DPP `v2.0.0`
- Added multi-language feature that supports currently `EN` and `DE`
- Added back button in the welcome page
- Added `timeToLive` attribute to discovery service model in the dpp-backed
- Added `readOnlyRootFilesystem` to the container security context in helm charts


## Updated
- Cleaned up necessary scripts
-Refactored the DPP and IRS postman collections
- Updated the deployment and testing directory structure and their references in relevant documentation
- Updated license header and deployment directory references in the following readme files:
    - Admin guide
    - Arc42
    - Getting-Started guide
- Updated test directory stricture in dpp-backend
- Updated the app url from [https://materialpass.int.demo.catena-x.net](https://materialpass.int.demo.catena-x.net) to [https://dpp.int.demo.catena-x.net](https://dpp.int.demo.catena-x.net)
- Updated the payloads of asset, policies, contract definition, digital twin and its aspects to align with the DPPTriangle document `v1.1.0`
- Updated the following frontend content:
    - Condition for "commercial.warranty" in General Cards
    - Mocked passports
    - Loading page translation
    - Translation files
    - Characteristics component
    - Identification component
    - Sustainability component
    - Typology component
- Updated helm template to provide security context values from helm vaules file


## Deleted
- Filtered out unnecessary nnecessary/unused files


## [released]
## [v2.0.1] - 03-01-2024
## Added
- Added function to check for duplicated DTRs in the temporaryStorage
- Added check for skipping the check of all BPNs when the DTRs are not available for security and optimization
- Added `vue-i18n v9.2.2` library that will be used in the release `v2.1.0` with the translations
- Added check to fix bug related to invalid BPN endpoints in cache

## Updated
- Updated header license of modified files to match the new year 2024

## Security Issues
- Updated Axios from version `v0.8.1` -> `v1.6.0`
- Updated Spring Boot from version `v3.1.5` -> `v3.2.1`
- Logback from Log4j got updated with the Spring Boot `v1.4.11` ->  `v1.4.14` 

## Issues Fixed
- Fixed the backend IRS exception handling, for detecting failure when job does not start
- Fixed misconfiguration of config maps related to the temporaryStorage
- Fixed incorrect authors names

## [released]
## [v2.0.0] - 22-12-2023

## Added
 
- Added components to display a Transmission Pass in frontend
- Added MOCK file with the transmission pass in frontend
- Added permission listener & reloader in frontend
- Added camera toggle component in frontend
- Added Decentral Digital Twin Registry configuration payloads
- Added IRS configuration guide
- New Data Retrieval Guide added with detailed information how to retrieve data in Catena-X like the DPP.
- Added new structure of files for the Arc42
- Added new Authentication & Authorization chapter in the Arc42
- Added detailed description next to the API diagrams at the Arc42
- Added IRS Integration documentation at the Arc42
- Added diagrams in xml form for further edition
- Added Check of BPN Number in Frontend (With Trigger in Configuration) 
- Added Check of BPN Number in Backend (With Trigger in Configuration) 
- Added Check for appId Roles in Frontend (With Trigger in Configuration) 
- Added Check for appId Roles in Backend (With Trigger in Configuration) 
- Added new security checks in the backend and frontend
- Added new non authorized view in the frontend
- Added script to retrieve any type of aspect data using the dpp backend component
- Added [README.md](./deployment/infrastructure/README.md) on how to execute the script with certain parameters

## Updated

- Refactor frontend code to be compliant with transmission pass 2.0.0.
- Refactor Responsiveness of frontend
- Updated URL check in frontend
- Corrected the payloads ids and the configurations
- Updated the Install.md file with a section to install the prerequisites and configure values.yaml files
- Updated the file structure from the Arc42
- Updated data retrieval api diagrams with better quality
- Updated context diagram with a new easy context
- Updated Arc42 Descriptions in the Technical Integration chapter
- Updated data uploading script by adding physical dimensions aspect
- Refactored helm chart values configuration.
- Refactored backend values chart configuration
- Update the IRS version to 4.2.0
- Adapted the springboot configuration structure
- Update the default policies
- [BREAKING CHANGES]: Updated the path from the backend from `/consumer-backend` to just `/dpp-backend` to declare the to standalone application


## [released]
## [v1.4.0] - 14-12-2023

## Added
- Added script to automate the uploading of various passport types
- Added script to delete data from the data provider
- Added check for empty or null contractIds with retry attempts
- Added descriptive logs to search and create methods

## Updated
- Updated ingress settings and backend configuration in the helm chart
- Refactored helm values to show only user relevant settings

## Issued Fixed
- Fixed the timeout time for each negotiation
- Fixed the long waiting time by implementing timeout when doing the negotiation
- Fixed the null contract ids creation

## Deleted
- Remove the legacy style to register/delete the testdata from the data provider
 

## [released]
## [v1.3.1] - 08-11-2023

## Added
- Added timeout for the `BPN Discovery` and `EDC Discovery`  APIs returned in the Discovery Service API.
- Created a new `doPost` function in the `HttpUtils`that allows the usage of timeouts in API calls.
- Create a new `timeout` function in `ThreadUtils` to be applied to the call of functions.

## [released]
## [v1.3.0] - 03-11-2023

 
## Added 
- New IRS Service which is able to communicate with the IRS component api.
- Added condition to deactivate the IRS
- Added tree manager to manage the tree of components used by each irs process
- Added structure to manage the information coming from the IRS and jobs initiated
- Enabled callback mechanism with the IRS component
- Created `/api/irs/{processId}/tree` and  `/api/irs/{processId}/components` APIs
- Added process to refresh the cache when the transfer has failed
- Added timestamp to every known DTR in the cache for refreshing the contract id every time it is reached.
- Added a mechanism to parse/update file system json files by specific properties, avoiding conflicts
- Enabled irs search in frontend
- Added info bar in component search
- Create visual tree of components
- Enabled drill down in tree of components
- Add IRS configuration to the helm values
- Added Secondary Material Content (SMC) json payloads, edc assets to test the SMC use case

## Updated
- Update dpp/irs test data edc assets and script to register them

## Issues Fixed
- Fix IRS tree component bugs related to the Digital Twin parsing
- Fix IRS job tracker to one single job.
- Fix bug related to the broadcast search of digital twin registry
- Fix minor bugs related to the digital twin search and the caching mechanism
- Fix bug related to the passport retrieval by implementing check for transfer complete
- Fix database credentials in the edc postgres configuration
- Fix the condition to the publish dpp backend workflow


## [released]
## [1.2.1] - 31-10-2023

## Deleted
- Removed cypress from `package.json` dependencies
- Removed unused devDependencies of `@babel`

## Security Issues 
- Fixed vulnerabilities related to `crypto-js`, `semver`, `netty-codec`.
  - Updated `Spring Boot` to version `v3.1.5`
  - Updated `crypto-js` to version `v4.2.0`
  - Overrided `semver` to versions over `^v7.5.3`


## [released]
## [1.2.0] - 30-10-2023

## Added
- Added comments at every classes explaining their purpose
- Added comments at every methods explaining what its done, each parameter, what it returns and if it throws exceptions
- Added SupressionWarnings("Unused") annotation in every Class and/or method that is unused, to decide if it is to delete or let it be for future use
- Added New class for the new model of Digital Product Passport
- Added to retrieve any type of bamm aspect from a submodel endpoint (searching by the semanticId included in the digital twin)
- Added new structure to parse the passport payload and display it dynamically
- Added new components to display the passport
- Added visualization of the "Digital Product Pass" aspect in the frontend
- Added a second check for "transfer-completed" in history when passport status is checked in the frontend

### Updated
- The Aspect Submodels are searching in the Digital Twin by their `semanticId` instead of `idShort` parameter
- Updated DTR search as type instead of ID
- Updated the Apis that communicate with the backend
- Updated DTR configuration to support the new DTR API `v1.0`

### Deleted
- Removed the passport's version requirement
- Removed version from the Search Api call
- Deleted configuration variables related with central search from application.yaml
- Deleted old version of DigitalTwin, Submodel and Endpoint, no longer used and renamed the most recent versions.
- Deleted all code related to the central search.
- Removed the central `Digital Twin Registry` support


### Issues Fixed
- Fixed a bug related to the discovery service when more than one search endpoint would be available
- Fixed bug related to the passport search and the transfer data not being available sometimes

## [released]
## [1.1.0] - 19-10-2023

## Added
- Added loading screen functionality in the frontend
- Create IRS component configuration for the integration with the backend application in next versions
- Created IRS postman collection for testing the APIs.
- Added the QR code scanning button in the main search view (welcome screen)
- Added support for the new dDTR lookup shells version which is (AAS 3.0) compliant.

## Updated
- Updated the digital twin test payloads to match AAS 3.0 payloads which should be used for version `>v1.0.0` of the DPP
- Updated the main readme fixing notable mistakes.

## [released]
## [1.0.1] - 31-08-2023

## Updated
- Fixed model parsing from payloads incoming from the `Digital Twin Registry` due to their latest hotfix.
  - Ignored extra attributes not relevant for the Digital Product Pass application.
  
- Added footer License notes in the all the documents inside `/docs` to comply with the TRGs.

- Updated the Trivy workflow to fix a bug related with the configuration

## [released]
## [1.0.0] - 16-08-2023

# What is new?
  
## Added
- Added new structure to communicate with:
    - EDC discovery
    - Discovery Finder
    - BPN Discovery
    - New digital twin registry decentralized version
    - Integration of AAS 3.0 APIs
- Added new `/create` API to start a new process
- Added BPN number checks on startup to verify
    - Added a check if the EDC Consumer Connector is accesible
    - Added a check if the EDC Connector BPN is the same as the Backend BPN
    - Added a check if the technical user configured is valid
    - Added a check if the technical user configured has the same BPN number as the EDC consumer
- Added EDC `v0.5.0` support
    - Added new models related with the `EDC v0.5.0` upgrade
    - Added backend compatibility with `EDC v0.4.1`
- Added persistent storage to store contract negotiation details for the data sovereignty
- Added the mechanism to split the Id into 3 parts `CX:<manufacturerPartId>:<serializedId>` and check the validity of the Id used
- Added support for the following Contribution guidelines (TRG) requirements:
    - **TRG-1.02:** Added instructions to the install.md to set up and install the application
    - **TRG-4.02:** Added base images information to the main README.md file
    - **TRG-4.03:** Added user and file permissions to run as a non root user
    - **TRG-4.06:** Added contents for notice for docker images
    - **TRG-5.01:** Added helm chart requirements, remove hostnames from the ingress and environment-specific values
    - **TRG-5.04:** Added resource management settings to limit CPU and memory utilization
    - **TRG-5.08:** Added comments in the helm values.yaml file
    - **TRG-5.09:** Added helm-test workflow to verify that a released helm chart works as expected
    - **TRG-5.10:** Added support of various Kubernetes versions particularly `v1.27`, `v1.26`, `v1.25` and `v1.24` for helm tests
    - **TRG-5.11:** Added helm-upgrade workflow to achieve pre-release upgradeability of the helm charts

## Updated
- Updated frontend helm charts templates for fixing severe merge configuration bug
- Updated the models to match the new Digital Twin Registry exchange
- Optimized the processing time by adding temporary configurable processing storage
- Updated README.md file of the digital product pass components
- Updated pom.xml resources configuration
- Updated ingress annotation to support various Kubernetes versions for helm tests
- Updated the EDC `v0.5.0` configuration
    - Updated SSI configuration in the EDC helm charts
    - Updated Passport storage and how the contract Id key is obtained from the EDR.
    - Updated transfer models
    - Updated helm chart configuration to match the EDC version `v0.5.0`
- Updated the DPP postman collection to test the registry APIs in decentralized fashion
- Updated CONTRIBUTING.md readme file
- Updated .helmignore to ignore environment-specific values files
- Updated Chart.yaml by adding new variables home and sources
- Updated the `Backend.js` service to call the `/create` backend api, with the `manufacturerPartId`,  before the actual search
- Updated DPP documentation to align with current implemention:
    - GETTING-STARTED.md
    - SECRETS_MANAGEMENT.md
    - Arc42.md
    - Admin_Guide.md
    - deployment/readme
    - Fix navigation links in root readme
    - User Manual Product Viewer App.md
    - Consumer-backend readme

## Issues Fixed
- Fixed pom.xml resources and logging configurations to resolve the security vulnerability
- Fixed indentation issue in a helm default values.yaml


## Security Issues
- Updated the sprint boot version from `3.1.0` to `3.1.2` to fix a high security vulnerability


## [released]
## [1.0.0-rc4] - 16-08-2023

# What is new?

## Updated

- Changed exception from Discovery Service startup to a Critical Error message

## [released]
## [1.0.0-rc3] - 15-08-2023

# What is new?

## Added
- Set security checks in values file as disabled by default
- Updated helm docs in charts folder
- Added comments for documentation in swagger

## [pre-released]
## [1.0.0-alpha] - 2023-07-03

## Deleted
- Deleted the cx-backend-service from the EDC Consumer and Provider deployments 
- Removed inrelevant infrastructure files 
- Remove not necesarry logs that affected the performance
  
## Added
- Added new `/endpoint` api to store the payload incomming from the EDC data plane
- Added the encryption and decryption in AES from passport payload.
- Added AES unit tests
- Added the DataPlane service in the backend to comunicate with the data plane.
- Added process manager to manage the asyncronous processes executing in parallel.
- Added process dataModel in session.
- Added new passport util. 
- Added new models to negotiate  and transfer with the new EDC `v0.4.1`
- Added new utils methods like to delete files.
- Added contract controller apis
   - Added contract search  `/api/contract/search`
   - Added contract decline `/api/contract/decline`
   - Added contract sign `/api/contract/sign`
   - Added contract cancel `/api/contract/cancel`
   - Added contract status `/api/contract/status`
- Added new Backend configuration
- Integrated the EDC Data Plane retrieval logic
- Added `.tractusx` metafile
- Align chart version with app version.
- Added file system logging of the negotiation and transfer.
- Added new contract attributes from response.
- Optimized the retrieval time to ~4 seconds.
- Refactored git workflows to add the dpp frontend and backend container images onto Docker Hub registry in order to have public access to the images.
- Added docker.io in digital-product-pass helm chart.
- Commit ID and Repo URL added in frontend image
- Frontend component to display legal information
- Added components to display more contract information.
- Fixed bug related to backend get status, where it looped over the status received.
- Added the AUTHORS.md


## Updated
- Updated charts configurations related to the backend.
- Updated the EDC test charts to remote the cx-backend-service configurations
- Updated payloads
- Update the backend chart configuration
- Refactor secrets structure
- Updated postman collection
- Updated veracode workflow
- Updated the backend service in the frontend to call the async backend apis.
- Updated footer of the application to add the legal information dialog. 
- Updated the Mock payloads in the frontend component.
- Updated pom.xml file adding a resource tag to include files into /META-INF folder inside JAR.
  
## Security Improvements
- Added logic to create and authenticate with  unique session tokens the sign and other methods.
- Added Encryption of passport payload when coming from Data Plane endpoint, until it is retrieved to the  user which is authenticated and is using the unique  session token as decryption key.
- Added unique signKey to backend, which is used to the unique session key.

## [released]
## [0.9.0] - 2023-06-20

# What is new?
 
## Added
 - Added new welcome screen with basic description of the application
 - Added new search bar.
 - Added new QR code advance searching mechanism

## Updated
- Optimized the responsiveness of the welcome screen and the search field.
- Optimized UX to match the view of the passport.

## Security Issues
- Upgraded Spring Boot version to  `v0.3.1`


## [released]
## [0.8.1] - 2023-06-09

## Updated
- Updated the NGINX configuration
- Updated ingress templates in product helm charts

## Added
- Added the base image recommended by the TRGs: `nginxinc/nginx-unprivileged:stable-alpine` in the frontend image generation.

## Security Issues:
- Updated version from vite to `v4.1.5` to fix critical vulnerability raised by the dependapot: https://github.com/eclipse-tractusx/digital-product-pass/security/dependabot/2


## [released]
## [0.8.0] - 2023-05-19

## Updated
- Updated configuration charts
- Updated backend utilities (added spring boot to the classes)
- Updated tests to use spring boot to autowire the components.


## Added
- Added new configuration classes
- Added new methods to get the configurations at the start of the services

## Deleted
- Deleted the configuration util (old alternative to spring boot configuration)
- Deleted the tests for configuration util.


## [released]

## [0.7.0] - 2023-05-10

## Updated
- Adapted springboot application yaml as a single source of configuration
- Externalized the consumer-backend configuration through k8s configmaps and helm values
-  Updated DPP documentation to align with current implemention:
    - GETTING-STARTED.md
    - RELEASE.md
    - SECRETS_MANAGEMENT.md
    - Arc42.md
    - Admin_Guide.md
    - deployment/readme
    - Fix navigation links in root readme
    - User Manual Product Viewer App.md
    - Consumer-backend readme

## Deleted
- Removed environment-specific configurations from consumer-backend
- Removed standalone consumer-ui and backend helm charts

## Added
- Added an umbrella helm chart digital-product-pass, containing consumer-frontend and consumer-backend helm deployments together
- Prepare environment-specific values.yaml
- Prepare values.yaml for default mode
- Added Tooltip Component
- Added Bar Component Fix
- Added new Readme to guide the developer/user thought the documentation
  
## Security Fixes
- Blocked accessExcalation in the frontend helm templates.

## [released]

## [0.6.0] - 2023-04-25

## Updated
- Updated pull request (PR) template description
- Upgrade battery pass test data for Passport Semantic version `v3.0.1`
- Adjusted footer and search components in consumer frontend
- Updated documentation for the digital product pass (Arc42 + Admin Guide)

## Deleted
- Removed history table from Dashboard page 

## Added
- Implemented new User Interface (UI) design for battery passport page
- Added digital product passport (DPP) logo and favicon icon for DPP frontend component 
- 404 and Error message in consumer backend handler
- Added null and none checks in the passport (improved stability)
  
## Issues Fixed
- Reference to the back button in consumer frontend
- Updated battery QR code styles
- Security vulnerabilities in veracode scanning tool
- Fixed swagger ui display api documentation
- Improved responsiveness from the application 

## Security Issues
- Fixed security vulnerabilities related to Spring Boot `v3.0.5` by upgrating to `v3.0.6`

## [released]

## [0.5.2] - 2023-04-13

## Security Issues

- Updated Spring Boot Version from `v3.0.2` to `v3.0.5` fixing the following vulnerable libraries:
  - Spring Expression *v6.0.4* -> `v6.0.7`
  - JSON Smart *v2.4.8* -> `v2.4.10`

## [released]

## [0.5.1] - 2023-03-31

## Updated

- Aligned header structure with the current `License.md` file in all the project documents headers.

## [released]

## [0.5.0] - 2023-03-30

## Updated
- Updated documentation
- Upgraded EDC version to 0.1.6
- Refactor passport view
- Support passport semantic version 3.0.1
- Upgraded frontend and backend integration to permanent
- Updated Exception handling and application robustness
- Updated Swagger documentation
    - Removed login/ logout auth APIs
- Updated postman collection for INT and DEV to retrieve passport version 3.0.1
- Refactor assets registration scripts for the mock provider
- Change the mock provider endpoint configuration from `/provider` to `/BPNL000000000000`
- Update all environment configuration files to adapt semantic version 3.0.1
- Upgraded frontend mockups to support semantic version 3.0.1


## Added
- Externalized the frontend configuration using helm charts
- Added tooltip component in frontend
- Added veracode workflow_dispatch
- Added search in backend for submodel with `idShort` as `batteryPass` in the Digital Twin Registry (DTR)
- Added `endpointAddress` parsing in backend with and without `BPN`
- Added search for `assetId` in a provider catalog using the scheme `{DigitalTwinId}-{DigitalTwinSubmodelId}`
- Enabled "OPTIONS" method in backend CORS configuration
    - Allowing local browser calls to the backend
- Support end-to-end integration with external companies


## Issues Fixed
- EsLint configuration
- Veracode secret names for tractusx

## Deleted
- Removed Wrapper.js from frontend component
- Removed additional mocks in frontend configuration


## [released]

## [0.4.6] - 2023-03-01

## Updated
- Updated documentation, corrected links.

## [released]

## [0.4.5] - 2023-02-28

# Security Issues
- Insecure SnakeYaml library version 1.33 updated to Secure version 2.0

## [released]

## [0.4.4] - 2023-02-27 

## Updated
- Reworked header component and styles to match portal
- Reworked footer component and styles to match portal
- Reworked search input and styles to match portal
- Updated image repository for consumer-ui and consumer-backend helm deployments
- Reworked table component and styles to match portal

## Added
- Refactored SCSS styles structure, allowing a optimized scalability from the application
- Updated frontend dependencies file.
- Matched portal styles to pass quality gate 5
- Refactored responsiveness from components
- Important Documentation related with the product and repository


## [0.4.3] - 2023-02-17 

## Updated
- Fixed Swagger UI documentation (updated to correct one)
- Fixed Enter Key Search Bug (Adding submit property)
- Fixed Deployment issues.
- Fixed Incorrect image building
- Fixed Import Bugs related with integration

## Security Issues:
- Removed Keycloak Library vulnerability 


## [0.4.2] - 2023-02-05
### Added
- Deployment refactored to fit and follow new guidelines from DevSecOps team.
- Data soverenity printing the contract id
- Tractus-X Ready code 

### Updated
- Optimized the reponsive from the application
- Optimized the passport display
- Updated components with Vuetify 3, making the application more stable. 
=======
<!--
  Tractus-X - Digital Product Passport Application

  Copyright (c) 2022, 2024 BASF SE, BMW AG, Henkel AG & Co. KGaA
  Copyright (c) 2022, 2024 Contributors to the Eclipse Foundation

  See the NOTICE file(s) distributed with this work for additional
  information regarding copyright ownership.

  This program and the accompanying materials are made available under the
  terms of the Apache License, Version 2.0 which is available at
  https://www.apache.org/licenses/LICENSE-2.0.

  Unless required by applicable law or agreed to in writing, software
  distributed under the License is distributed on an "AS IS" BASIS
  WITHOUT WARRANTIES OR CONDITIONS OF ANY KIND,
  either express or implied. See the
  License for the specific language govern in permissions and limitations
  under the License.

  SPDX-License-Identifier: Apache-2.0
-->

# Changelog

The changelog format is based on [Keep a Changelog](https://keepachangelog.com/en/1.0.0/), and this project adheres to [Semantic Versioning](https://semver.org/spec/v2.0.0.html).

## [Unreleased]

### Updated

-   Refactored dpp-script by adding AppId as a script parameter
-   Updated the encoding scheme to base64 to the lookup/shells?assetIds... in dpp-backend
-   Updated the digital twin registry version to v0.3.31
-   Updated postman collection to adjust the APIs from EDC `v0.6.0`
-   Updated IRS collection to change authentication process from OAuth2 to the API-Key
-   Updated models to support the new EDC 0.6.0 semantics (alias for retro-compatibility enabled)
-   Updated edc-consumer and edc-provider helm charts version to `v0.6.0`
-   Updated the catalog request semantics
-   Optimized/refactored the contract negotiation and transfer flow.
-   Updated Data Plane Service data parsing
-   Updated the following readme files:
    -   Postman readme
    -   dpp-script readme
-   Updated hardcoded units
-   Updated translations
-   Updated missing data fields
-   Updated battery graph

## Added
- Added timeout in negotiation and transfer requests for avoiding infinite loops. When status from transfer does not changes from STARTED.

## [released]

## [v2.1.3] - 19-02-2024

## Updated

-   Renamed "Catena-X" to "Tractus-X" in header license prefix

## [released]

## [v2.1.2] - 16-02-2024

## Updated

-   Updated the following changes in the frontend:
    -   Updated visualization and selection of policy
    -   Changed styles of buttons and radio button in the policy dialog box to the standard styles guidelines
    -   Updated "Help" link to point the end user manual
-   Updated end user manual readme
-   Increased timeouts to API calls in the backend

## Added

-   Added the mechanism to parse the `ODRL` policy structure in frontend

## [released]

## [v2.1.1] - 05-02-2024

## Added

-   Added missing german translations to the transmission pass
-   Added missing german translations to the policy selection feature
-   Integrated dependabot to automate the dependencies updates

## Updated

-   Updated axios library from `v1.6.0` to `v1.6.7` to fix vulnerability
-   Updated the license headers in all the files to the latest "license and copyright header" of 2024

## Issues Fixed

-   Fixed tabs bugs related to translations
-   Fixed translations of battery pass and digital product pass
-   Fixed missing additional data visualization
-   Fixed missing total sources visualization

## [released]

## [v2.1.0] - 02-02-2024

## Added

-   Added policyId parameter to the `/agree` api.
-   Added mechanism to get a policy by id from a catalog contract
-   Added frontend logic to call the `/decline` and `/cancel` backend APIs
-   Added reload option in case of error
-   Added/fixed logging of the Digital Twin Registry Contracts and which policy was selected (Data Souverenighty improvement)
-   Added util method to move files from one path to another
-   Added functionality to treat more than one policy and more than one contract, allowing user to decide
-   Added safety functionalities to make sure that the contract selected is correct
-   Added Policy selector when autosign is not enabled
-   Added Contract JSON details display
-   Added Agree/Decline button for contract/policy
-   Added fixes in backend and frontend integration
-   Added pydoc comments to the getPassport.py
-   Added access-token parameter to authorize the APIs without providing username/password and company

## Updated

-   Updated versions from container base images
-   Adjusted the non root user ids in Dockerfiles and dpp helm chart configurations
-   Updated diagrams in Arc42, Data Retrieval Guide to editable drawio svgs
-   [BRAKING CHANGE] Renamed API from **sign** to negotiate **/agree**
-   Bumped Vite to version `>=4.5.2`
-   Updated the frontend to allow the **AutoSigning** of contracts.
-   Optimized temporary directory logging of the DTR negotiation
-   Updated logging and readme
-   Updated license header
-   Updated user manual readme by adding the policy selection screenshots

## Issues Fixed

-   Fixed issue related to `sleepy` EDCs, allowing the backend to re-request the contract negotiation when the EDC does not respond.

## [released]

## [v2.0.3] - 02-02-2024

## Added

-   Added Frameagreement conditions to the provider configuration
-   Added Unit Tests for Managers and for Services
-   Added changes from version `v1.0.0` to version `v2.0.0` for every component involved
-   Added iconMapping for all components involved in DPP `v2.0.0`
-   Added multi-language feature that supports currently `EN` and `DE`
-   Added back button in the welcome page
-   Added `timeToLive` attribute to discovery service model in the dpp-backed
-   Added `readOnlyRootFilesystem` to the container security context in helm charts
-   Added Serial Part aspect in the drill down components
-   Added `notice.md` to include **Notice for docker images** section to be only part of DockerHub description

## Updated

-   Cleaned up necessary scripts
    -Refactored the DPP and IRS postman collections
-   Updated the deployment and testing directory structure and their references in relevant documentation
-   Updated license header and deployment directory references in the following readme files:
    -   Admin guide
    -   Arc42
    -   Getting-Started guide
-   Updated test directory stricture in dpp-backend
-   Updated the app url from [https://materialpass.int.demo.catena-x.net](https://materialpass.int.demo.catena-x.net) to [https://dpp.int.demo.catena-x.net](https://dpp.int.demo.catena-x.net)
-   Updated the payloads of asset, policies, contract definition, digital twin and its aspects to align with the DPPTriangle document v1.1.0
-   Updated the following frontend content:
    -   Condition for "commercial.warranty" in General Cards
    -   Mocked passports
    -   Loading page translation
    -   Translation files
    -   Characteristics component
    -   Identification component
    -   Sustainability component
    -   Typology component
-   Updated helm template to provide security context values from helm vaules file
-   Updated kics workflow
-   Updated user manual, deployment guide
-   Updated year 2024 to the license headers
-   Updated diagrams to an editable version in `.svg` in business statement readme
-   Updated `README.md` and `UNIT_TESTS.md` for the dpp-backend
-   Updated versions in docker workflows and setup-java action
-   Refactor docker workflows
-   Updated **Notice for docker images** section in a main `README.md`

## [released]

## [v2.0.2] - 02-02-2024

## Added

-   Added Frameagreement conditions to the provider configuration
-   Added Unit Tests for Managers and for Services
-   Added changes from version `v1.0.0` to version `v2.0.0` for every component involved
-   Added iconMapping for all components involved in DPP `v2.0.0`
-   Added multi-language feature that supports currently `EN` and `DE`
-   Added back button in the welcome page
-   Added `timeToLive` attribute to discovery service model in the dpp-backed
-   Added `readOnlyRootFilesystem` to the container security context in helm charts

## Updated

-   Cleaned up necessary scripts
    -Refactored the DPP and IRS postman collections
-   Updated the deployment and testing directory structure and their references in relevant documentation
-   Updated license header and deployment directory references in the following readme files:
    -   Admin guide
    -   Arc42
    -   Getting-Started guide
-   Updated test directory stricture in dpp-backend
-   Updated the app url from [https://materialpass.int.demo.catena-x.net](https://materialpass.int.demo.catena-x.net) to [https://dpp.int.demo.catena-x.net](https://dpp.int.demo.catena-x.net)
-   Updated the payloads of asset, policies, contract definition, digital twin and its aspects to align with the DPPTriangle document `v1.1.0`
-   Updated the following frontend content:
    -   Condition for "commercial.warranty" in General Cards
    -   Mocked passports
    -   Loading page translation
    -   Translation files
    -   Characteristics component
    -   Identification component
    -   Sustainability component
    -   Typology component
-   Updated helm template to provide security context values from helm vaules file

## Deleted

-   Filtered out unnecessary nnecessary/unused files

## [released]

## [v2.0.1] - 03-01-2024

## Added

-   Added function to check for duplicated DTRs in the temporaryStorage
-   Added check for skipping the check of all BPNs when the DTRs are not available for security and optimization
-   Added `vue-i18n v9.2.2` library that will be used in the release `v2.1.0` with the translations
-   Added check to fix bug related to invalid BPN endpoints in cache

## Updated

-   Updated header license of modified files to match the new year 2024

## Security Issues

-   Updated Axios from version `v0.8.1` -> `v1.6.0`
-   Updated Spring Boot from version `v3.1.5` -> `v3.2.1`
-   Logback from Log4j got updated with the Spring Boot `v1.4.11` -> `v1.4.14`

## Issues Fixed

-   Fixed the backend IRS exception handling, for detecting failure when job does not start
-   Fixed misconfiguration of config maps related to the temporaryStorage
-   Fixed incorrect authors names

## [released]

## [v2.0.0] - 22-12-2023

## Added

-   Added components to display a Transmission Pass in frontend
-   Added MOCK file with the transmission pass in frontend
-   Added permission listener & reloader in frontend
-   Added camera toggle component in frontend
-   Added Decentral Digital Twin Registry configuration payloads
-   Added IRS configuration guide
-   New Data Retrieval Guide added with detailed information how to retrieve data in Catena-X like the DPP.
-   Added new structure of files for the Arc42
-   Added new Authentication & Authorization chapter in the Arc42
-   Added detailed description next to the API diagrams at the Arc42
-   Added IRS Integration documentation at the Arc42
-   Added diagrams in xml form for further edition
-   Added Check of BPN Number in Frontend (With Trigger in Configuration)
-   Added Check of BPN Number in Backend (With Trigger in Configuration)
-   Added Check for appId Roles in Frontend (With Trigger in Configuration)
-   Added Check for appId Roles in Backend (With Trigger in Configuration)
-   Added new security checks in the backend and frontend
-   Added new non authorized view in the frontend
-   Added script to retrieve any type of aspect data using the dpp backend component
-   Added [README.md](./deployment/infrastructure/README.md) on how to execute the script with certain parameters

## Updated

-   Refactor frontend code to be compliant with transmission pass 2.0.0.
-   Refactor Responsiveness of frontend
-   Updated URL check in frontend
-   Corrected the payloads ids and the configurations
-   Updated the Install.md file with a section to install the prerequisites and configure values.yaml files
-   Updated the file structure from the Arc42
-   Updated data retrieval api diagrams with better quality
-   Updated context diagram with a new easy context
-   Updated Arc42 Descriptions in the Technical Integration chapter
-   Updated data uploading script by adding physical dimensions aspect
-   Refactored helm chart values configuration.
-   Refactored backend values chart configuration
-   Update the IRS version to 4.2.0
-   Adapted the springboot configuration structure
-   Update the default policies
-   [BREAKING CHANGES]: Updated the path from the backend from `/consumer-backend` to just `/dpp-backend` to declare the to standalone application

## [released]

## [v1.4.0] - 14-12-2023

## Added

-   Added script to automate the uploading of various passport types
-   Added script to delete data from the data provider
-   Added check for empty or null contractIds with retry attempts
-   Added descriptive logs to search and create methods

## Updated

-   Updated ingress settings and backend configuration in the helm chart
-   Refactored helm values to show only user relevant settings

## Issued Fixed

-   Fixed the timeout time for each negotiation
-   Fixed the long waiting time by implementing timeout when doing the negotiation
-   Fixed the null contract ids creation

## Deleted

-   Remove the legacy style to register/delete the testdata from the data provider

## [released]

## [v1.3.1] - 08-11-2023

## Added

-   Added timeout for the `BPN Discovery` and `EDC Discovery` APIs returned in the Discovery Service API.
-   Created a new `doPost` function in the `HttpUtils`that allows the usage of timeouts in API calls.
-   Create a new `timeout` function in `ThreadUtils` to be applied to the call of functions.

## [released]

## [v1.3.0] - 03-11-2023

## Added

-   New IRS Service which is able to communicate with the IRS component api.
-   Added condition to deactivate the IRS
-   Added tree manager to manage the tree of components used by each irs process
-   Added structure to manage the information coming from the IRS and jobs initiated
-   Enabled callback mechanism with the IRS component
-   Created `/api/irs/{processId}/tree` and `/api/irs/{processId}/components` APIs
-   Added process to refresh the cache when the transfer has failed
-   Added timestamp to every known DTR in the cache for refreshing the contract id every time it is reached.
-   Added a mechanism to parse/update file system json files by specific properties, avoiding conflicts
-   Enabled irs search in frontend
-   Added info bar in component search
-   Create visual tree of components
-   Enabled drill down in tree of components
-   Add IRS configuration to the helm values
-   Added Secondary Material Content (SMC) json payloads, edc assets to test the SMC use case

## Updated

-   Update dpp/irs test data edc assets and script to register them

## Issues Fixed

-   Fix IRS tree component bugs related to the Digital Twin parsing
-   Fix IRS job tracker to one single job.
-   Fix bug related to the broadcast search of digital twin registry
-   Fix minor bugs related to the digital twin search and the caching mechanism
-   Fix bug related to the passport retrieval by implementing check for transfer complete
-   Fix database credentials in the edc postgres configuration
-   Fix the condition to the publish dpp backend workflow

## [released]

## [1.2.1] - 31-10-2023

## Deleted

-   Removed cypress from `package.json` dependencies
-   Removed unused devDependencies of `@babel`

## Security Issues

-   Fixed vulnerabilities related to `crypto-js`, `semver`, `netty-codec`.
    -   Updated `Spring Boot` to version `v3.1.5`
    -   Updated `crypto-js` to version `v4.2.0`
    -   Overrided `semver` to versions over `^v7.5.3`

## [released]

## [1.2.0] - 30-10-2023

## Added

-   Added comments at every classes explaining their purpose
-   Added comments at every methods explaining what its done, each parameter, what it returns and if it throws exceptions
-   Added SupressionWarnings("Unused") annotation in every Class and/or method that is unused, to decide if it is to delete or let it be for future use
-   Added New class for the new model of Digital Product Passport
-   Added to retrieve any type of bamm aspect from a submodel endpoint (searching by the semanticId included in the digital twin)
-   Added new structure to parse the passport payload and display it dynamically
-   Added new components to display the passport
-   Added visualization of the "Digital Product Pass" aspect in the frontend
-   Added a second check for "transfer-completed" in history when passport status is checked in the frontend

### Updated

-   The Aspect Submodels are searching in the Digital Twin by their `semanticId` instead of `idShort` parameter
-   Updated DTR search as type instead of ID
-   Updated the Apis that communicate with the backend
-   Updated DTR configuration to support the new DTR API `v1.0`

### Deleted

-   Removed the passport's version requirement
-   Removed version from the Search Api call
-   Deleted configuration variables related with central search from application.yaml
-   Deleted old version of DigitalTwin, Submodel and Endpoint, no longer used and renamed the most recent versions.
-   Deleted all code related to the central search.
-   Removed the central `Digital Twin Registry` support

### Issues Fixed

-   Fixed a bug related to the discovery service when more than one search endpoint would be available
-   Fixed bug related to the passport search and the transfer data not being available sometimes

## [released]

## [1.1.0] - 19-10-2023

## Added

-   Added loading screen functionality in the frontend
-   Create IRS component configuration for the integration with the backend application in next versions
-   Created IRS postman collection for testing the APIs.
-   Added the QR code scanning button in the main search view (welcome screen)
-   Added support for the new dDTR lookup shells version which is (AAS 3.0) compliant.

## Updated

-   Updated the digital twin test payloads to match AAS 3.0 payloads which should be used for version `>v1.0.0` of the DPP
-   Updated the main readme fixing notable mistakes.

## [released]

## [1.0.1] - 31-08-2023

## Updated

-   Fixed model parsing from payloads incoming from the `Digital Twin Registry` due to their latest hotfix.
    -   Ignored extra attributes not relevant for the Digital Product Pass application.
-   Added footer License notes in the all the documents inside `/docs` to comply with the TRGs.

-   Updated the Trivy workflow to fix a bug related with the configuration

## [released]

## [1.0.0] - 16-08-2023

# What is new?

## Added

-   Added new structure to communicate with:
    -   EDC discovery
    -   Discovery Finder
    -   BPN Discovery
    -   New digital twin registry decentralized version
    -   Integration of AAS 3.0 APIs
-   Added new `/create` API to start a new process
-   Added BPN number checks on startup to verify
    -   Added a check if the EDC Consumer Connector is accesible
    -   Added a check if the EDC Connector BPN is the same as the Backend BPN
    -   Added a check if the technical user configured is valid
    -   Added a check if the technical user configured has the same BPN number as the EDC consumer
-   Added EDC `v0.5.0` support
    -   Added new models related with the `EDC v0.5.0` upgrade
    -   Added backend compatibility with `EDC v0.4.1`
-   Added persistent storage to store contract negotiation details for the data sovereignty
-   Added the mechanism to split the Id into 3 parts `CX:<manufacturerPartId>:<serializedId>` and check the validity of the Id used
-   Added support for the following Contribution guidelines (TRG) requirements:
    -   **TRG-1.02:** Added instructions to the install.md to set up and install the application
    -   **TRG-4.02:** Added base images information to the main README.md file
    -   **TRG-4.03:** Added user and file permissions to run as a non root user
    -   **TRG-4.06:** Added contents for notice for docker images
    -   **TRG-5.01:** Added helm chart requirements, remove hostnames from the ingress and environment-specific values
    -   **TRG-5.04:** Added resource management settings to limit CPU and memory utilization
    -   **TRG-5.08:** Added comments in the helm values.yaml file
    -   **TRG-5.09:** Added helm-test workflow to verify that a released helm chart works as expected
    -   **TRG-5.10:** Added support of various Kubernetes versions particularly `v1.27`, `v1.26`, `v1.25` and `v1.24` for helm tests
    -   **TRG-5.11:** Added helm-upgrade workflow to achieve pre-release upgradeability of the helm charts

## Updated

-   Updated frontend helm charts templates for fixing severe merge configuration bug
-   Updated the models to match the new Digital Twin Registry exchange
-   Optimized the processing time by adding temporary configurable processing storage
-   Updated README.md file of the digital product pass components
-   Updated pom.xml resources configuration
-   Updated ingress annotation to support various Kubernetes versions for helm tests
-   Updated the EDC `v0.5.0` configuration
    -   Updated SSI configuration in the EDC helm charts
    -   Updated Passport storage and how the contract Id key is obtained from the EDR.
    -   Updated transfer models
    -   Updated helm chart configuration to match the EDC version `v0.5.0`
-   Updated the DPP postman collection to test the registry APIs in decentralized fashion
-   Updated CONTRIBUTING.md readme file
-   Updated .helmignore to ignore environment-specific values files
-   Updated Chart.yaml by adding new variables home and sources
-   Updated the `Backend.js` service to call the `/create` backend api, with the `manufacturerPartId`, before the actual search
-   Updated DPP documentation to align with current implemention:
    -   GETTING-STARTED.md
    -   SECRETS_MANAGEMENT.md
    -   Arc42.md
    -   Admin_Guide.md
    -   deployment/readme
    -   Fix navigation links in root readme
    -   User Manual Product Viewer App.md
    -   Consumer-backend readme

## Issues Fixed

-   Fixed pom.xml resources and logging configurations to resolve the security vulnerability
-   Fixed indentation issue in a helm default values.yaml

## Security Issues

-   Updated the sprint boot version from `3.1.0` to `3.1.2` to fix a high security vulnerability

## [released]

## [1.0.0-rc4] - 16-08-2023

# What is new?

## Updated

-   Changed exception from Discovery Service startup to a Critical Error message

## [released]

## [1.0.0-rc3] - 15-08-2023

# What is new?

## Added

-   Set security checks in values file as disabled by default
-   Updated helm docs in charts folder
-   Added comments for documentation in swagger

## [pre-released]

## [1.0.0-alpha] - 2023-07-03

## Deleted

-   Deleted the cx-backend-service from the EDC Consumer and Provider deployments
-   Removed inrelevant infrastructure files
-   Remove not necesarry logs that affected the performance

## Added

-   Added new `/endpoint` api to store the payload incomming from the EDC data plane
-   Added the encryption and decryption in AES from passport payload.
-   Added AES unit tests
-   Added the DataPlane service in the backend to comunicate with the data plane.
-   Added process manager to manage the asyncronous processes executing in parallel.
-   Added process dataModel in session.
-   Added new passport util.
-   Added new models to negotiate and transfer with the new EDC `v0.4.1`
-   Added new utils methods like to delete files.
-   Added contract controller apis
    -   Added contract search `/api/contract/search`
    -   Added contract decline `/api/contract/decline`
    -   Added contract sign `/api/contract/sign`
    -   Added contract cancel `/api/contract/cancel`
    -   Added contract status `/api/contract/status`
-   Added new Backend configuration
-   Integrated the EDC Data Plane retrieval logic
-   Added `.tractusx` metafile
-   Align chart version with app version.
-   Added file system logging of the negotiation and transfer.
-   Added new contract attributes from response.
-   Optimized the retrieval time to ~4 seconds.
-   Refactored git workflows to add the dpp frontend and backend container images onto Docker Hub registry in order to have public access to the images.
-   Added docker.io in digital-product-pass helm chart.
-   Commit ID and Repo URL added in frontend image
-   Frontend component to display legal information
-   Added components to display more contract information.
-   Fixed bug related to backend get status, where it looped over the status received.
-   Added the AUTHORS.md

## Updated

-   Updated charts configurations related to the backend.
-   Updated the EDC test charts to remote the cx-backend-service configurations
-   Updated payloads
-   Update the backend chart configuration
-   Refactor secrets structure
-   Updated postman collection
-   Updated veracode workflow
-   Updated the backend service in the frontend to call the async backend apis.
-   Updated footer of the application to add the legal information dialog.
-   Updated the Mock payloads in the frontend component.
-   Updated pom.xml file adding a resource tag to include files into /META-INF folder inside JAR.

## Security Improvements

-   Added logic to create and authenticate with unique session tokens the sign and other methods.
-   Added Encryption of passport payload when coming from Data Plane endpoint, until it is retrieved to the user which is authenticated and is using the unique session token as decryption key.
-   Added unique signKey to backend, which is used to the unique session key.

## [released]

## [0.9.0] - 2023-06-20

# What is new?

## Added

-   Added new welcome screen with basic description of the application
-   Added new search bar.
-   Added new QR code advance searching mechanism

## Updated

-   Optimized the responsiveness of the welcome screen and the search field.
-   Optimized UX to match the view of the passport.

## Security Issues

-   Upgraded Spring Boot version to `v0.3.1`

## [released]

## [0.8.1] - 2023-06-09

## Updated

-   Updated the NGINX configuration
-   Updated ingress templates in product helm charts

## Added

-   Added the base image recommended by the TRGs: `nginxinc/nginx-unprivileged:stable-alpine` in the frontend image generation.

## Security Issues:

-   Updated version from vite to `v4.1.5` to fix critical vulnerability raised by the dependapot: https://github.com/eclipse-tractusx/digital-product-pass/security/dependabot/2

## [released]

## [0.8.0] - 2023-05-19

## Updated

-   Updated configuration charts
-   Updated backend utilities (added spring boot to the classes)
-   Updated tests to use spring boot to autowire the components.

## Added

-   Added new configuration classes
-   Added new methods to get the configurations at the start of the services

## Deleted

-   Deleted the configuration util (old alternative to spring boot configuration)
-   Deleted the tests for configuration util.

## [released]

## [0.7.0] - 2023-05-10

## Updated

-   Adapted springboot application yaml as a single source of configuration
-   Externalized the consumer-backend configuration through k8s configmaps and helm values
-   Updated DPP documentation to align with current implemention:
    -   GETTING-STARTED.md
    -   RELEASE.md
    -   SECRETS_MANAGEMENT.md
    -   Arc42.md
    -   Admin_Guide.md
    -   deployment/readme
    -   Fix navigation links in root readme
    -   User Manual Product Viewer App.md
    -   Consumer-backend readme

## Deleted

-   Removed environment-specific configurations from consumer-backend
-   Removed standalone consumer-ui and backend helm charts

## Added

-   Added an umbrella helm chart digital-product-pass, containing consumer-frontend and consumer-backend helm deployments together
-   Prepare environment-specific values.yaml
-   Prepare values.yaml for default mode
-   Added Tooltip Component
-   Added Bar Component Fix
-   Added new Readme to guide the developer/user thought the documentation

## Security Fixes

-   Blocked accessExcalation in the frontend helm templates.

## [released]

## [0.6.0] - 2023-04-25

## Updated

-   Updated pull request (PR) template description
-   Upgrade battery pass test data for Passport Semantic version `v3.0.1`
-   Adjusted footer and search components in consumer frontend
-   Updated documentation for the digital product pass (Arc42 + Admin Guide)

## Deleted

-   Removed history table from Dashboard page

## Added

-   Implemented new User Interface (UI) design for battery passport page
-   Added digital product passport (DPP) logo and favicon icon for DPP frontend component
-   404 and Error message in consumer backend handler
-   Added null and none checks in the passport (improved stability)

## Issues Fixed

-   Reference to the back button in consumer frontend
-   Updated battery QR code styles
-   Security vulnerabilities in veracode scanning tool
-   Fixed swagger ui display api documentation
-   Improved responsiveness from the application

## Security Issues

-   Fixed security vulnerabilities related to Spring Boot `v3.0.5` by upgrating to `v3.0.6`

## [released]

## [0.5.2] - 2023-04-13

## Security Issues

-   Updated Spring Boot Version from `v3.0.2` to `v3.0.5` fixing the following vulnerable libraries:
    -   Spring Expression _v6.0.4_ -> `v6.0.7`
    -   JSON Smart _v2.4.8_ -> `v2.4.10`

## [released]

## [0.5.1] - 2023-03-31

## Updated

-   Aligned header structure with the current `License.md` file in all the project documents headers.

## [released]

## [0.5.0] - 2023-03-30

## Updated

-   Updated documentation
-   Upgraded EDC version to 0.1.6
-   Refactor passport view
-   Support passport semantic version 3.0.1
-   Upgraded frontend and backend integration to permanent
-   Updated Exception handling and application robustness
-   Updated Swagger documentation
    -   Removed login/ logout auth APIs
-   Updated postman collection for INT and DEV to retrieve passport version 3.0.1
-   Refactor assets registration scripts for the mock provider
-   Change the mock provider endpoint configuration from `/provider` to `/BPNL000000000000`
-   Update all environment configuration files to adapt semantic version 3.0.1
-   Upgraded frontend mockups to support semantic version 3.0.1

## Added

-   Externalized the frontend configuration using helm charts
-   Added tooltip component in frontend
-   Added veracode workflow_dispatch
-   Added search in backend for submodel with `idShort` as `batteryPass` in the Digital Twin Registry (DTR)
-   Added `endpointAddress` parsing in backend with and without `BPN`
-   Added search for `assetId` in a provider catalog using the scheme `{DigitalTwinId}-{DigitalTwinSubmodelId}`
-   Enabled "OPTIONS" method in backend CORS configuration
    -   Allowing local browser calls to the backend
-   Support end-to-end integration with external companies

## Issues Fixed

-   EsLint configuration
-   Veracode secret names for tractusx

## Deleted

-   Removed Wrapper.js from frontend component
-   Removed additional mocks in frontend configuration

## [released]

## [0.4.6] - 2023-03-01

## Updated

-   Updated documentation, corrected links.

## [released]

## [0.4.5] - 2023-02-28

# Security Issues

-   Insecure SnakeYaml library version 1.33 updated to Secure version 2.0

## [released]

## [0.4.4] - 2023-02-27

## Updated

-   Reworked header component and styles to match portal
-   Reworked footer component and styles to match portal
-   Reworked search input and styles to match portal
-   Updated image repository for consumer-ui and consumer-backend helm deployments
-   Reworked table component and styles to match portal

## Added

-   Refactored SCSS styles structure, allowing a optimized scalability from the application
-   Updated frontend dependencies file.
-   Matched portal styles to pass quality gate 5
-   Refactored responsiveness from components
-   Important Documentation related with the product and repository

## [0.4.3] - 2023-02-17

## Updated

-   Fixed Swagger UI documentation (updated to correct one)
-   Fixed Enter Key Search Bug (Adding submit property)
-   Fixed Deployment issues.
-   Fixed Incorrect image building
-   Fixed Import Bugs related with integration

## Security Issues:

-   Removed Keycloak Library vulnerability

## [0.4.2] - 2023-02-05

### Added

-   Deployment refactored to fit and follow new guidelines from DevSecOps team.
-   Data soverenity printing the contract id
-   Tractus-X Ready code

### Updated

-   Optimized the reponsive from the application
-   Optimized the passport display
-   Updated components with Vuetify 3, making the application more stable.
>>>>>>> abc63675
<|MERGE_RESOLUTION|>--- conflicted
+++ resolved
@@ -1,4 +1,3 @@
-<<<<<<< HEAD
 <!-- 
   Tractus-X - Digital Product Passport Application 
  
@@ -30,7 +29,7 @@
 ## [Unreleased]
 
 ## [released]
-## [v2.2.0] - 25-03-2024
+## [v2.2.0] - 26-03-2024
 
 ### Updated
 - Refactored dpp-script by adding AppId as a script parameter
@@ -46,9 +45,13 @@
 - Updated the following readme files:
     - Postman readme
     - dpp-script readme
+-   Updated translations
+-   Updated battery graph
 
 ## Added
 - Added timeout in negotiation and transfer requests for avoiding infinite loops. When status from transfer does not changes from STARTED.
+- Added missing static units
+- Added missing data fields
 
 ## [released]
 ## [v2.1.3] - 19-02-2024
@@ -783,870 +786,4 @@
 ### Updated
 - Optimized the reponsive from the application
 - Optimized the passport display
-- Updated components with Vuetify 3, making the application more stable. 
-=======
-<!--
-  Tractus-X - Digital Product Passport Application
-
-  Copyright (c) 2022, 2024 BASF SE, BMW AG, Henkel AG & Co. KGaA
-  Copyright (c) 2022, 2024 Contributors to the Eclipse Foundation
-
-  See the NOTICE file(s) distributed with this work for additional
-  information regarding copyright ownership.
-
-  This program and the accompanying materials are made available under the
-  terms of the Apache License, Version 2.0 which is available at
-  https://www.apache.org/licenses/LICENSE-2.0.
-
-  Unless required by applicable law or agreed to in writing, software
-  distributed under the License is distributed on an "AS IS" BASIS
-  WITHOUT WARRANTIES OR CONDITIONS OF ANY KIND,
-  either express or implied. See the
-  License for the specific language govern in permissions and limitations
-  under the License.
-
-  SPDX-License-Identifier: Apache-2.0
--->
-
-# Changelog
-
-The changelog format is based on [Keep a Changelog](https://keepachangelog.com/en/1.0.0/), and this project adheres to [Semantic Versioning](https://semver.org/spec/v2.0.0.html).
-
-## [Unreleased]
-
-### Updated
-
--   Refactored dpp-script by adding AppId as a script parameter
--   Updated the encoding scheme to base64 to the lookup/shells?assetIds... in dpp-backend
--   Updated the digital twin registry version to v0.3.31
--   Updated postman collection to adjust the APIs from EDC `v0.6.0`
--   Updated IRS collection to change authentication process from OAuth2 to the API-Key
--   Updated models to support the new EDC 0.6.0 semantics (alias for retro-compatibility enabled)
--   Updated edc-consumer and edc-provider helm charts version to `v0.6.0`
--   Updated the catalog request semantics
--   Optimized/refactored the contract negotiation and transfer flow.
--   Updated Data Plane Service data parsing
--   Updated the following readme files:
-    -   Postman readme
-    -   dpp-script readme
--   Updated hardcoded units
--   Updated translations
--   Updated missing data fields
--   Updated battery graph
-
-## Added
-- Added timeout in negotiation and transfer requests for avoiding infinite loops. When status from transfer does not changes from STARTED.
-
-## [released]
-
-## [v2.1.3] - 19-02-2024
-
-## Updated
-
--   Renamed "Catena-X" to "Tractus-X" in header license prefix
-
-## [released]
-
-## [v2.1.2] - 16-02-2024
-
-## Updated
-
--   Updated the following changes in the frontend:
-    -   Updated visualization and selection of policy
-    -   Changed styles of buttons and radio button in the policy dialog box to the standard styles guidelines
-    -   Updated "Help" link to point the end user manual
--   Updated end user manual readme
--   Increased timeouts to API calls in the backend
-
-## Added
-
--   Added the mechanism to parse the `ODRL` policy structure in frontend
-
-## [released]
-
-## [v2.1.1] - 05-02-2024
-
-## Added
-
--   Added missing german translations to the transmission pass
--   Added missing german translations to the policy selection feature
--   Integrated dependabot to automate the dependencies updates
-
-## Updated
-
--   Updated axios library from `v1.6.0` to `v1.6.7` to fix vulnerability
--   Updated the license headers in all the files to the latest "license and copyright header" of 2024
-
-## Issues Fixed
-
--   Fixed tabs bugs related to translations
--   Fixed translations of battery pass and digital product pass
--   Fixed missing additional data visualization
--   Fixed missing total sources visualization
-
-## [released]
-
-## [v2.1.0] - 02-02-2024
-
-## Added
-
--   Added policyId parameter to the `/agree` api.
--   Added mechanism to get a policy by id from a catalog contract
--   Added frontend logic to call the `/decline` and `/cancel` backend APIs
--   Added reload option in case of error
--   Added/fixed logging of the Digital Twin Registry Contracts and which policy was selected (Data Souverenighty improvement)
--   Added util method to move files from one path to another
--   Added functionality to treat more than one policy and more than one contract, allowing user to decide
--   Added safety functionalities to make sure that the contract selected is correct
--   Added Policy selector when autosign is not enabled
--   Added Contract JSON details display
--   Added Agree/Decline button for contract/policy
--   Added fixes in backend and frontend integration
--   Added pydoc comments to the getPassport.py
--   Added access-token parameter to authorize the APIs without providing username/password and company
-
-## Updated
-
--   Updated versions from container base images
--   Adjusted the non root user ids in Dockerfiles and dpp helm chart configurations
--   Updated diagrams in Arc42, Data Retrieval Guide to editable drawio svgs
--   [BRAKING CHANGE] Renamed API from **sign** to negotiate **/agree**
--   Bumped Vite to version `>=4.5.2`
--   Updated the frontend to allow the **AutoSigning** of contracts.
--   Optimized temporary directory logging of the DTR negotiation
--   Updated logging and readme
--   Updated license header
--   Updated user manual readme by adding the policy selection screenshots
-
-## Issues Fixed
-
--   Fixed issue related to `sleepy` EDCs, allowing the backend to re-request the contract negotiation when the EDC does not respond.
-
-## [released]
-
-## [v2.0.3] - 02-02-2024
-
-## Added
-
--   Added Frameagreement conditions to the provider configuration
--   Added Unit Tests for Managers and for Services
--   Added changes from version `v1.0.0` to version `v2.0.0` for every component involved
--   Added iconMapping for all components involved in DPP `v2.0.0`
--   Added multi-language feature that supports currently `EN` and `DE`
--   Added back button in the welcome page
--   Added `timeToLive` attribute to discovery service model in the dpp-backed
--   Added `readOnlyRootFilesystem` to the container security context in helm charts
--   Added Serial Part aspect in the drill down components
--   Added `notice.md` to include **Notice for docker images** section to be only part of DockerHub description
-
-## Updated
-
--   Cleaned up necessary scripts
-    -Refactored the DPP and IRS postman collections
--   Updated the deployment and testing directory structure and their references in relevant documentation
--   Updated license header and deployment directory references in the following readme files:
-    -   Admin guide
-    -   Arc42
-    -   Getting-Started guide
--   Updated test directory stricture in dpp-backend
--   Updated the app url from [https://materialpass.int.demo.catena-x.net](https://materialpass.int.demo.catena-x.net) to [https://dpp.int.demo.catena-x.net](https://dpp.int.demo.catena-x.net)
--   Updated the payloads of asset, policies, contract definition, digital twin and its aspects to align with the DPPTriangle document v1.1.0
--   Updated the following frontend content:
-    -   Condition for "commercial.warranty" in General Cards
-    -   Mocked passports
-    -   Loading page translation
-    -   Translation files
-    -   Characteristics component
-    -   Identification component
-    -   Sustainability component
-    -   Typology component
--   Updated helm template to provide security context values from helm vaules file
--   Updated kics workflow
--   Updated user manual, deployment guide
--   Updated year 2024 to the license headers
--   Updated diagrams to an editable version in `.svg` in business statement readme
--   Updated `README.md` and `UNIT_TESTS.md` for the dpp-backend
--   Updated versions in docker workflows and setup-java action
--   Refactor docker workflows
--   Updated **Notice for docker images** section in a main `README.md`
-
-## [released]
-
-## [v2.0.2] - 02-02-2024
-
-## Added
-
--   Added Frameagreement conditions to the provider configuration
--   Added Unit Tests for Managers and for Services
--   Added changes from version `v1.0.0` to version `v2.0.0` for every component involved
--   Added iconMapping for all components involved in DPP `v2.0.0`
--   Added multi-language feature that supports currently `EN` and `DE`
--   Added back button in the welcome page
--   Added `timeToLive` attribute to discovery service model in the dpp-backed
--   Added `readOnlyRootFilesystem` to the container security context in helm charts
-
-## Updated
-
--   Cleaned up necessary scripts
-    -Refactored the DPP and IRS postman collections
--   Updated the deployment and testing directory structure and their references in relevant documentation
--   Updated license header and deployment directory references in the following readme files:
-    -   Admin guide
-    -   Arc42
-    -   Getting-Started guide
--   Updated test directory stricture in dpp-backend
--   Updated the app url from [https://materialpass.int.demo.catena-x.net](https://materialpass.int.demo.catena-x.net) to [https://dpp.int.demo.catena-x.net](https://dpp.int.demo.catena-x.net)
--   Updated the payloads of asset, policies, contract definition, digital twin and its aspects to align with the DPPTriangle document `v1.1.0`
--   Updated the following frontend content:
-    -   Condition for "commercial.warranty" in General Cards
-    -   Mocked passports
-    -   Loading page translation
-    -   Translation files
-    -   Characteristics component
-    -   Identification component
-    -   Sustainability component
-    -   Typology component
--   Updated helm template to provide security context values from helm vaules file
-
-## Deleted
-
--   Filtered out unnecessary nnecessary/unused files
-
-## [released]
-
-## [v2.0.1] - 03-01-2024
-
-## Added
-
--   Added function to check for duplicated DTRs in the temporaryStorage
--   Added check for skipping the check of all BPNs when the DTRs are not available for security and optimization
--   Added `vue-i18n v9.2.2` library that will be used in the release `v2.1.0` with the translations
--   Added check to fix bug related to invalid BPN endpoints in cache
-
-## Updated
-
--   Updated header license of modified files to match the new year 2024
-
-## Security Issues
-
--   Updated Axios from version `v0.8.1` -> `v1.6.0`
--   Updated Spring Boot from version `v3.1.5` -> `v3.2.1`
--   Logback from Log4j got updated with the Spring Boot `v1.4.11` -> `v1.4.14`
-
-## Issues Fixed
-
--   Fixed the backend IRS exception handling, for detecting failure when job does not start
--   Fixed misconfiguration of config maps related to the temporaryStorage
--   Fixed incorrect authors names
-
-## [released]
-
-## [v2.0.0] - 22-12-2023
-
-## Added
-
--   Added components to display a Transmission Pass in frontend
--   Added MOCK file with the transmission pass in frontend
--   Added permission listener & reloader in frontend
--   Added camera toggle component in frontend
--   Added Decentral Digital Twin Registry configuration payloads
--   Added IRS configuration guide
--   New Data Retrieval Guide added with detailed information how to retrieve data in Catena-X like the DPP.
--   Added new structure of files for the Arc42
--   Added new Authentication & Authorization chapter in the Arc42
--   Added detailed description next to the API diagrams at the Arc42
--   Added IRS Integration documentation at the Arc42
--   Added diagrams in xml form for further edition
--   Added Check of BPN Number in Frontend (With Trigger in Configuration)
--   Added Check of BPN Number in Backend (With Trigger in Configuration)
--   Added Check for appId Roles in Frontend (With Trigger in Configuration)
--   Added Check for appId Roles in Backend (With Trigger in Configuration)
--   Added new security checks in the backend and frontend
--   Added new non authorized view in the frontend
--   Added script to retrieve any type of aspect data using the dpp backend component
--   Added [README.md](./deployment/infrastructure/README.md) on how to execute the script with certain parameters
-
-## Updated
-
--   Refactor frontend code to be compliant with transmission pass 2.0.0.
--   Refactor Responsiveness of frontend
--   Updated URL check in frontend
--   Corrected the payloads ids and the configurations
--   Updated the Install.md file with a section to install the prerequisites and configure values.yaml files
--   Updated the file structure from the Arc42
--   Updated data retrieval api diagrams with better quality
--   Updated context diagram with a new easy context
--   Updated Arc42 Descriptions in the Technical Integration chapter
--   Updated data uploading script by adding physical dimensions aspect
--   Refactored helm chart values configuration.
--   Refactored backend values chart configuration
--   Update the IRS version to 4.2.0
--   Adapted the springboot configuration structure
--   Update the default policies
--   [BREAKING CHANGES]: Updated the path from the backend from `/consumer-backend` to just `/dpp-backend` to declare the to standalone application
-
-## [released]
-
-## [v1.4.0] - 14-12-2023
-
-## Added
-
--   Added script to automate the uploading of various passport types
--   Added script to delete data from the data provider
--   Added check for empty or null contractIds with retry attempts
--   Added descriptive logs to search and create methods
-
-## Updated
-
--   Updated ingress settings and backend configuration in the helm chart
--   Refactored helm values to show only user relevant settings
-
-## Issued Fixed
-
--   Fixed the timeout time for each negotiation
--   Fixed the long waiting time by implementing timeout when doing the negotiation
--   Fixed the null contract ids creation
-
-## Deleted
-
--   Remove the legacy style to register/delete the testdata from the data provider
-
-## [released]
-
-## [v1.3.1] - 08-11-2023
-
-## Added
-
--   Added timeout for the `BPN Discovery` and `EDC Discovery` APIs returned in the Discovery Service API.
--   Created a new `doPost` function in the `HttpUtils`that allows the usage of timeouts in API calls.
--   Create a new `timeout` function in `ThreadUtils` to be applied to the call of functions.
-
-## [released]
-
-## [v1.3.0] - 03-11-2023
-
-## Added
-
--   New IRS Service which is able to communicate with the IRS component api.
--   Added condition to deactivate the IRS
--   Added tree manager to manage the tree of components used by each irs process
--   Added structure to manage the information coming from the IRS and jobs initiated
--   Enabled callback mechanism with the IRS component
--   Created `/api/irs/{processId}/tree` and `/api/irs/{processId}/components` APIs
--   Added process to refresh the cache when the transfer has failed
--   Added timestamp to every known DTR in the cache for refreshing the contract id every time it is reached.
--   Added a mechanism to parse/update file system json files by specific properties, avoiding conflicts
--   Enabled irs search in frontend
--   Added info bar in component search
--   Create visual tree of components
--   Enabled drill down in tree of components
--   Add IRS configuration to the helm values
--   Added Secondary Material Content (SMC) json payloads, edc assets to test the SMC use case
-
-## Updated
-
--   Update dpp/irs test data edc assets and script to register them
-
-## Issues Fixed
-
--   Fix IRS tree component bugs related to the Digital Twin parsing
--   Fix IRS job tracker to one single job.
--   Fix bug related to the broadcast search of digital twin registry
--   Fix minor bugs related to the digital twin search and the caching mechanism
--   Fix bug related to the passport retrieval by implementing check for transfer complete
--   Fix database credentials in the edc postgres configuration
--   Fix the condition to the publish dpp backend workflow
-
-## [released]
-
-## [1.2.1] - 31-10-2023
-
-## Deleted
-
--   Removed cypress from `package.json` dependencies
--   Removed unused devDependencies of `@babel`
-
-## Security Issues
-
--   Fixed vulnerabilities related to `crypto-js`, `semver`, `netty-codec`.
-    -   Updated `Spring Boot` to version `v3.1.5`
-    -   Updated `crypto-js` to version `v4.2.0`
-    -   Overrided `semver` to versions over `^v7.5.3`
-
-## [released]
-
-## [1.2.0] - 30-10-2023
-
-## Added
-
--   Added comments at every classes explaining their purpose
--   Added comments at every methods explaining what its done, each parameter, what it returns and if it throws exceptions
--   Added SupressionWarnings("Unused") annotation in every Class and/or method that is unused, to decide if it is to delete or let it be for future use
--   Added New class for the new model of Digital Product Passport
--   Added to retrieve any type of bamm aspect from a submodel endpoint (searching by the semanticId included in the digital twin)
--   Added new structure to parse the passport payload and display it dynamically
--   Added new components to display the passport
--   Added visualization of the "Digital Product Pass" aspect in the frontend
--   Added a second check for "transfer-completed" in history when passport status is checked in the frontend
-
-### Updated
-
--   The Aspect Submodels are searching in the Digital Twin by their `semanticId` instead of `idShort` parameter
--   Updated DTR search as type instead of ID
--   Updated the Apis that communicate with the backend
--   Updated DTR configuration to support the new DTR API `v1.0`
-
-### Deleted
-
--   Removed the passport's version requirement
--   Removed version from the Search Api call
--   Deleted configuration variables related with central search from application.yaml
--   Deleted old version of DigitalTwin, Submodel and Endpoint, no longer used and renamed the most recent versions.
--   Deleted all code related to the central search.
--   Removed the central `Digital Twin Registry` support
-
-### Issues Fixed
-
--   Fixed a bug related to the discovery service when more than one search endpoint would be available
--   Fixed bug related to the passport search and the transfer data not being available sometimes
-
-## [released]
-
-## [1.1.0] - 19-10-2023
-
-## Added
-
--   Added loading screen functionality in the frontend
--   Create IRS component configuration for the integration with the backend application in next versions
--   Created IRS postman collection for testing the APIs.
--   Added the QR code scanning button in the main search view (welcome screen)
--   Added support for the new dDTR lookup shells version which is (AAS 3.0) compliant.
-
-## Updated
-
--   Updated the digital twin test payloads to match AAS 3.0 payloads which should be used for version `>v1.0.0` of the DPP
--   Updated the main readme fixing notable mistakes.
-
-## [released]
-
-## [1.0.1] - 31-08-2023
-
-## Updated
-
--   Fixed model parsing from payloads incoming from the `Digital Twin Registry` due to their latest hotfix.
-    -   Ignored extra attributes not relevant for the Digital Product Pass application.
--   Added footer License notes in the all the documents inside `/docs` to comply with the TRGs.
-
--   Updated the Trivy workflow to fix a bug related with the configuration
-
-## [released]
-
-## [1.0.0] - 16-08-2023
-
-# What is new?
-
-## Added
-
--   Added new structure to communicate with:
-    -   EDC discovery
-    -   Discovery Finder
-    -   BPN Discovery
-    -   New digital twin registry decentralized version
-    -   Integration of AAS 3.0 APIs
--   Added new `/create` API to start a new process
--   Added BPN number checks on startup to verify
-    -   Added a check if the EDC Consumer Connector is accesible
-    -   Added a check if the EDC Connector BPN is the same as the Backend BPN
-    -   Added a check if the technical user configured is valid
-    -   Added a check if the technical user configured has the same BPN number as the EDC consumer
--   Added EDC `v0.5.0` support
-    -   Added new models related with the `EDC v0.5.0` upgrade
-    -   Added backend compatibility with `EDC v0.4.1`
--   Added persistent storage to store contract negotiation details for the data sovereignty
--   Added the mechanism to split the Id into 3 parts `CX:<manufacturerPartId>:<serializedId>` and check the validity of the Id used
--   Added support for the following Contribution guidelines (TRG) requirements:
-    -   **TRG-1.02:** Added instructions to the install.md to set up and install the application
-    -   **TRG-4.02:** Added base images information to the main README.md file
-    -   **TRG-4.03:** Added user and file permissions to run as a non root user
-    -   **TRG-4.06:** Added contents for notice for docker images
-    -   **TRG-5.01:** Added helm chart requirements, remove hostnames from the ingress and environment-specific values
-    -   **TRG-5.04:** Added resource management settings to limit CPU and memory utilization
-    -   **TRG-5.08:** Added comments in the helm values.yaml file
-    -   **TRG-5.09:** Added helm-test workflow to verify that a released helm chart works as expected
-    -   **TRG-5.10:** Added support of various Kubernetes versions particularly `v1.27`, `v1.26`, `v1.25` and `v1.24` for helm tests
-    -   **TRG-5.11:** Added helm-upgrade workflow to achieve pre-release upgradeability of the helm charts
-
-## Updated
-
--   Updated frontend helm charts templates for fixing severe merge configuration bug
--   Updated the models to match the new Digital Twin Registry exchange
--   Optimized the processing time by adding temporary configurable processing storage
--   Updated README.md file of the digital product pass components
--   Updated pom.xml resources configuration
--   Updated ingress annotation to support various Kubernetes versions for helm tests
--   Updated the EDC `v0.5.0` configuration
-    -   Updated SSI configuration in the EDC helm charts
-    -   Updated Passport storage and how the contract Id key is obtained from the EDR.
-    -   Updated transfer models
-    -   Updated helm chart configuration to match the EDC version `v0.5.0`
--   Updated the DPP postman collection to test the registry APIs in decentralized fashion
--   Updated CONTRIBUTING.md readme file
--   Updated .helmignore to ignore environment-specific values files
--   Updated Chart.yaml by adding new variables home and sources
--   Updated the `Backend.js` service to call the `/create` backend api, with the `manufacturerPartId`, before the actual search
--   Updated DPP documentation to align with current implemention:
-    -   GETTING-STARTED.md
-    -   SECRETS_MANAGEMENT.md
-    -   Arc42.md
-    -   Admin_Guide.md
-    -   deployment/readme
-    -   Fix navigation links in root readme
-    -   User Manual Product Viewer App.md
-    -   Consumer-backend readme
-
-## Issues Fixed
-
--   Fixed pom.xml resources and logging configurations to resolve the security vulnerability
--   Fixed indentation issue in a helm default values.yaml
-
-## Security Issues
-
--   Updated the sprint boot version from `3.1.0` to `3.1.2` to fix a high security vulnerability
-
-## [released]
-
-## [1.0.0-rc4] - 16-08-2023
-
-# What is new?
-
-## Updated
-
--   Changed exception from Discovery Service startup to a Critical Error message
-
-## [released]
-
-## [1.0.0-rc3] - 15-08-2023
-
-# What is new?
-
-## Added
-
--   Set security checks in values file as disabled by default
--   Updated helm docs in charts folder
--   Added comments for documentation in swagger
-
-## [pre-released]
-
-## [1.0.0-alpha] - 2023-07-03
-
-## Deleted
-
--   Deleted the cx-backend-service from the EDC Consumer and Provider deployments
--   Removed inrelevant infrastructure files
--   Remove not necesarry logs that affected the performance
-
-## Added
-
--   Added new `/endpoint` api to store the payload incomming from the EDC data plane
--   Added the encryption and decryption in AES from passport payload.
--   Added AES unit tests
--   Added the DataPlane service in the backend to comunicate with the data plane.
--   Added process manager to manage the asyncronous processes executing in parallel.
--   Added process dataModel in session.
--   Added new passport util.
--   Added new models to negotiate and transfer with the new EDC `v0.4.1`
--   Added new utils methods like to delete files.
--   Added contract controller apis
-    -   Added contract search `/api/contract/search`
-    -   Added contract decline `/api/contract/decline`
-    -   Added contract sign `/api/contract/sign`
-    -   Added contract cancel `/api/contract/cancel`
-    -   Added contract status `/api/contract/status`
--   Added new Backend configuration
--   Integrated the EDC Data Plane retrieval logic
--   Added `.tractusx` metafile
--   Align chart version with app version.
--   Added file system logging of the negotiation and transfer.
--   Added new contract attributes from response.
--   Optimized the retrieval time to ~4 seconds.
--   Refactored git workflows to add the dpp frontend and backend container images onto Docker Hub registry in order to have public access to the images.
--   Added docker.io in digital-product-pass helm chart.
--   Commit ID and Repo URL added in frontend image
--   Frontend component to display legal information
--   Added components to display more contract information.
--   Fixed bug related to backend get status, where it looped over the status received.
--   Added the AUTHORS.md
-
-## Updated
-
--   Updated charts configurations related to the backend.
--   Updated the EDC test charts to remote the cx-backend-service configurations
--   Updated payloads
--   Update the backend chart configuration
--   Refactor secrets structure
--   Updated postman collection
--   Updated veracode workflow
--   Updated the backend service in the frontend to call the async backend apis.
--   Updated footer of the application to add the legal information dialog.
--   Updated the Mock payloads in the frontend component.
--   Updated pom.xml file adding a resource tag to include files into /META-INF folder inside JAR.
-
-## Security Improvements
-
--   Added logic to create and authenticate with unique session tokens the sign and other methods.
--   Added Encryption of passport payload when coming from Data Plane endpoint, until it is retrieved to the user which is authenticated and is using the unique session token as decryption key.
--   Added unique signKey to backend, which is used to the unique session key.
-
-## [released]
-
-## [0.9.0] - 2023-06-20
-
-# What is new?
-
-## Added
-
--   Added new welcome screen with basic description of the application
--   Added new search bar.
--   Added new QR code advance searching mechanism
-
-## Updated
-
--   Optimized the responsiveness of the welcome screen and the search field.
--   Optimized UX to match the view of the passport.
-
-## Security Issues
-
--   Upgraded Spring Boot version to `v0.3.1`
-
-## [released]
-
-## [0.8.1] - 2023-06-09
-
-## Updated
-
--   Updated the NGINX configuration
--   Updated ingress templates in product helm charts
-
-## Added
-
--   Added the base image recommended by the TRGs: `nginxinc/nginx-unprivileged:stable-alpine` in the frontend image generation.
-
-## Security Issues:
-
--   Updated version from vite to `v4.1.5` to fix critical vulnerability raised by the dependapot: https://github.com/eclipse-tractusx/digital-product-pass/security/dependabot/2
-
-## [released]
-
-## [0.8.0] - 2023-05-19
-
-## Updated
-
--   Updated configuration charts
--   Updated backend utilities (added spring boot to the classes)
--   Updated tests to use spring boot to autowire the components.
-
-## Added
-
--   Added new configuration classes
--   Added new methods to get the configurations at the start of the services
-
-## Deleted
-
--   Deleted the configuration util (old alternative to spring boot configuration)
--   Deleted the tests for configuration util.
-
-## [released]
-
-## [0.7.0] - 2023-05-10
-
-## Updated
-
--   Adapted springboot application yaml as a single source of configuration
--   Externalized the consumer-backend configuration through k8s configmaps and helm values
--   Updated DPP documentation to align with current implemention:
-    -   GETTING-STARTED.md
-    -   RELEASE.md
-    -   SECRETS_MANAGEMENT.md
-    -   Arc42.md
-    -   Admin_Guide.md
-    -   deployment/readme
-    -   Fix navigation links in root readme
-    -   User Manual Product Viewer App.md
-    -   Consumer-backend readme
-
-## Deleted
-
--   Removed environment-specific configurations from consumer-backend
--   Removed standalone consumer-ui and backend helm charts
-
-## Added
-
--   Added an umbrella helm chart digital-product-pass, containing consumer-frontend and consumer-backend helm deployments together
--   Prepare environment-specific values.yaml
--   Prepare values.yaml for default mode
--   Added Tooltip Component
--   Added Bar Component Fix
--   Added new Readme to guide the developer/user thought the documentation
-
-## Security Fixes
-
--   Blocked accessExcalation in the frontend helm templates.
-
-## [released]
-
-## [0.6.0] - 2023-04-25
-
-## Updated
-
--   Updated pull request (PR) template description
--   Upgrade battery pass test data for Passport Semantic version `v3.0.1`
--   Adjusted footer and search components in consumer frontend
--   Updated documentation for the digital product pass (Arc42 + Admin Guide)
-
-## Deleted
-
--   Removed history table from Dashboard page
-
-## Added
-
--   Implemented new User Interface (UI) design for battery passport page
--   Added digital product passport (DPP) logo and favicon icon for DPP frontend component
--   404 and Error message in consumer backend handler
--   Added null and none checks in the passport (improved stability)
-
-## Issues Fixed
-
--   Reference to the back button in consumer frontend
--   Updated battery QR code styles
--   Security vulnerabilities in veracode scanning tool
--   Fixed swagger ui display api documentation
--   Improved responsiveness from the application
-
-## Security Issues
-
--   Fixed security vulnerabilities related to Spring Boot `v3.0.5` by upgrating to `v3.0.6`
-
-## [released]
-
-## [0.5.2] - 2023-04-13
-
-## Security Issues
-
--   Updated Spring Boot Version from `v3.0.2` to `v3.0.5` fixing the following vulnerable libraries:
-    -   Spring Expression _v6.0.4_ -> `v6.0.7`
-    -   JSON Smart _v2.4.8_ -> `v2.4.10`
-
-## [released]
-
-## [0.5.1] - 2023-03-31
-
-## Updated
-
--   Aligned header structure with the current `License.md` file in all the project documents headers.
-
-## [released]
-
-## [0.5.0] - 2023-03-30
-
-## Updated
-
--   Updated documentation
--   Upgraded EDC version to 0.1.6
--   Refactor passport view
--   Support passport semantic version 3.0.1
--   Upgraded frontend and backend integration to permanent
--   Updated Exception handling and application robustness
--   Updated Swagger documentation
-    -   Removed login/ logout auth APIs
--   Updated postman collection for INT and DEV to retrieve passport version 3.0.1
--   Refactor assets registration scripts for the mock provider
--   Change the mock provider endpoint configuration from `/provider` to `/BPNL000000000000`
--   Update all environment configuration files to adapt semantic version 3.0.1
--   Upgraded frontend mockups to support semantic version 3.0.1
-
-## Added
-
--   Externalized the frontend configuration using helm charts
--   Added tooltip component in frontend
--   Added veracode workflow_dispatch
--   Added search in backend for submodel with `idShort` as `batteryPass` in the Digital Twin Registry (DTR)
--   Added `endpointAddress` parsing in backend with and without `BPN`
--   Added search for `assetId` in a provider catalog using the scheme `{DigitalTwinId}-{DigitalTwinSubmodelId}`
--   Enabled "OPTIONS" method in backend CORS configuration
-    -   Allowing local browser calls to the backend
--   Support end-to-end integration with external companies
-
-## Issues Fixed
-
--   EsLint configuration
--   Veracode secret names for tractusx
-
-## Deleted
-
--   Removed Wrapper.js from frontend component
--   Removed additional mocks in frontend configuration
-
-## [released]
-
-## [0.4.6] - 2023-03-01
-
-## Updated
-
--   Updated documentation, corrected links.
-
-## [released]
-
-## [0.4.5] - 2023-02-28
-
-# Security Issues
-
--   Insecure SnakeYaml library version 1.33 updated to Secure version 2.0
-
-## [released]
-
-## [0.4.4] - 2023-02-27
-
-## Updated
-
--   Reworked header component and styles to match portal
--   Reworked footer component and styles to match portal
--   Reworked search input and styles to match portal
--   Updated image repository for consumer-ui and consumer-backend helm deployments
--   Reworked table component and styles to match portal
-
-## Added
-
--   Refactored SCSS styles structure, allowing a optimized scalability from the application
--   Updated frontend dependencies file.
--   Matched portal styles to pass quality gate 5
--   Refactored responsiveness from components
--   Important Documentation related with the product and repository
-
-## [0.4.3] - 2023-02-17
-
-## Updated
-
--   Fixed Swagger UI documentation (updated to correct one)
--   Fixed Enter Key Search Bug (Adding submit property)
--   Fixed Deployment issues.
--   Fixed Incorrect image building
--   Fixed Import Bugs related with integration
-
-## Security Issues:
-
--   Removed Keycloak Library vulnerability
-
-## [0.4.2] - 2023-02-05
-
-### Added
-
--   Deployment refactored to fit and follow new guidelines from DevSecOps team.
--   Data soverenity printing the contract id
--   Tractus-X Ready code
-
-### Updated
-
--   Optimized the reponsive from the application
--   Optimized the passport display
--   Updated components with Vuetify 3, making the application more stable.
->>>>>>> abc63675
+- Updated components with Vuetify 3, making the application more stable.