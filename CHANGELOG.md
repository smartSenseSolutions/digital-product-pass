<!-- 
  Tractus-X - Digital Product Passport Application 
 
  Copyright (c) 2022, 2024 BASF SE, BMW AG, Henkel AG & Co. KGaA
  Copyright (c) 2022, 2024 Contributors to the Eclipse Foundation

  See the NOTICE file(s) distributed with this work for additional
  information regarding copyright ownership.
 
  This program and the accompanying materials are made available under the
  terms of the Apache License, Version 2.0 which is available at
  https://www.apache.org/licenses/LICENSE-2.0.
 
  Unless required by applicable law or agreed to in writing, software
  distributed under the License is distributed on an "AS IS" BASIS
  WITHOUT WARRANTIES OR CONDITIONS OF ANY KIND,
  either express or implied. See the
  License for the specific language govern in permissions and limitations
  under the License.
 
  SPDX-License-Identifier: Apache-2.0
-->

# Changelog

The changelog format is based on [Keep a Changelog](https://keepachangelog.com/en/1.0.0/), and this project adheres to [Semantic Versioning](https://semver.org/spec/v2.0.0.html).

<<<<<<< HEAD
## [unreleased]
## [v2.2.0] - 22-02-2024

## Updated
- Refactored dpp-script by adding AppId as a script parameter
- Updated dpp-script readme

=======

## [Unreleased]

### Updated
- Refactored dpp-script by adding AppId as a script parameter
- Updated dpp-script readme
- Updated the encoding scheme to base64 to the lookup/shells?assetIds... in dpp-backend
- Updated the digital twin registry version to v0.3.31
>>>>>>> f4a71956

## [released]
## [v2.1.3] - 19-02-2024

## Updated
- Renamed "Catena-X" to "Tractus-X" in header license prefix

## [released]
## [v2.1.2] - 16-02-2024

## Updated
- Updated the following changes in the frontend:
    - Updated visualization and selection of policy
    - Changed styles of buttons and radio button in the policy dialog box to the standard styles guidelines
    - Updated "Help" link to point the end user manual
- Updated end user manual readme
- Increased timeouts to API calls in the backend

## Added
- Added the mechanism to parse the `ODRL` policy structure in frontend

## [released]
## [v2.1.1] - 05-02-2024

## Added
- Added missing german translations to the transmission pass
- Added missing german translations to the policy selection feature
- Integrated dependabot to automate the dependencies updates

## Updated
- Updated axios library from `v1.6.0` to `v1.6.7` to fix vulnerability
- Updated the license headers in all the files to the latest "license and copyright header" of 2024

## Issues Fixed
- Fixed tabs bugs related to translations
- Fixed translations of battery pass and digital product pass
- Fixed missing additional data visualization 
- Fixed missing total sources visualization

## [released]
## [v2.1.0] - 02-02-2024
## Added
- Added policyId parameter to the `/agree` api.
- Added mechanism to get a policy by id from a catalog contract
- Added frontend logic to call the `/decline` and `/cancel` backend APIs
- Added reload option in case of error
- Added/fixed logging of the Digital Twin Registry Contracts and which policy was selected (Data Souverenighty improvement)
- Added util method to move files from one path to another
- Added functionality to treat more than one policy and more than one contract, allowing user to decide
- Added safety functionalities to make sure that the contract selected is correct
- Added Policy selector when autosign is not enabled
- Added Contract JSON details display
- Added Agree/Decline button for contract/policy
- Added fixes in backend and frontend integration
- Added pydoc comments to the getPassport.py
- Added access-token parameter to authorize the APIs without providing username/password and company

## Updated
- Updated versions from container base images
- Adjusted the non root user ids in Dockerfiles and dpp helm chart configurations
- Updated diagrams in Arc42, Data Retrieval Guide to editable drawio svgs
- [BRAKING CHANGE] Renamed API from **sign** to negotiate  **/agree**
- Bumped Vite to version `>=4.5.2`
- Updated the frontend to allow the **AutoSigning** of contracts.
- Optimized temporary directory logging of the DTR negotiation
- Updated logging and readme
- Updated license header
- Updated user manual readme by adding the policy selection screenshots
 
## Issues Fixed
- Fixed issue related to `sleepy` EDCs, allowing the backend to re-request the contract negotiation when the EDC does not respond.

## [released]
## [v2.0.3] - 02-02-2024
## Added
- Added Frameagreement conditions to the provider configuration
- Added Unit Tests for Managers and for Services
- Added changes from version `v1.0.0` to version `v2.0.0` for every component involved
- Added iconMapping for all components involved in DPP `v2.0.0`
- Added multi-language feature that supports currently `EN` and `DE`
- Added back button in the welcome page
- Added `timeToLive` attribute to discovery service model in the dpp-backed
- Added `readOnlyRootFilesystem` to the container security context in helm charts
- Added Serial Part aspect in the drill down components
- Added `notice.md` to include **Notice for docker images** section to be only part of DockerHub description

## Updated
- Cleaned up necessary scripts
-Refactored the DPP and IRS postman collections
- Updated the deployment and testing directory structure and their references in relevant documentation
- Updated license header and deployment directory references in the following readme files:
    - Admin guide
    - Arc42
    - Getting-Started guide
- Updated test directory stricture in dpp-backend
- Updated the app url from [https://materialpass.int.demo.catena-x.net](https://materialpass.int.demo.catena-x.net) to [https://dpp.int.demo.catena-x.net](https://dpp.int.demo.catena-x.net)
- Updated the payloads of asset, policies, contract definition, digital twin and its aspects to align with the DPPTriangle document v1.1.0
- Updated the following frontend content:
    - Condition for "commercial.warranty" in General Cards
    - Mocked passports
    - Loading page translation
    - Translation files
    - Characteristics component
    - Identification component
    - Sustainability component
    - Typology component
- Updated helm template to provide security context values from helm vaules file
- Updated kics workflow
- Updated user manual, deployment guide
- Updated year 2024 to the license headers
- Updated diagrams to an editable version in `.svg` in business statement readme
- Updated `README.md` and `UNIT_TESTS.md` for the dpp-backend
- Updated versions in docker workflows and setup-java action
- Refactor docker workflows
- Updated **Notice for docker images** section in a main `README.md`


## [released]
## [v2.0.2] - 02-02-2024
## Added
- Added Frameagreement conditions to the provider configuration
- Added Unit Tests for Managers and for Services
- Added changes from version `v1.0.0` to version `v2.0.0` for every component involved
- Added iconMapping for all components involved in DPP `v2.0.0`
- Added multi-language feature that supports currently `EN` and `DE`
- Added back button in the welcome page
- Added `timeToLive` attribute to discovery service model in the dpp-backed
- Added `readOnlyRootFilesystem` to the container security context in helm charts


## Updated
- Cleaned up necessary scripts
-Refactored the DPP and IRS postman collections
- Updated the deployment and testing directory structure and their references in relevant documentation
- Updated license header and deployment directory references in the following readme files:
    - Admin guide
    - Arc42
    - Getting-Started guide
- Updated test directory stricture in dpp-backend
- Updated the app url from [https://materialpass.int.demo.catena-x.net](https://materialpass.int.demo.catena-x.net) to [https://dpp.int.demo.catena-x.net](https://dpp.int.demo.catena-x.net)
- Updated the payloads of asset, policies, contract definition, digital twin and its aspects to align with the DPPTriangle document `v1.1.0`
- Updated the following frontend content:
    - Condition for "commercial.warranty" in General Cards
    - Mocked passports
    - Loading page translation
    - Translation files
    - Characteristics component
    - Identification component
    - Sustainability component
    - Typology component
- Updated helm template to provide security context values from helm vaules file


## Deleted
- Filtered out unnecessary nnecessary/unused files


## [released]
## [v2.0.1] - 03-01-2024
## Added
- Added function to check for duplicated DTRs in the temporaryStorage
- Added check for skipping the check of all BPNs when the DTRs are not available for security and optimization
- Added `vue-i18n v9.2.2` library that will be used in the release `v2.1.0` with the translations
- Added check to fix bug related to invalid BPN endpoints in cache

## Updated
- Updated header license of modified files to match the new year 2024

## Security Issues
- Updated Axios from version `v0.8.1` -> `v1.6.0`
- Updated Spring Boot from version `v3.1.5` -> `v3.2.1`
- Logback from Log4j got updated with the Spring Boot `v1.4.11` ->  `v1.4.14` 

## Issues Fixed
- Fixed the backend IRS exception handling, for detecting failure when job does not start
- Fixed misconfiguration of config maps related to the temporaryStorage
- Fixed incorrect authors names

## [released]
## [v2.0.0] - 22-12-2023

## Added
 
- Added components to display a Transmission Pass in frontend
- Added MOCK file with the transmission pass in frontend
- Added permission listener & reloader in frontend
- Added camera toggle component in frontend
- Added Decentral Digital Twin Registry configuration payloads
- Added IRS configuration guide
- New Data Retrieval Guide added with detailed information how to retrieve data in Catena-X like the DPP.
- Added new structure of files for the Arc42
- Added new Authentication & Authorization chapter in the Arc42
- Added detailed description next to the API diagrams at the Arc42
- Added IRS Integration documentation at the Arc42
- Added diagrams in xml form for further edition
- Added Check of BPN Number in Frontend (With Trigger in Configuration) 
- Added Check of BPN Number in Backend (With Trigger in Configuration) 
- Added Check for appId Roles in Frontend (With Trigger in Configuration) 
- Added Check for appId Roles in Backend (With Trigger in Configuration) 
- Added new security checks in the backend and frontend
- Added new non authorized view in the frontend
- Added script to retrieve any type of aspect data using the dpp backend component
- Added [README.md](./deployment/infrastructure/README.md) on how to execute the script with certain parameters

## Updated

- Refactor frontend code to be compliant with transmission pass 2.0.0.
- Refactor Responsiveness of frontend
- Updated URL check in frontend
- Corrected the payloads ids and the configurations
- Updated the Install.md file with a section to install the prerequisites and configure values.yaml files
- Updated the file structure from the Arc42
- Updated data retrieval api diagrams with better quality
- Updated context diagram with a new easy context
- Updated Arc42 Descriptions in the Technical Integration chapter
- Updated data uploading script by adding physical dimensions aspect
- Refactored helm chart values configuration.
- Refactored backend values chart configuration
- Update the IRS version to 4.2.0
- Adapted the springboot configuration structure
- Update the default policies
- [BREAKING CHANGES]: Updated the path from the backend from `/consumer-backend` to just `/dpp-backend` to declare the to standalone application


## [released]
## [v1.4.0] - 14-12-2023

## Added
- Added script to automate the uploading of various passport types
- Added script to delete data from the data provider
- Added check for empty or null contractIds with retry attempts
- Added descriptive logs to search and create methods

## Updated
- Updated ingress settings and backend configuration in the helm chart
- Refactored helm values to show only user relevant settings

## Issued Fixed
- Fixed the timeout time for each negotiation
- Fixed the long waiting time by implementing timeout when doing the negotiation
- Fixed the null contract ids creation

## Deleted
- Remove the legacy style to register/delete the testdata from the data provider
 

## [released]
## [v1.3.1] - 08-11-2023

## Added
- Added timeout for the `BPN Discovery` and `EDC Discovery`  APIs returned in the Discovery Service API.
- Created a new `doPost` function in the `HttpUtils`that allows the usage of timeouts in API calls.
- Create a new `timeout` function in `ThreadUtils` to be applied to the call of functions.

## [released]
## [v1.3.0] - 03-11-2023

 
## Added 
- New IRS Service which is able to communicate with the IRS component api.
- Added condition to deactivate the IRS
- Added tree manager to manage the tree of components used by each irs process
- Added structure to manage the information coming from the IRS and jobs initiated
- Enabled callback mechanism with the IRS component
- Created `/api/irs/{processId}/tree` and  `/api/irs/{processId}/components` APIs
- Added process to refresh the cache when the transfer has failed
- Added timestamp to every known DTR in the cache for refreshing the contract id every time it is reached.
- Added a mechanism to parse/update file system json files by specific properties, avoiding conflicts
- Enabled irs search in frontend
- Added info bar in component search
- Create visual tree of components
- Enabled drill down in tree of components
- Add IRS configuration to the helm values
- Added Secondary Material Content (SMC) json payloads, edc assets to test the SMC use case

## Updated
- Update dpp/irs test data edc assets and script to register them

## Issues Fixed
- Fix IRS tree component bugs related to the Digital Twin parsing
- Fix IRS job tracker to one single job.
- Fix bug related to the broadcast search of digital twin registry
- Fix minor bugs related to the digital twin search and the caching mechanism
- Fix bug related to the passport retrieval by implementing check for transfer complete
- Fix database credentials in the edc postgres configuration
- Fix the condition to the publish dpp backend workflow


## [released]
## [1.2.1] - 31-10-2023

## Deleted
- Removed cypress from `package.json` dependencies
- Removed unused devDependencies of `@babel`

## Security Issues 
- Fixed vulnerabilities related to `crypto-js`, `semver`, `netty-codec`.
  - Updated `Spring Boot` to version `v3.1.5`
  - Updated `crypto-js` to version `v4.2.0`
  - Overrided `semver` to versions over `^v7.5.3`


## [released]
## [1.2.0] - 30-10-2023

## Added
- Added comments at every classes explaining their purpose
- Added comments at every methods explaining what its done, each parameter, what it returns and if it throws exceptions
- Added SupressionWarnings("Unused") annotation in every Class and/or method that is unused, to decide if it is to delete or let it be for future use
- Added New class for the new model of Digital Product Passport
- Added to retrieve any type of bamm aspect from a submodel endpoint (searching by the semanticId included in the digital twin)
- Added new structure to parse the passport payload and display it dynamically
- Added new components to display the passport
- Added visualization of the "Digital Product Pass" aspect in the frontend
- Added a second check for "transfer-completed" in history when passport status is checked in the frontend

### Updated
- The Aspect Submodels are searching in the Digital Twin by their `semanticId` instead of `idShort` parameter
- Updated DTR search as type instead of ID
- Updated the Apis that communicate with the backend
- Updated DTR configuration to support the new DTR API `v1.0`

### Deleted
- Removed the passport's version requirement
- Removed version from the Search Api call
- Deleted configuration variables related with central search from application.yaml
- Deleted old version of DigitalTwin, Submodel and Endpoint, no longer used and renamed the most recent versions.
- Deleted all code related to the central search.
- Removed the central `Digital Twin Registry` support


### Issues Fixed
- Fixed a bug related to the discovery service when more than one search endpoint would be available
- Fixed bug related to the passport search and the transfer data not being available sometimes

## [released]
## [1.1.0] - 19-10-2023

## Added
- Added loading screen functionality in the frontend
- Create IRS component configuration for the integration with the backend application in next versions
- Created IRS postman collection for testing the APIs.
- Added the QR code scanning button in the main search view (welcome screen)
- Added support for the new dDTR lookup shells version which is (AAS 3.0) compliant.

## Updated
- Updated the digital twin test payloads to match AAS 3.0 payloads which should be used for version `>v1.0.0` of the DPP
- Updated the main readme fixing notable mistakes.

## [released]
## [1.0.1] - 31-08-2023

## Updated
- Fixed model parsing from payloads incoming from the `Digital Twin Registry` due to their latest hotfix.
  - Ignored extra attributes not relevant for the Digital Product Pass application.
  
- Added footer License notes in the all the documents inside `/docs` to comply with the TRGs.

- Updated the Trivy workflow to fix a bug related with the configuration

## [released]
## [1.0.0] - 16-08-2023

# What is new?
  
## Added
- Added new structure to communicate with:
    - EDC discovery
    - Discovery Finder
    - BPN Discovery
    - New digital twin registry decentralized version
    - Integration of AAS 3.0 APIs
- Added new `/create` API to start a new process
- Added BPN number checks on startup to verify
    - Added a check if the EDC Consumer Connector is accesible
    - Added a check if the EDC Connector BPN is the same as the Backend BPN
    - Added a check if the technical user configured is valid
    - Added a check if the technical user configured has the same BPN number as the EDC consumer
- Added EDC `v0.5.0` support
    - Added new models related with the `EDC v0.5.0` upgrade
    - Added backend compatibility with `EDC v0.4.1`
- Added persistent storage to store contract negotiation details for the data sovereignty
- Added the mechanism to split the Id into 3 parts `CX:<manufacturerPartId>:<serializedId>` and check the validity of the Id used
- Added support for the following Contribution guidelines (TRG) requirements:
    - **TRG-1.02:** Added instructions to the install.md to set up and install the application
    - **TRG-4.02:** Added base images information to the main README.md file
    - **TRG-4.03:** Added user and file permissions to run as a non root user
    - **TRG-4.06:** Added contents for notice for docker images
    - **TRG-5.01:** Added helm chart requirements, remove hostnames from the ingress and environment-specific values
    - **TRG-5.04:** Added resource management settings to limit CPU and memory utilization
    - **TRG-5.08:** Added comments in the helm values.yaml file
    - **TRG-5.09:** Added helm-test workflow to verify that a released helm chart works as expected
    - **TRG-5.10:** Added support of various Kubernetes versions particularly `v1.27`, `v1.26`, `v1.25` and `v1.24` for helm tests
    - **TRG-5.11:** Added helm-upgrade workflow to achieve pre-release upgradeability of the helm charts

## Updated
- Updated frontend helm charts templates for fixing severe merge configuration bug
- Updated the models to match the new Digital Twin Registry exchange
- Optimized the processing time by adding temporary configurable processing storage
- Updated README.md file of the digital product pass components
- Updated pom.xml resources configuration
- Updated ingress annotation to support various Kubernetes versions for helm tests
- Updated the EDC `v0.5.0` configuration
    - Updated SSI configuration in the EDC helm charts
    - Updated Passport storage and how the contract Id key is obtained from the EDR.
    - Updated transfer models
    - Updated helm chart configuration to match the EDC version `v0.5.0`
- Updated the DPP postman collection to test the registry APIs in decentralized fashion
- Updated CONTRIBUTING.md readme file
- Updated .helmignore to ignore environment-specific values files
- Updated Chart.yaml by adding new variables home and sources
- Updated the `Backend.js` service to call the `/create` backend api, with the `manufacturerPartId`,  before the actual search
- Updated DPP documentation to align with current implemention:
    - GETTING-STARTED.md
    - SECRETS_MANAGEMENT.md
    - Arc42.md
    - Admin_Guide.md
    - deployment/readme
    - Fix navigation links in root readme
    - User Manual Product Viewer App.md
    - Consumer-backend readme

## Issues Fixed
- Fixed pom.xml resources and logging configurations to resolve the security vulnerability
- Fixed indentation issue in a helm default values.yaml


## Security Issues
- Updated the sprint boot version from `3.1.0` to `3.1.2` to fix a high security vulnerability


## [released]
## [1.0.0-rc4] - 16-08-2023

# What is new?

## Updated

- Changed exception from Discovery Service startup to a Critical Error message

## [released]
## [1.0.0-rc3] - 15-08-2023

# What is new?

## Added
- Set security checks in values file as disabled by default
- Updated helm docs in charts folder
- Added comments for documentation in swagger

## [pre-released]
## [1.0.0-alpha] - 2023-07-03

## Deleted
- Deleted the cx-backend-service from the EDC Consumer and Provider deployments 
- Removed inrelevant infrastructure files 
- Remove not necesarry logs that affected the performance
  
## Added
- Added new `/endpoint` api to store the payload incomming from the EDC data plane
- Added the encryption and decryption in AES from passport payload.
- Added AES unit tests
- Added the DataPlane service in the backend to comunicate with the data plane.
- Added process manager to manage the asyncronous processes executing in parallel.
- Added process dataModel in session.
- Added new passport util. 
- Added new models to negotiate  and transfer with the new EDC `v0.4.1`
- Added new utils methods like to delete files.
- Added contract controller apis
   - Added contract search  `/api/contract/search`
   - Added contract decline `/api/contract/decline`
   - Added contract sign `/api/contract/sign`
   - Added contract cancel `/api/contract/cancel`
   - Added contract status `/api/contract/status`
- Added new Backend configuration
- Integrated the EDC Data Plane retrieval logic
- Added `.tractusx` metafile
- Align chart version with app version.
- Added file system logging of the negotiation and transfer.
- Added new contract attributes from response.
- Optimized the retrieval time to ~4 seconds.
- Refactored git workflows to add the dpp frontend and backend container images onto Docker Hub registry in order to have public access to the images.
- Added docker.io in digital-product-pass helm chart.
- Commit ID and Repo URL added in frontend image
- Frontend component to display legal information
- Added components to display more contract information.
- Fixed bug related to backend get status, where it looped over the status received.
- Added the AUTHORS.md


## Updated
- Updated charts configurations related to the backend.
- Updated the EDC test charts to remote the cx-backend-service configurations
- Updated payloads
- Update the backend chart configuration
- Refactor secrets structure
- Updated postman collection
- Updated veracode workflow
- Updated the backend service in the frontend to call the async backend apis.
- Updated footer of the application to add the legal information dialog. 
- Updated the Mock payloads in the frontend component.
- Updated pom.xml file adding a resource tag to include files into /META-INF folder inside JAR.
  
## Security Improvements
- Added logic to create and authenticate with  unique session tokens the sign and other methods.
- Added Encryption of passport payload when coming from Data Plane endpoint, until it is retrieved to the  user which is authenticated and is using the unique  session token as decryption key.
- Added unique signKey to backend, which is used to the unique session key.

## [released]
## [0.9.0] - 2023-06-20

# What is new?
 
## Added
 - Added new welcome screen with basic description of the application
 - Added new search bar.
 - Added new QR code advance searching mechanism

## Updated
- Optimized the responsiveness of the welcome screen and the search field.
- Optimized UX to match the view of the passport.

## Security Issues
- Upgraded Spring Boot version to  `v0.3.1`


## [released]
## [0.8.1] - 2023-06-09

## Updated
- Updated the NGINX configuration
- Updated ingress templates in product helm charts

## Added
- Added the base image recommended by the TRGs: `nginxinc/nginx-unprivileged:stable-alpine` in the frontend image generation.

## Security Issues:
- Updated version from vite to `v4.1.5` to fix critical vulnerability raised by the dependapot: https://github.com/eclipse-tractusx/digital-product-pass/security/dependabot/2


## [released]
## [0.8.0] - 2023-05-19

## Updated
- Updated configuration charts
- Updated backend utilities (added spring boot to the classes)
- Updated tests to use spring boot to autowire the components.


## Added
- Added new configuration classes
- Added new methods to get the configurations at the start of the services

## Deleted
- Deleted the configuration util (old alternative to spring boot configuration)
- Deleted the tests for configuration util.


## [released]

## [0.7.0] - 2023-05-10

## Updated
- Adapted springboot application yaml as a single source of configuration
- Externalized the consumer-backend configuration through k8s configmaps and helm values
-  Updated DPP documentation to align with current implemention:
    - GETTING-STARTED.md
    - RELEASE.md
    - SECRETS_MANAGEMENT.md
    - Arc42.md
    - Admin_Guide.md
    - deployment/readme
    - Fix navigation links in root readme
    - User Manual Product Viewer App.md
    - Consumer-backend readme

## Deleted
- Removed environment-specific configurations from consumer-backend
- Removed standalone consumer-ui and backend helm charts

## Added
- Added an umbrella helm chart digital-product-pass, containing consumer-frontend and consumer-backend helm deployments together
- Prepare environment-specific values.yaml
- Prepare values.yaml for default mode
- Added Tooltip Component
- Added Bar Component Fix
- Added new Readme to guide the developer/user thought the documentation
  
## Security Fixes
- Blocked accessExcalation in the frontend helm templates.

## [released]

## [0.6.0] - 2023-04-25

## Updated
- Updated pull request (PR) template description
- Upgrade battery pass test data for Passport Semantic version `v3.0.1`
- Adjusted footer and search components in consumer frontend
- Updated documentation for the digital product pass (Arc42 + Admin Guide)

## Deleted
- Removed history table from Dashboard page 

## Added
- Implemented new User Interface (UI) design for battery passport page
- Added digital product passport (DPP) logo and favicon icon for DPP frontend component 
- 404 and Error message in consumer backend handler
- Added null and none checks in the passport (improved stability)
  
## Issues Fixed
- Reference to the back button in consumer frontend
- Updated battery QR code styles
- Security vulnerabilities in veracode scanning tool
- Fixed swagger ui display api documentation
- Improved responsiveness from the application 

## Security Issues
- Fixed security vulnerabilities related to Spring Boot `v3.0.5` by upgrating to `v3.0.6`

## [released]

## [0.5.2] - 2023-04-13

## Security Issues

- Updated Spring Boot Version from `v3.0.2` to `v3.0.5` fixing the following vulnerable libraries:
  - Spring Expression *v6.0.4* -> `v6.0.7`
  - JSON Smart *v2.4.8* -> `v2.4.10`

## [released]

## [0.5.1] - 2023-03-31

## Updated

- Aligned header structure with the current `License.md` file in all the project documents headers.

## [released]

## [0.5.0] - 2023-03-30

## Updated
- Updated documentation
- Upgraded EDC version to 0.1.6
- Refactor passport view
- Support passport semantic version 3.0.1
- Upgraded frontend and backend integration to permanent
- Updated Exception handling and application robustness
- Updated Swagger documentation
    - Removed login/ logout auth APIs
- Updated postman collection for INT and DEV to retrieve passport version 3.0.1
- Refactor assets registration scripts for the mock provider
- Change the mock provider endpoint configuration from `/provider` to `/BPNL000000000000`
- Update all environment configuration files to adapt semantic version 3.0.1
- Upgraded frontend mockups to support semantic version 3.0.1


## Added
- Externalized the frontend configuration using helm charts
- Added tooltip component in frontend
- Added veracode workflow_dispatch
- Added search in backend for submodel with `idShort` as `batteryPass` in the Digital Twin Registry (DTR)
- Added `endpointAddress` parsing in backend with and without `BPN`
- Added search for `assetId` in a provider catalog using the scheme `{DigitalTwinId}-{DigitalTwinSubmodelId}`
- Enabled "OPTIONS" method in backend CORS configuration
    - Allowing local browser calls to the backend
- Support end-to-end integration with external companies


## Issues Fixed
- EsLint configuration
- Veracode secret names for tractusx

## Deleted
- Removed Wrapper.js from frontend component
- Removed additional mocks in frontend configuration


## [released]

## [0.4.6] - 2023-03-01

## Updated
- Updated documentation, corrected links.

## [released]

## [0.4.5] - 2023-02-28

# Security Issues
- Insecure SnakeYaml library version 1.33 updated to Secure version 2.0

## [released]

## [0.4.4] - 2023-02-27 

## Updated
- Reworked header component and styles to match portal
- Reworked footer component and styles to match portal
- Reworked search input and styles to match portal
- Updated image repository for consumer-ui and consumer-backend helm deployments
- Reworked table component and styles to match portal

## Added
- Refactored SCSS styles structure, allowing a optimized scalability from the application
- Updated frontend dependencies file.
- Matched portal styles to pass quality gate 5
- Refactored responsiveness from components
- Important Documentation related with the product and repository


## [0.4.3] - 2023-02-17 

## Updated
- Fixed Swagger UI documentation (updated to correct one)
- Fixed Enter Key Search Bug (Adding submit property)
- Fixed Deployment issues.
- Fixed Incorrect image building
- Fixed Import Bugs related with integration

## Security Issues:
- Removed Keycloak Library vulnerability 


## [0.4.2] - 2023-02-05
### Added
- Deployment refactored to fit and follow new guidelines from DevSecOps team.
- Data soverenity printing the contract id
- Tractus-X Ready code 

### Updated
- Optimized the reponsive from the application
- Optimized the passport display
- Updated components with Vuetify 3, making the application more stable. <|MERGE_RESOLUTION|>--- conflicted
+++ resolved
@@ -25,16 +25,6 @@
 
 The changelog format is based on [Keep a Changelog](https://keepachangelog.com/en/1.0.0/), and this project adheres to [Semantic Versioning](https://semver.org/spec/v2.0.0.html).
 
-<<<<<<< HEAD
-## [unreleased]
-## [v2.2.0] - 22-02-2024
-
-## Updated
-- Refactored dpp-script by adding AppId as a script parameter
-- Updated dpp-script readme
-
-=======
-
 ## [Unreleased]
 
 ### Updated
@@ -42,7 +32,6 @@
 - Updated dpp-script readme
 - Updated the encoding scheme to base64 to the lookup/shells?assetIds... in dpp-backend
 - Updated the digital twin registry version to v0.3.31
->>>>>>> f4a71956
 
 ## [released]
 ## [v2.1.3] - 19-02-2024
