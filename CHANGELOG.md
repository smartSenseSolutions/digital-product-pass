<!--
  Catena-X - Product Passport Consumer Frontend
 
  Copyright (c) 2022, 2024 BASF SE, BMW AG, Henkel AG & Co. KGaA
  Copyright (c) 2022, 2024 Contributors to the Eclipse Foundation

  See the NOTICE file(s) distributed with this work for additional
  information regarding copyright ownership.
 
  This program and the accompanying materials are made available under the
  terms of the Apache License, Version 2.0 which is available at
  https://www.apache.org/licenses/LICENSE-2.0.
 
  Unless required by applicable law or agreed to in writing, software
  distributed under the License is distributed on an "AS IS" BASIS
  WITHOUT WARRANTIES OR CONDITIONS OF ANY KIND,
  either express or implied. See the
  License for the specific language govern in permissions and limitations
  under the License.
 
  SPDX-License-Identifier: Apache-2.0
-->

# Changelog

The changelog format is based on [Keep a Changelog](https://keepachangelog.com/en/1.0.0/), and this project adheres to [Semantic Versioning](https://semver.org/spec/v2.0.0.html).

## [released]
<<<<<<< HEAD
=======
## [v2.0.1] - 03-01-2024
## Added
- Added function to check for duplicated DTRs in the temporaryStorage
- Added check for skipping the check of all BPNs when the DTRs are not available for security and optimization
- Added `vue-i18n v9.2.2` library that will be used in the release `v2.1.0` with the translations
- Added check to fix bug related to invalid BPN endpoints in cache

## Updated
- Updated header license of modified files to match the new year 2024

## Security Issues
- Updated Axios from version `v0.8.1` -> `v1.6.0`
- Updated Spring Boot from version `v3.1.5` -> `v3.2.1`
- Logback from Log4j got updated with the Spring Boot `v1.4.11` ->  `v1.4.14` 

## Issues Fixed
- Fixed the backend IRS exception handling, for detecting failure when job does not start
- Fixed misconfiguration of config maps related to the temporaryStorage
- Fixed incorrect authors names

## [released]
## [v2.0.0] - 22-12-2023

## Added
 
- Added components to display a Transmission Pass in frontend
- Added MOCK file with the transmission pass in frontend
- Added permission listener & reloader in frontend
- Added camera toggle component in frontend
- Added Decentral Digital Twin Registry configuration payloads
- Added IRS configuration guide
- New Data Retrieval Guide added with detailed information how to retrieve data in Catena-X like the DPP.
- Added new structure of files for the Arc42
- Added new Authentication & Authorization chapter in the Arc42
- Added detailed description next to the API diagrams at the Arc42
- Added IRS Integration documentation at the Arc42
- Added diagrams in xml form for further edition
- Added Check of BPN Number in Frontend (With Trigger in Configuration) 
- Added Check of BPN Number in Backend (With Trigger in Configuration) 
- Added Check for appId Roles in Frontend (With Trigger in Configuration) 
- Added Check for appId Roles in Backend (With Trigger in Configuration) 
- Added new security checks in the backend and frontend
- Added new non authorized view in the frontend
- Added script to retrieve any type of aspect data using the dpp backend component
- Added [README.md](./deployment/infrastructure/README.md) on how to execute the script with certain parameters

## Updated

- Refactor frontend code to be compliant with transmission pass 2.0.0.
- Refactor Responsiveness of frontend
- Updated URL check in frontend
- Corrected the payloads ids and the configurations
- Updated the Install.md file with a section to install the prerequisites and configure values.yaml files
- Updated the file structure from the Arc42
- Updated data retrieval api diagrams with better quality
- Updated context diagram with a new easy context
- Updated Arc42 Descriptions in the Technical Integration chapter
- Updated data uploading script by adding physical dimensions aspect
- Refactored helm chart values configuration.
- Refactored backend values chart configuration
- Update the IRS version to 4.2.0
- Adapted the springboot configuration structure
- Update the default policies
- [BREAKING CHANGES]: Updated the path from the backend from `/consumer-backend` to just `/dpp-backend` to declare the to standalone application


## [released]
## [v1.4.0] - 14-12-2023

## Added
- Added script to automate the uploading of various passport types
- Added script to delete data from the data provider
- Added check for empty or null contractIds with retry attempts
- Added descriptive logs to search and create methods

## Updated
- Updated ingress settings and backend configuration in the helm chart
- Refactored helm values to show only user relevant settings

## Issued Fixed
- Fixed the timeout time for each negotiation
- Fixed the long waiting time by implementing timeout when doing the negotiation
- Fixed the null contract ids creation

## Deleted
- Remove the legacy style to register/delete the testdata from the data provider
 

## [released]
## [v1.3.1] - 08-11-2023

## Added
- Added timeout for the `BPN Discovery` and `EDC Discovery`  APIs returned in the Discovery Service API.
- Created a new `doPost` function in the `HttpUtils`that allows the usage of timeouts in API calls.
- Create a new `timeout` function in `ThreadUtils` to be applied to the call of functions.

## [released]
## [v1.3.0] - 03-11-2023

 
## Added 
- New IRS Service which is able to communicate with the IRS component api.
- Added condition to deactivate the IRS
- Added tree manager to manage the tree of components used by each irs process
- Added structure to manage the information coming from the IRS and jobs initiated
- Enabled callback mechanism with the IRS component
- Created `/api/irs/{processId}/tree` and  `/api/irs/{processId}/components` APIs
- Added process to refresh the cache when the transfer has failed
- Added timestamp to every known DTR in the cache for refreshing the contract id every time it is reached.
- Added a mechanism to parse/update file system json files by specific properties, avoiding conflicts
- Enabled irs search in frontend
- Added info bar in component search
- Create visual tree of components
- Enabled drill down in tree of components
- Add IRS configuration to the helm values
- Added Secondary Material Content (SMC) json payloads, edc assets to test the SMC use case

## Updated
- Update dpp/irs test data edc assets and script to register them

## Issues Fixed
- Fix IRS tree component bugs related to the Digital Twin parsing
- Fix IRS job tracker to one single job.
- Fix bug related to the broadcast search of digital twin registry
- Fix minor bugs related to the digital twin search and the caching mechanism
- Fix bug related to the passport retrieval by implementing check for transfer complete
- Fix database credentials in the edc postgres configuration
- Fix the condition to the publish dpp backend workflow


## [released]
## [1.2.1] - 31-10-2023

## Deleted
- Removed cypress from `package.json` dependencies
- Removed unused devDependencies of `@babel`

## Security Issues 
- Fixed vulnerabilities related to `crypto-js`, `semver`, `netty-codec`.
  - Updated `Spring Boot` to version `v3.1.5`
  - Updated `crypto-js` to version `v4.2.0`
  - Overrided `semver` to versions over `^v7.5.3`


## [released]
## [1.2.0] - 30-10-2023

## Added
- Added comments at every classes explaining their purpose
- Added comments at every methods explaining what its done, each parameter, what it returns and if it throws exceptions
- Added SupressionWarnings("Unused") annotation in every Class and/or method that is unused, to decide if it is to delete or let it be for future use
- Added New class for the new model of Digital Product Passport
- Added to retrieve any type of bamm aspect from a submodel endpoint (searching by the semanticId included in the digital twin)
- Added new structure to parse the passport payload and display it dynamically
- Added new components to display the passport
- Added visualization of the "Digital Product Pass" aspect in the frontend
- Added a second check for "transfer-completed" in history when passport status is checked in the frontend

### Updated
- The Aspect Submodels are searching in the Digital Twin by their `semanticId` instead of `idShort` parameter
- Updated DTR search as type instead of ID
- Updated the Apis that communicate with the backend
- Updated DTR configuration to support the new DTR API `v1.0`

### Deleted
- Removed the passport's version requirement
- Removed version from the Search Api call
- Deleted configuration variables related with central search from application.yaml
- Deleted old version of DigitalTwin, Submodel and Endpoint, no longer used and renamed the most recent versions.
- Deleted all code related to the central search.
- Removed the central `Digital Twin Registry` support


### Issues Fixed
- Fixed a bug related to the discovery service when more than one search endpoint would be available
- Fixed bug related to the passport search and the transfer data not being available sometimes

## [released]
>>>>>>> 431d1f35
## [1.1.0] - 19-10-2023

## Added
- Added loading screen functionality in the frontend
- Create IRS component configuration for the integration with the backend application in next versions
- Created IRS postman collection for testing the APIs.
- Added the QR code scanning button in the main search view (welcome screen)
- Added support for the new dDTR lookup shells version which is (AAS 3.0) compliant.

## Updated
- Updated the digital twin test payloads to match AAS 3.0 payloads which should be used for version `>v1.0.0` of the DPP
- Updated the main readme fixing notable mistakes.

## [released]
## [1.0.1] - 31-08-2023

## Updated
- Fixed model parsing from payloads incoming from the `Digital Twin Registry` due to their latest hotfix.
  - Ignored extra attributes not relevant for the Digital Product Pass application.
  
- Added footer License notes in the all the documents inside `/docs` to comply with the TRGs.

- Updated the Trivy workflow to fix a bug related with the configuration

## [released]
## [1.0.0] - 16-08-2023

# What is new?
  
## Added
- Added new structure to communicate with:
    - EDC discovery
    - Discovery Finder
    - BPN Discovery
    - New digital twin registry decentralized version
    - Integration of AAS 3.0 APIs
- Added new `/create` API to start a new process
- Added BPN number checks on startup to verify
    - Added a check if the EDC Consumer Connector is accesible
    - Added a check if the EDC Connector BPN is the same as the Backend BPN
    - Added a check if the technical user configured is valid
    - Added a check if the technical user configured has the same BPN number as the EDC consumer
- Added EDC `v0.5.0` support
    - Added new models related with the `EDC v0.5.0` upgrade
    - Added backend compatibility with `EDC v0.4.1`
- Added persistent storage to store contract negotiation details for the data sovereignty
- Added the mechanism to split the Id into 3 parts `CX:<manufacturerPartId>:<serializedId>` and check the validity of the Id used
- Added support for the following Contribution guidelines (TRG) requirements:
    - **TRG-1.02:** Added instructions to the install.md to set up and install the application
    - **TRG-4.02:** Added base images information to the main README.md file
    - **TRG-4.03:** Added user and file permissions to run as a non root user
    - **TRG-4.06:** Added contents for notice for docker images
    - **TRG-5.01:** Added helm chart requirements, remove hostnames from the ingress and environment-specific values
    - **TRG-5.04:** Added resource management settings to limit CPU and memory utilization
    - **TRG-5.08:** Added comments in the helm values.yaml file
    - **TRG-5.09:** Added helm-test workflow to verify that a released helm chart works as expected
    - **TRG-5.10:** Added support of various Kubernetes versions particularly `v1.27`, `v1.26`, `v1.25` and `v1.24` for helm tests
    - **TRG-5.11:** Added helm-upgrade workflow to achieve pre-release upgradeability of the helm charts

## Updated
- Updated frontend helm charts templates for fixing severe merge configuration bug
- Updated the models to match the new Digital Twin Registry exchange
- Optimized the processing time by adding temporary configurable processing storage
- Updated README.md file of the digital product pass components
- Updated pom.xml resources configuration
- Updated ingress annotation to support various Kubernetes versions for helm tests
- Updated the EDC `v0.5.0` configuration
    - Updated SSI configuration in the EDC helm charts
    - Updated Passport storage and how the contract Id key is obtained from the EDR.
    - Updated transfer models
    - Updated helm chart configuration to match the EDC version `v0.5.0`
- Updated the DPP postman collection to test the registry APIs in decentralized fashion
- Updated CONTRIBUTING.md readme file
- Updated .helmignore to ignore environment-specific values files
- Updated Chart.yaml by adding new variables home and sources
- Updated the `Backend.js` service to call the `/create` backend api, with the `manufacturerPartId`,  before the actual search
- Updated DPP documentation to align with current implemention:
    - GETTING-STARTED.md
    - SECRETS_MANAGEMENT.md
    - Arc42.md
    - Admin_Guide.md
    - deployment/readme
    - Fix navigation links in root readme
    - User Manual Product Viewer App.md
    - Consumer-backend readme

## Issues Fixed
- Fixed pom.xml resources and logging configurations to resolve the security vulnerability
- Fixed indentation issue in a helm default values.yaml


## Security Issues
- Updated the sprint boot version from `3.1.0` to `3.1.2` to fix a high security vulnerability


## [released]
## [1.0.0-rc4] - 16-08-2023

# What is new?

## Updated

- Changed exception from Discovery Service startup to a Critical Error message

## [released]
## [1.0.0-rc3] - 15-08-2023

# What is new?

## Added
- Set security checks in values file as disabled by default
- Updated helm docs in charts folder
- Added comments for documentation in swagger

## [pre-released]
## [1.0.0-alpha] - 2023-07-03

## Deleted
- Deleted the cx-backend-service from the EDC Consumer and Provider deployments 
- Removed inrelevant infrastructure files 
- Remove not necesarry logs that affected the performance
  
## Added
- Added new `/endpoint` api to store the payload incomming from the EDC data plane
- Added the encryption and decryption in AES from passport payload.
- Added AES unit tests
- Added the DataPlane service in the backend to comunicate with the data plane.
- Added process manager to manage the asyncronous processes executing in parallel.
- Added process dataModel in session.
- Added new passport util. 
- Added new models to negotiate  and transfer with the new EDC `v0.4.1`
- Added new utils methods like to delete files.
- Added contract controller apis
   - Added contract search  `/api/contract/search`
   - Added contract decline `/api/contract/decline`
   - Added contract sign `/api/contract/sign`
   - Added contract cancel `/api/contract/cancel`
   - Added contract status `/api/contract/status`
- Added new Backend configuration
- Integrated the EDC Data Plane retrieval logic
- Added `.tractusx` metafile
- Align chart version with app version.
- Added file system logging of the negotiation and transfer.
- Added new contract attributes from response.
- Optimized the retrieval time to ~4 seconds.
- Refactored git workflows to add the dpp frontend and backend container images onto Docker Hub registry in order to have public access to the images.
- Added docker.io in digital-product-pass helm chart.
- Commit ID and Repo URL added in frontend image
- Frontend component to display legal information
- Added components to display more contract information.
- Fixed bug related to backend get status, where it looped over the status received.
- Added the AUTHORS.md


## Updated
- Updated charts configurations related to the backend.
- Updated the EDC test charts to remote the cx-backend-service configurations
- Updated payloads
- Update the backend chart configuration
- Refactor secrets structure
- Updated postman collection
- Updated veracode workflow
- Updated the backend service in the frontend to call the async backend apis.
- Updated footer of the application to add the legal information dialog. 
- Updated the Mock payloads in the frontend component.
- Updated pom.xml file adding a resource tag to include files into /META-INF folder inside JAR.
  
## Security Improvements
- Added logic to create and authenticate with  unique session tokens the sign and other methods.
- Added Encryption of passport payload when coming from Data Plane endpoint, until it is retrieved to the  user which is authenticated and is using the unique  session token as decryption key.
- Added unique signKey to backend, which is used to the unique session key.

## [released]
## [0.9.0] - 2023-06-20

# What is new?
 
## Added
 - Added new welcome screen with basic description of the application
 - Added new search bar.
 - Added new QR code advance searching mechanism

## Updated
- Optimized the responsiveness of the welcome screen and the search field.
- Optimized UX to match the view of the passport.

## Security Issues
- Upgraded Spring Boot version to  `v0.3.1`


## [released]
## [0.8.1] - 2023-06-09

## Updated
- Updated the NGINX configuration
- Updated ingress templates in product helm charts

## Added
- Added the base image recommended by the TRGs: `nginxinc/nginx-unprivileged:stable-alpine` in the frontend image generation.

## Security Issues:
- Updated version from vite to `v4.1.5` to fix critical vulnerability raised by the dependapot: https://github.com/eclipse-tractusx/digital-product-pass/security/dependabot/2


## [released]
## [0.8.0] - 2023-05-19

## Updated
- Updated configuration charts
- Updated backend utilities (added spring boot to the classes)
- Updated tests to use spring boot to autowire the components.


## Added
- Added new configuration classes
- Added new methods to get the configurations at the start of the services

## Deleted
- Deleted the configuration util (old alternative to spring boot configuration)
- Deleted the tests for configuration util.


## [released]

## [0.7.0] - 2023-05-10

## Updated
- Adapted springboot application yaml as a single source of configuration
- Externalized the consumer-backend configuration through k8s configmaps and helm values
-  Updated DPP documentation to align with current implemention:
    - GETTING-STARTED.md
    - RELEASE.md
    - SECRETS_MANAGEMENT.md
    - Arc42.md
    - Admin_Guide.md
    - deployment/readme
    - Fix navigation links in root readme
    - User Manual Product Viewer App.md
    - Consumer-backend readme

## Deleted
- Removed environment-specific configurations from consumer-backend
- Removed standalone consumer-ui and backend helm charts

## Added
- Added an umbrella helm chart digital-product-pass, containing consumer-frontend and consumer-backend helm deployments together
- Prepare environment-specific values.yaml
- Prepare values.yaml for default mode
- Added Tooltip Component
- Added Bar Component Fix
- Added new Readme to guide the developer/user thought the documentation
  
## Security Fixes
- Blocked accessExcalation in the frontend helm templates.

## [released]

## [0.6.0] - 2023-04-25

## Updated
- Updated pull request (PR) template description
- Upgrade battery pass test data for Passport Semantic version `v3.0.1`
- Adjusted footer and search components in consumer frontend
- Updated documentation for the digital product pass (Arc42 + Admin Guide)

## Deleted
- Removed history table from Dashboard page 

## Added
- Implemented new User Interface (UI) design for battery passport page
- Added digital product passport (DPP) logo and favicon icon for DPP frontend component 
- 404 and Error message in consumer backend handler
- Added null and none checks in the passport (improved stability)
  
## Issues Fixed
- Reference to the back button in consumer frontend
- Updated battery QR code styles
- Security vulnerabilities in veracode scanning tool
- Fixed swagger ui display api documentation
- Improved responsiveness from the application 

## Security Issues
- Fixed security vulnerabilities related to Spring Boot `v3.0.5` by upgrating to `v3.0.6`

## [released]

## [0.5.2] - 2023-04-13

## Security Issues

- Updated Spring Boot Version from `v3.0.2` to `v3.0.5` fixing the following vulnerable libraries:
  - Spring Expression *v6.0.4* -> `v6.0.7`
  - JSON Smart *v2.4.8* -> `v2.4.10`

## [released]

## [0.5.1] - 2023-03-31

## Updated

- Aligned header structure with the current `License.md` file in all the project documents headers.

## [released]

## [0.5.0] - 2023-03-30

## Updated
- Updated documentation
- Upgraded EDC version to 0.1.6
- Refactor passport view
- Support passport semantic version 3.0.1
- Upgraded frontend and backend integration to permanent
- Updated Exception handling and application robustness
- Updated Swagger documentation
    - Removed login/ logout auth APIs
- Updated postman collection for INT and DEV to retrieve passport version 3.0.1
- Refactor assets registration scripts for the mock provider
- Change the mock provider endpoint configuration from `/provider` to `/BPNL000000000000`
- Update all environment configuration files to adapt semantic version 3.0.1
- Upgraded frontend mockups to support semantic version 3.0.1


## Added
- Externalized the frontend configuration using helm charts
- Added tooltip component in frontend
- Added veracode workflow_dispatch
- Added search in backend for submodel with `idShort` as `batteryPass` in the Digital Twin Registry (DTR)
- Added `endpointAddress` parsing in backend with and without `BPN`
- Added search for `assetId` in a provider catalog using the scheme `{DigitalTwinId}-{DigitalTwinSubmodelId}`
- Enabled "OPTIONS" method in backend CORS configuration
    - Allowing local browser calls to the backend
- Support end-to-end integration with external companies


## Issues Fixed
- EsLint configuration
- Veracode secret names for tractusx

## Deleted
- Removed Wrapper.js from frontend component
- Removed additional mocks in frontend configuration


## [released]

## [0.4.6] - 2023-03-01

## Updated
- Updated documentation, corrected links.

## [released]

## [0.4.5] - 2023-02-28

# Security Issues
- Insecure SnakeYaml library version 1.33 updated to Secure version 2.0

## [released]

## [0.4.4] - 2023-02-27 

## Updated
- Reworked header component and styles to match portal
- Reworked footer component and styles to match portal
- Reworked search input and styles to match portal
- Updated image repository for consumer-ui and consumer-backend helm deployments
- Reworked table component and styles to match portal

## Added
- Refactored SCSS styles structure, allowing a optimized scalability from the application
- Updated frontend dependencies file.
- Matched portal styles to pass quality gate 5
- Refactored responsiveness from components
- Important Documentation related with the product and repository


## [0.4.3] - 2023-02-17 

## Updated
- Fixed Swagger UI documentation (updated to correct one)
- Fixed Enter Key Search Bug (Adding submit property)
- Fixed Deployment issues.
- Fixed Incorrect image building
- Fixed Import Bugs related with integration

## Security Issues:
- Removed Keycloak Library vulnerability 


## [0.4.2] - 2023-02-05
### Added
- Deployment refactored to fit and follow new guidelines from DevSecOps team.
- Data soverenity printing the contract id
- Tractus-X Ready code 

### Updated
- Optimized the reponsive from the application
- Optimized the passport display
- Updated components with Vuetify 3, making the application more stable. <|MERGE_RESOLUTION|>--- conflicted
+++ resolved
@@ -26,8 +26,6 @@
 The changelog format is based on [Keep a Changelog](https://keepachangelog.com/en/1.0.0/), and this project adheres to [Semantic Versioning](https://semver.org/spec/v2.0.0.html).
 
 ## [released]
-<<<<<<< HEAD
-=======
 ## [v2.0.1] - 03-01-2024
 ## Added
 - Added function to check for duplicated DTRs in the temporaryStorage
@@ -206,7 +204,6 @@
 - Fixed bug related to the passport search and the transfer data not being available sometimes
 
 ## [released]
->>>>>>> 431d1f35
 ## [1.1.0] - 19-10-2023
 
 ## Added
