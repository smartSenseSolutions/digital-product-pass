<!--
  Catena-X - Product Passport Consumer Frontend
 
  Copyright (c) 2022, 2023 BASF SE, BMW AG, Henkel AG & Co. KGaA
 
  See the NOTICE file(s) distributed with this work for additional
  information regarding copyright ownership.
 
  This program and the accompanying materials are made available under the
  terms of the Apache License, Version 2.0 which is available at
  https://www.apache.org/licenses/LICENSE-2.0.
 
  Unless required by applicable law or agreed to in writing, software
  distributed under the License is distributed on an "AS IS" BASIS
  WITHOUT WARRANTIES OR CONDITIONS OF ANY KIND,
  either express or implied. See the
  License for the specific language govern in permissions and limitations
  under the License.
 
  SPDX-License-Identifier: Apache-2.0
-->

# Changelog

The changelog format is based on [Keep a Changelog](https://keepachangelog.com/en/1.0.0/), and this project adheres to [Semantic Versioning](https://semver.org/spec/v2.0.0.html).

<<<<<<< HEAD

## [released]
## [0.8.1] - 2023-06-09

## Updated
- Updated the NGINX configuration
- Updated ingress templates in product helm charts

## Added
- Added the base image recommended by the TRGs: `nginxinc/nginx-unprivileged:stable-alpine` in the frontend image generation.

## Security Issues:
- Updated version from vite to `v4.1.5` to fix critical vulnerability raised by the dependapot: https://github.com/eclipse-tractusx/digital-product-pass/security/dependabot/2

=======
## [in  preparation]
## [0.9.0] - xxxx-xx-xx

## Deleted

- Deleted the cx-backend-service from the EDC Consumer and Provider deployments 

## Added
- Added new `/endpoint` api to store the payload incomming from the EDC data plane
- Added the encryption and decryption in AES from passport payload.
- Added AES unit tests
- Added the DataPlane service in the backend to comunicate with the data plane.

## Updated
- Updated charts configurations related to the backend.
- Updated the EDC test charts to remote the cx-backend-service configurations
>>>>>>> 40f48442


## [released]
## [0.8.0] - 2023-05-19

## Updated
- Updated configuration charts
- Updated backend utilities (added spring boot to the classes)
- Updated tests to use spring boot to autowire the components.


## Added
- Added new configuration classes
- Added new methods to get the configurations at the start of the services

## Deleted
- Deleted the configuration util (old alternative to spring boot configuration)
- Deleted the tests for configuration util.


## [released]

## [0.7.0] - 2023-05-10

## Updated
- Adapted springboot application yaml as a single source of configuration
- Externalized the consumer-backend configuration through k8s configmaps and helm values
-  Updated DPP documentation to align with current implemention:
    - GETTING-STARTED.md
    - RELEASE.md
    - SECRETS_MANAGEMENT.md
    - Arc42.md
    - Admin_Guide.md
    - deployment/readme
    - Fix navigation links in root readme
    - User Manual Product Viewer App.md
    - Consumer-backend readme

## Deleted
- Removed environment-specific configurations from consumer-backend
- Removed standalone consumer-ui and backend helm charts

## Added
- Added an umbrella helm chart digital-product-pass, containing consumer-frontend and consumer-backend helm deployments together
- Prepare environment-specific values.yaml
- Prepare values.yaml for default mode
- Added Tooltip Component
- Added Bar Component Fix
- Added new Readme to guide the developer/user thought the documentation
  
## Security Fixes
- Blocked accessExcalation in the frontend helm templates.

## [released]

## [0.6.0] - 2023-04-25

## Updated
- Updated pull request (PR) template description
- Upgrade battery pass test data for Passport Semantic version `v3.0.1`
- Adjusted footer and search components in consumer frontend
- Updated documentation for the digital product pass (Arc42 + Admin Guide)

## Deleted
- Removed history table from Dashboard page 

## Added
- Implemented new User Interface (UI) design for battery passport page
- Added digital product passport (DPP) logo and favicon icon for DPP frontend component 
- 404 and Error message in consumer backend handler
- Added null and none checks in the passport (improved stability)
  
## Issues Fixed
- Reference to the back button in consumer frontend
- Updated battery QR code styles
- Security vulnerabilities in veracode scanning tool
- Fixed swagger ui display api documentation
- Improved responsiveness from the application 

## Security Issues
- Fixed security vulnerabilities related to Spring Boot `v3.0.5` by upgrating to `v3.0.6`

## [released]

## [0.5.2] - 2023-04-13

## Security Issues

- Updated Spring Boot Version from `v3.0.2` to `v3.0.5` fixing the following vulnerable libraries:
  - Spring Expression *v6.0.4* -> `v6.0.7`
  - JSON Smart *v2.4.8* -> `v2.4.10`

## [released]

## [0.5.1] - 2023-03-31

## Updated

- Aligned header structure with the current `License.md` file in all the project documents headers.

## [released]

## [0.5.0] - 2023-03-30

## Updated
- Updated documentation
- Upgraded EDC version to 0.1.6
- Refactor passport view
- Support passport semantic version 3.0.1
- Upgraded frontend and backend integration to permanent
- Updated Exception handling and application robustness
- Updated Swagger documentation
    - Removed login/ logout auth APIs
- Updated postman collection for INT and DEV to retrieve passport version 3.0.1
- Refactor assets registration scripts for the mock provider
- Change the mock provider endpoint configuration from `/provider` to `/BPNL000000000000`
- Update all environment configuration files to adapt semantic version 3.0.1
- Upgraded frontend mockups to support semantic version 3.0.1


## Added
- Externalized the frontend configuration using helm charts
- Added tooltip component in frontend
- Added veracode workflow_dispatch
- Added search in backend for submodel with `idShort` as `batteryPass` in the Digital Twin Registry (DTR)
- Added `endpointAddress` parsing in backend with and without `BPN`
- Added search for `assetId` in a provider catalog using the scheme `{DigitalTwinId}-{DigitalTwinSubmodelId}`
- Enabled "OPTIONS" method in backend CORS configuration
    - Allowing local browser calls to the backend
- Support end-to-end integration with external companies


## Issues Fixed
- EsLint configuration
- Veracode secret names for tractusx

## Deleted
- Removed Wrapper.js from frontend component
- Removed additional mocks in frontend configuration


## [released]

## [0.4.6] - 2023-03-01

## Updated
- Updated documentation, corrected links.

## [released]

## [0.4.5] - 2023-02-28

# Security Issues
- Insecure SnakeYaml library version 1.33 updated to Secure version 2.0

## [released]

## [0.4.4] - 2023-02-27 

## Updated
- Reworked header component and styles to match portal
- Reworked footer component and styles to match portal
- Reworked search input and styles to match portal
- Updated image repository for consumer-ui and consumer-backend helm deployments
- Reworked table component and styles to match portal

## Added
- Refactored SCSS styles structure, allowing a optimized scalability from the application
- Updated frontend dependencies file.
- Matched portal styles to pass quality gate 5
- Refactored responsiveness from components
- Important Documentation related with the product and repository


## [0.4.3] - 2023-02-17 

## Updated
- Fixed Swagger UI documentation (updated to correct one)
- Fixed Enter Key Search Bug (Adding submit property)
- Fixed Deployment issues.
- Fixed Incorrect image building
- Fixed Import Bugs related with integration

## Security Issues:
- Removed Keycloak Library vulnerability 


## [0.4.2] - 2023-02-05
### Added
- Deployment refactored to fit and follow new guidelines from DevSecOps team.
- Data soverenity printing the contract id
- Tractus-X Ready code 

### Updated
- Optimized the reponsive from the application
- Optimized the passport display
- Updated components with Vuetify 3, making the application more stable. <|MERGE_RESOLUTION|>--- conflicted
+++ resolved
@@ -24,22 +24,7 @@
 
 The changelog format is based on [Keep a Changelog](https://keepachangelog.com/en/1.0.0/), and this project adheres to [Semantic Versioning](https://semver.org/spec/v2.0.0.html).
 
-<<<<<<< HEAD
-
-## [released]
-## [0.8.1] - 2023-06-09
-
-## Updated
-- Updated the NGINX configuration
-- Updated ingress templates in product helm charts
-
-## Added
-- Added the base image recommended by the TRGs: `nginxinc/nginx-unprivileged:stable-alpine` in the frontend image generation.
-
-## Security Issues:
-- Updated version from vite to `v4.1.5` to fix critical vulnerability raised by the dependapot: https://github.com/eclipse-tractusx/digital-product-pass/security/dependabot/2
-
-=======
+
 ## [in  preparation]
 ## [0.9.0] - xxxx-xx-xx
 
@@ -56,7 +41,19 @@
 ## Updated
 - Updated charts configurations related to the backend.
 - Updated the EDC test charts to remote the cx-backend-service configurations
->>>>>>> 40f48442
+
+## [released]
+## [0.8.1] - 2023-06-09
+
+## Updated
+- Updated the NGINX configuration
+- Updated ingress templates in product helm charts
+
+## Added
+- Added the base image recommended by the TRGs: `nginxinc/nginx-unprivileged:stable-alpine` in the frontend image generation.
+
+## Security Issues:
+- Updated version from vite to `v4.1.5` to fix critical vulnerability raised by the dependapot: https://github.com/eclipse-tractusx/digital-product-pass/security/dependabot/2
 
 
 ## [released]
