/**********************************************************
 *
 * Catena-X - Material Passport Consumer Backend
 *
 * Copyright (c) 2022: CGI Deutschland B.V. & Co. KG
 * Copyright (c) 2022 Contributors to the CatenaX (ng) GitHub Organisation.
 *
 *
 * See the NOTICE file(s) distributed with this work for additional
 * information regarding copyright ownership.
 *
 * This program and the accompanying materials are made available under the
 * terms of the Apache License, Version 2.0 which is available at
 * https://www.apache.org/licenses/LICENSE-2.0.
 *
 * Unless required by applicable law or agreed to in writing, software
 * distributed under the License is distributed on an "AS IS" BASIS, WITHOUT
 * WARRANTIES OR CONDITIONS OF ANY KIND, either express or implied. See the
 * License for the specific language governing permissions and limitations
 * under the License.
 *
 * SPDX-License-Identifier: Apache-2.0
 **********************************************************/

package tools;

import net.catenax.ce.materialpass.models.Response;
import org.keycloak.KeycloakPrincipal;
import org.keycloak.KeycloakSecurityContext;
import org.keycloak.representations.AccessToken;
import org.springframework.http.HttpEntity;
import org.springframework.http.HttpHeaders;
import org.springframework.http.HttpMethod;
import org.springframework.http.ResponseEntity;
import org.springframework.web.client.RestTemplate;
import tools.exceptions.ToolException;

import javax.servlet.http.HttpServletRequest;
import javax.servlet.http.HttpServletResponse;
import java.io.IOException;
import java.net.URLEncoder;
import java.nio.charset.StandardCharsets;
import java.util.HashMap;
import java.util.Map;
import java.util.Set;

public final class httpTools {

    private httpTools() {
        throw new IllegalStateException("Tool/Utility Class Illegal Initialization");
    }
    private static final String SUCCESS_TEXT = "Success";
    private static final configTools configurations = new configTools();

<<<<<<< HEAD
    /**************************************************
     * User Authentication Related Functions
     * @param request + Extra details
     **************************************************/

    public static Set<String> getUserRealmRoles(HttpServletRequest request) {
        AccessToken user = httpTools.getUser(request); // Get user from request
=======
    private static final String GET_ERROR_MESSAGE = "It was not possible to do GET request to ";
    private static final String POST_ERROR_MESSAGE = "It was not possible to do POST request to ";

    public static Set<String> getCurrentUserRealmRoles(HttpServletRequest request) {
        AccessToken user = httpTools.getCurrentUser(request); // Get user from request
>>>>>>> 7342a52c
        if (user == null) {
            return null;
        }
        return user.getRealmAccess().getRoles(); // Get roles from user
    }

    public static Boolean isAuthenticated(HttpServletRequest httpRequest) {
        KeycloakPrincipal principal = httpTools.getUserPrincipal(httpRequest);
        return principal != null;
    }

    public static Set<String> getUserClientRoles(HttpServletRequest request, String clientId) {
        AccessToken user = httpTools.getUser(request); // Get user from request
        if (user == null) {
            return null;
        }
        return user.getResourceAccess(clientId).getRoles(); // Get roles from user
    }

    public static AccessToken getUser(HttpServletRequest request) {
        KeycloakSecurityContext session = httpTools.getUserSession(request); // Get the session from the request
        if (session == null) {
            return null;
        }
        return session.getToken(); // Return user info
    }

    public static KeycloakPrincipal getUserPrincipal(HttpServletRequest request) {
        return (KeycloakPrincipal) request.getUserPrincipal();// Get the user data from the request
    }

    /**************************************************
     * Session Related Methods
     * @param request + Extra details
     **************************************************/

    public static String getJWTToken(HttpServletRequest request) {
        AccessToken token = httpTools.getUser(request);
        logTools.printMessage(jsonTools.toJson(token));
        return crypTools.toBase64Url(jsonTools.toJson(token));
    }

    public static KeycloakSecurityContext getUserSession(HttpServletRequest request) {
        KeycloakPrincipal principal = httpTools.getUserPrincipal(request); // Get the principal to access the session
        if (principal == null) {
            return null;
        }
        return principal.getKeycloakSecurityContext();
    }

    public static Object getSessionValue(HttpServletRequest httpRequest, String key) {
        return httpRequest.getSession().getAttribute(key);
    }

    public static void setSessionValue(HttpServletRequest httpRequest, String key, Object value) {
        httpRequest.getSession().setAttribute(key, value);
    }

    public static Boolean isInSession(HttpServletRequest httpRequest, String key) {
        try {
            Object value = httpRequest.getSession().getAttribute(key);
            if (value != null) {
                return true;
            }
        } catch (Exception e) {
            throw new ToolException(httpTools.class, e, "Something went wrong and session key [" + key + "] was not found! ");
        }
        return false;
    }


    /**************************************************
     * HTTP Related Methods
     * @param httpRequest + Extra details
     **************************************************/

    public static String getHttpInfo(HttpServletRequest httpRequest, Integer status) {
        return "[" + httpRequest.getProtocol() + " " + httpRequest.getMethod() + "] " + status + ": " + httpRequest.getRequestURI();
    }

<<<<<<< HEAD
    public static String getParamOrDefault(HttpServletRequest httpRequest, String param, String defaultPattern) {
        String requestParam = httpRequest.getParameter(param);
        if (requestParam == null) {
            return defaultPattern;
        }
        return requestParam;
    }
    public static String buildUrl(String url, Map<String, ?> params, Boolean encode){
        StringBuilder finalUrl = new StringBuilder(url);
        for(Map.Entry<String, ?> entry : params.entrySet()){

            String value = String.valueOf(entry.getValue());
            if(encode) {
                value = URLEncoder.encode(value, StandardCharsets.UTF_8);
            }
            if(finalUrl.toString().contains("?")){
                finalUrl.append("&").append(entry.getKey()).append("=").append(value);
            }
            finalUrl.append("?").append(entry.getKey()).append("=").append(value);
        }
        return finalUrl.toString();
    }
    public static String mapToParams(Map<String, ?> params, Boolean encode){
        StringBuilder finalUrl = new StringBuilder();
        for(Map.Entry<String, ?> entry : params.entrySet()){

            String value = String.valueOf(entry.getValue());
            if(encode) {
                value = URLEncoder.encode(value, StandardCharsets.UTF_8);
            }
            finalUrl.append("&").append(entry.getKey()).append("=").append(value);
        }
        return finalUrl.toString();
    }


    /**************************************************
     * Response Methods *******************************
     **************************************************/
=======
>>>>>>> 7342a52c

    public static Response getResponse() {
        return new Response(
                null,
                200,
                SUCCESS_TEXT
        );
    }

    public static Response getResponse(String message) {
        return new Response(
                message,
                200,
                SUCCESS_TEXT
        );
    }

    public static Response getResponse(String message, Object data) {
        return new Response(
                message,
                200,
                SUCCESS_TEXT,
                data
        );
    }
    public static void redirect(HttpServletResponse httpResponse, String url) {
        try {
            httpResponse.sendRedirect(url);
        } catch (IOException e) {
            throw new ToolException(httpTools.class, e, "It was not posible to redirect to [" + url + "]");
        }
    }

    /**************************************************
     * Generic Request Methods ************************
     **************************************************/
    public static ResponseEntity<Object> doRequest(String url, Class responseType, HttpMethod method, HttpEntity payload, Map<String, ?> params, Boolean retry, Boolean encode) {
        RestTemplate restTemplate = new RestTemplate();
        String finalUrl = httpTools.buildUrl(url, params, encode);
        logTools.printDebug("["+httpTools.class+"]: Calling URL->["+finalUrl+"] with method->["+method.name()+"]");
        ResponseEntity<Object> response = restTemplate.exchange(finalUrl, method, payload, responseType);
        if (!retry || response != null) {
            logTools.printDebug("["+httpTools.class+"]: Success! Response for URL->["+finalUrl+"] received!");
            return response;
        }
        int i = 0;
        Integer maxRetries = (Integer) configurations.getConfigurationParam("maxRetries");
        if (maxRetries == null) {
            throw new ToolException(httpTools.class, "It was not possible to request to " + url);
        }

        while (response == null && i < maxRetries) {
            response = restTemplate.exchange(finalUrl, method, payload, responseType, params);
            logTools.printDebug("[" + i + "] Retrying request to " + url);
            i++;
        }

        if (response == null) {
            throw new ToolException(httpTools.class, "It was not possible execute request to " + url);
        }
        return response;
    }

    /// ============================================================
    /// REQUEST Methods --------------------------------------------
    /// ============================================================



    /*
     * GET With PARAMS + HEADERS
     */
    public static ResponseEntity<Object> doGet(String url, Class responseType, HttpHeaders headers, Map<String, ?> params, Boolean retry, Boolean encode) {
        try {
            HttpEntity<Void> requestEntity = new HttpEntity<>(headers);
            return httpTools.doRequest(url, responseType, HttpMethod.GET, requestEntity, params, retry, encode);
        } catch (Exception e) {
            throw new ToolException(httpTools.class, e, GET_ERROR_MESSAGE + url);
        }
    }

    /*
     * GET With HEADERS
     */
    public static ResponseEntity<Object> doGet(String url, Class responseType, HttpHeaders headers, Boolean retry, Boolean encode) {
        try {
            HttpEntity<Void> requestEntity = new HttpEntity<>(headers);
            return httpTools.doRequest(url, responseType, HttpMethod.GET, requestEntity, httpTools.getParams(), retry, encode);
        } catch (Exception e) {
            throw new ToolException(httpTools.class, e, GET_ERROR_MESSAGE + url);
        }
    }

    /*
     * GET With PARAMS + HEADERS + BODY
     */
    public static ResponseEntity<Object> doGet(String url, Class responseType, HttpHeaders headers, Map<String, ?> params, Object body, Boolean retry, Boolean encode) {
        try {
            HttpEntity<Object> requestEntity = new HttpEntity<>(body, headers);
            return httpTools.doRequest(url, responseType, HttpMethod.GET, requestEntity, params, retry, encode);
        } catch (Exception e) {
            throw new ToolException(httpTools.class, e, GET_ERROR_MESSAGE + url);
        }
    }

    /*
     * GET With PARAMS
     */
    public static ResponseEntity<Object> doGet(String url, Class responseType, Map<String, ?> params, Boolean retry, Boolean encode) {
        try {
            HttpEntity<Void> requestEntity = new HttpEntity<>(httpTools.getHeaders());
            return httpTools.doRequest(url, responseType, HttpMethod.GET, requestEntity, params, retry, encode);
        } catch (Exception e) {
            throw new ToolException(httpTools.class, e, GET_ERROR_MESSAGE + url);
        }
    }

    /*
     * GET With BODY + PARAMS
     */
    public static ResponseEntity<Object> doGet(String url, Class responseType, Map<String, ?> params,Object body, Boolean retry, Boolean encode) {
        try {
            HttpEntity<Object> requestEntity = new HttpEntity<>(body, httpTools.getHeaders());
            return httpTools.doRequest(url, responseType, HttpMethod.GET, requestEntity, params, retry, encode);
        } catch (Exception e) {
            throw new ToolException(httpTools.class, e, GET_ERROR_MESSAGE + url);
        }
    }
    /*
     * GET Without anything
     */
    public static ResponseEntity<Object> doGet(String url, Class responseType, Boolean retry) {
        try {
            HttpEntity<Void> requestEntity = new HttpEntity<>(httpTools.getHeaders());
            return httpTools.doRequest(url, responseType, HttpMethod.GET, requestEntity, httpTools.getParams(), retry, false);
        } catch (Exception e) {
            throw new ToolException(httpTools.class, e, GET_ERROR_MESSAGE + url);
        }
    }


    /*
     * POST With PARAMS + HEADERS
     */
    public static ResponseEntity<Object> doPost(String url, Class responseType, HttpHeaders headers, Map<String, ?> params, Boolean retry, Boolean encode) {
        try {
            HttpEntity<Void> requestEntity = new HttpEntity<>(headers);
            return httpTools.doRequest(url, responseType, HttpMethod.POST, requestEntity, params, retry, encode);
        } catch (Exception e) {
            throw new ToolException(httpTools.class, e, POST_ERROR_MESSAGE + url);
        }
    }

    /*
     * POST With PARAMS + HEADERS + BODY
     */
    public static ResponseEntity<Object> doPost(String url, Class responseType, HttpHeaders headers, Map<String, ?> params, Object body, Boolean retry, Boolean encode) {
        try {
            HttpEntity<Object> requestEntity = new HttpEntity<>(body, headers);
            return httpTools.doRequest(url, responseType, HttpMethod.POST, requestEntity, params, retry, encode);
        } catch (Exception e) {
            throw new ToolException(httpTools.class, e, POST_ERROR_MESSAGE + url);
        }
    }

    /*
     * POST With PARAMS
     */
    public static ResponseEntity<Object> doPost(String url, Class responseType, Map<String, ?> params, Boolean retry, Boolean encode) {
        try {
            HttpEntity<Void> requestEntity = new HttpEntity<>(httpTools.getHeaders());
            return httpTools.doRequest(url, responseType, HttpMethod.POST, requestEntity, params, retry, encode);
        } catch (Exception e) {
            throw new ToolException(httpTools.class, e, POST_ERROR_MESSAGE + url);
        }
    }

    /*
    * POST With BODY + PARAMS
    */
    public static ResponseEntity<Object> doPost(String url, Class responseType, Map<String, ?> params,Object body, Boolean retry, Boolean encode) {
        try {
            HttpEntity<Object> requestEntity = new HttpEntity<>(body, httpTools.getHeaders());
            return httpTools.doRequest(url, responseType, HttpMethod.POST, requestEntity, params, retry, encode);
        } catch (Exception e) {
            throw new ToolException(httpTools.class, e, POST_ERROR_MESSAGE + url);
        }
    }
    /*
     * POST With HEADERS
     */
    public static ResponseEntity<Object> doPost(String url, Class responseType, HttpHeaders headers, Boolean retry) {
        try {
            HttpEntity<Void> requestEntity = new HttpEntity<>(headers);
            return httpTools.doRequest(url, responseType, HttpMethod.POST, requestEntity, httpTools.getParams(), retry, false);
        } catch (Exception e) {
            throw new ToolException(httpTools.class, e, POST_ERROR_MESSAGE + url);
        }
    }
    /*
     * POST Without anything
     */
    public static ResponseEntity<Object> doPost(String url, Class responseType, Boolean retry) {
        try {
            HttpEntity<Void> requestEntity = new HttpEntity<>(httpTools.getHeaders());
            return httpTools.doRequest(url, responseType, HttpMethod.POST, requestEntity, httpTools.getParams(), retry, false);
        } catch (Exception e) {
            throw new ToolException(httpTools.class, e, POST_ERROR_MESSAGE + url);
        }
    }
    public static HttpHeaders getHeaders() {
        return new HttpHeaders();
    }

    public static HttpHeaders getHeadersWithToken(String accessToken) {
        HttpHeaders headers =  new HttpHeaders();
        headers.add("Authorization", "Bearer " + accessToken);
        return headers;
    }
    public static Map<String, Object> getParams() {
        return new HashMap<String, Object>();
    }
}<|MERGE_RESOLUTION|>--- conflicted
+++ resolved
@@ -52,70 +52,59 @@
     private static final String SUCCESS_TEXT = "Success";
     private static final configTools configurations = new configTools();
 
-<<<<<<< HEAD
-    /**************************************************
-     * User Authentication Related Functions
-     * @param request + Extra details
-     **************************************************/
-
-    public static Set<String> getUserRealmRoles(HttpServletRequest request) {
-        AccessToken user = httpTools.getUser(request); // Get user from request
-=======
     private static final String GET_ERROR_MESSAGE = "It was not possible to do GET request to ";
     private static final String POST_ERROR_MESSAGE = "It was not possible to do POST request to ";
 
     public static Set<String> getCurrentUserRealmRoles(HttpServletRequest request) {
         AccessToken user = httpTools.getCurrentUser(request); // Get user from request
->>>>>>> 7342a52c
         if (user == null) {
             return null;
         }
         return user.getRealmAccess().getRoles(); // Get roles from user
     }
 
-    public static Boolean isAuthenticated(HttpServletRequest httpRequest) {
-        KeycloakPrincipal principal = httpTools.getUserPrincipal(httpRequest);
-        return principal != null;
-    }
-
-    public static Set<String> getUserClientRoles(HttpServletRequest request, String clientId) {
-        AccessToken user = httpTools.getUser(request); // Get user from request
+    public static void redirect(HttpServletResponse httpResponse, String url) {
+        try {
+            httpResponse.sendRedirect(url);
+        } catch (IOException e) {
+            throw new ToolException(httpTools.class, e, "It was not posible to redirect to [" + url + "]");
+        }
+    }
+
+    public static Set<String> getCurrentUserClientRoles(HttpServletRequest request, String clientId) {
+        AccessToken user = httpTools.getCurrentUser(request); // Get user from request
         if (user == null) {
             return null;
         }
         return user.getResourceAccess(clientId).getRoles(); // Get roles from user
     }
 
-    public static AccessToken getUser(HttpServletRequest request) {
-        KeycloakSecurityContext session = httpTools.getUserSession(request); // Get the session from the request
+    public static AccessToken getCurrentUser(HttpServletRequest request) {
+        KeycloakSecurityContext session = httpTools.getCurrentUserSession(request); // Get the session from the request
         if (session == null) {
             return null;
         }
         return session.getToken(); // Return user info
     }
 
-    public static KeycloakPrincipal getUserPrincipal(HttpServletRequest request) {
+    public static KeycloakPrincipal getCurrentUserPrincipal(HttpServletRequest request) {
         return (KeycloakPrincipal) request.getUserPrincipal();// Get the user data from the request
     }
 
-    /**************************************************
-     * Session Related Methods
-     * @param request + Extra details
-     **************************************************/
-
     public static String getJWTToken(HttpServletRequest request) {
-        AccessToken token = httpTools.getUser(request);
+        AccessToken token = httpTools.getCurrentUser(request);
         logTools.printMessage(jsonTools.toJson(token));
         return crypTools.toBase64Url(jsonTools.toJson(token));
     }
 
-    public static KeycloakSecurityContext getUserSession(HttpServletRequest request) {
-        KeycloakPrincipal principal = httpTools.getUserPrincipal(request); // Get the principal to access the session
+    public static KeycloakSecurityContext getCurrentUserSession(HttpServletRequest request) {
+        KeycloakPrincipal principal = httpTools.getCurrentUserPrincipal(request); // Get the principal to access the session
         if (principal == null) {
             return null;
         }
         return principal.getKeycloakSecurityContext();
     }
+
 
     public static Object getSessionValue(HttpServletRequest httpRequest, String key) {
         return httpRequest.getSession().getAttribute(key);
@@ -137,17 +126,41 @@
         return false;
     }
 
-
-    /**************************************************
-     * HTTP Related Methods
-     * @param httpRequest + Extra details
-     **************************************************/
-
     public static String getHttpInfo(HttpServletRequest httpRequest, Integer status) {
         return "[" + httpRequest.getProtocol() + " " + httpRequest.getMethod() + "] " + status + ": " + httpRequest.getRequestURI();
     }
 
-<<<<<<< HEAD
+
+    public static Response getResponse() {
+        return new Response(
+                null,
+                200,
+                SUCCESS_TEXT
+        );
+    }
+
+    public static Response getResponse(String message) {
+        return new Response(
+                message,
+                200,
+                SUCCESS_TEXT
+        );
+    }
+
+    public static Response getResponse(String message, Object data) {
+        return new Response(
+                message,
+                200,
+                SUCCESS_TEXT,
+                data
+        );
+    }
+
+    public static Boolean isAuthenticated(HttpServletRequest httpRequest) {
+        KeycloakPrincipal principal = httpTools.getCurrentUserPrincipal(httpRequest);
+        return principal != null;
+    }
+
     public static String getParamOrDefault(HttpServletRequest httpRequest, String param, String defaultPattern) {
         String requestParam = httpRequest.getParameter(param);
         if (requestParam == null) {
@@ -170,61 +183,6 @@
         }
         return finalUrl.toString();
     }
-    public static String mapToParams(Map<String, ?> params, Boolean encode){
-        StringBuilder finalUrl = new StringBuilder();
-        for(Map.Entry<String, ?> entry : params.entrySet()){
-
-            String value = String.valueOf(entry.getValue());
-            if(encode) {
-                value = URLEncoder.encode(value, StandardCharsets.UTF_8);
-            }
-            finalUrl.append("&").append(entry.getKey()).append("=").append(value);
-        }
-        return finalUrl.toString();
-    }
-
-
-    /**************************************************
-     * Response Methods *******************************
-     **************************************************/
-=======
->>>>>>> 7342a52c
-
-    public static Response getResponse() {
-        return new Response(
-                null,
-                200,
-                SUCCESS_TEXT
-        );
-    }
-
-    public static Response getResponse(String message) {
-        return new Response(
-                message,
-                200,
-                SUCCESS_TEXT
-        );
-    }
-
-    public static Response getResponse(String message, Object data) {
-        return new Response(
-                message,
-                200,
-                SUCCESS_TEXT,
-                data
-        );
-    }
-    public static void redirect(HttpServletResponse httpResponse, String url) {
-        try {
-            httpResponse.sendRedirect(url);
-        } catch (IOException e) {
-            throw new ToolException(httpTools.class, e, "It was not posible to redirect to [" + url + "]");
-        }
-    }
-
-    /**************************************************
-     * Generic Request Methods ************************
-     **************************************************/
     public static ResponseEntity<Object> doRequest(String url, Class responseType, HttpMethod method, HttpEntity payload, Map<String, ?> params, Boolean retry, Boolean encode) {
         RestTemplate restTemplate = new RestTemplate();
         String finalUrl = httpTools.buildUrl(url, params, encode);
@@ -247,7 +205,7 @@
         }
 
         if (response == null) {
-            throw new ToolException(httpTools.class, "It was not possible execute request to " + url);
+            throw new ToolException(httpTools.class, "It was not possible to do " + method.name() + " request to " + url);
         }
         return response;
     }
@@ -403,11 +361,6 @@
         return new HttpHeaders();
     }
 
-    public static HttpHeaders getHeadersWithToken(String accessToken) {
-        HttpHeaders headers =  new HttpHeaders();
-        headers.add("Authorization", "Bearer " + accessToken);
-        return headers;
-    }
     public static Map<String, Object> getParams() {
         return new HashMap<String, Object>();
     }
