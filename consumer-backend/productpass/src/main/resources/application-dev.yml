spring:
  application:
    name: 'Catena-X Product Passport Consumer Backend'
  main:
    allow-bean-definition-overriding: true
  devtools:
    add-properties: false
  jackson:
    serialization:
      indent_output: true


keycloak:
  realm: CX-Central
  resource: Cl13-CX-Battery
  #auth-server-url: http://localhost:8088/auth
  auth-server-url: https://centralidp.dev.demo.catena-x.net/auth
  ssl-required: external
  public-client: true
  use-resource-role-mappings: true
  securityConstraints:

    - authRoles: ['Recycler', 'OEM']
      securityCollections:
        - name: 'Common Auth'
          patterns: [
            '/*',
            '/auth/login'
          ]

    - authRoles: 'Recycler'
      securityCollections:
        - name: 'Recycler API'
          patterns: ['/auth/recycler']

    - authRoles: 'OEM'
      securityCollections:
        - name: 'OEM API'
          patterns: [ '/auth/recycler' ]

server:
  error:
    include-message: ALWAYS
    include-binding-errors: ALWAYS
    include-stacktrace: ON_PARAM
    include-exception: false
  port: 8080
  tomcat:
    max-connections: 10000
  servlet:
<<<<<<< HEAD
    contextPath: /api
=======
    context-path: /backend/
>>>>>>> 90142883
    session:
      cookie:
        path: /
<|MERGE_RESOLUTION|>--- conflicted
+++ resolved
@@ -48,11 +48,3 @@
   tomcat:
     max-connections: 10000
   servlet:
-<<<<<<< HEAD
-    contextPath: /api
-=======
-    context-path: /backend/
->>>>>>> 90142883
-    session:
-      cookie:
-        path: /
