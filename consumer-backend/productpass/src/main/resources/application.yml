--- conflicted
+++ resolved
@@ -22,7 +22,7 @@
 
 
 spring:
-  name: 'Catena-X Digital Product Passport Backend'
+  name: 'Catena-X Product Passport Consumer Backend'
   main:
     allow-bean-definition-overriding: true
   devtools:
@@ -53,7 +53,12 @@
     transfer: '/transferprocesses'
     receiverEndpoint: 'https://materialpass.int.demo.catena-x.net/endpoint'
 
-<<<<<<< HEAD
+  security:
+    check:
+      enabled: true
+      bpn: true
+      edc: true
+
   dtr:
     central: false
     centralUrl: 'https://semantics.int.demo.catena-x.net'
@@ -66,13 +71,6 @@
       searchPath: "/api/administration/connectors/bpnDiscovery/search"
     edc:
       key: "bpn"
-=======
-  security:
-    check:
-      enabled: true
-      bpn: true
-      edc: true
->>>>>>> 6f61a155
 
 
   process:
@@ -81,12 +79,6 @@
     indent: true
     signKey: 'c55e3f35200f6afedbce37cefdaf40eadd15c92814edfdbc4d6ab0eacdcdd56dbcd5a2a34ca4b675084d33f9f479d7d79347795148aaf4443e1b47ab96b27e72'
 
-<<<<<<< HEAD
-=======
-  endpoints:
-    registryUrl: 'https://semantics.int.demo.catena-x.net'
-
->>>>>>> 6f61a155
   passport:
     dataTransfer:
       encrypt: true
