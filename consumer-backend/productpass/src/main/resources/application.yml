--- conflicted
+++ resolved
@@ -22,12 +22,7 @@
 
 
 spring:
-<<<<<<< HEAD
-  application:
-    name: 'Catena-X Product Passport Consumer Backend'
-=======
   name: 'Catena-X Product Passport Consumer Backend'
->>>>>>> 356306b6
   main:
     allow-bean-definition-overriding: true
   devtools:
@@ -37,27 +32,6 @@
       indent_output: true
 
 configuration:
-<<<<<<< HEAD
-
-  logUtil:
-    level: 7 # 7 FOR INFO AND 8 FOR DEBUG
-    async: false
-
-  maxRetries: 5
-
-  keycloak:
-    realm: CX-Central
-    resource: Cl13-CX-Battery
-    tokenUri: 'https://centralidp.dev.demo.catena-x.net/auth/realms/CX-Central/protocol/openid-connect/token'
-    userInfoUri: 'https://centralidp.dev.demo.catena-x.net/auth/realms/CX-Central/protocol/openid-connect/userinfo'
-
-  variables:
-    default:
-      providerUrl: 'https://materialpass.dev.demo.catena-x.net/BPNL000000000000'
-      serverUrl: 'https://materialpass.dev.demo.catena-x.net'
-      registryUrl: 'https://semantics.dev.demo.catena-x.net'
-
-=======
   maxRetries: 5
 
   keycloak:
@@ -71,7 +45,6 @@
     serverUrl: 'https://materialpass.dev.demo.catena-x.net'
     registryUrl: 'https://semantics.dev.demo.catena-x.net'
 
->>>>>>> 356306b6
   passport:
     versions:
       - 'v3.0.1'
