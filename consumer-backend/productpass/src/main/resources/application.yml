#################################################################################
# Catena-X - Product Passport Consumer Backend
#
# Copyright (c) 2022, 2023 BASF SE, BMW AG, Henkel AG & Co. KGaA
#
# See the NOTICE file(s) distributed with this work for additional
# information regarding copyright ownership.
#
# This program and the accompanying materials are made available under the
# terms of the Apache License, Version 2.0 which is available at
# https://www.apache.org/licenses/LICENSE-2.0.
#
# Unless required by applicable law or agreed to in writing, software
# distributed under the License is distributed on an "AS IS" BASIS
# WITHOUT WARRANTIES OR CONDITIONS OF ANY KIND,
# either express or implied. See the
# License for the specific language govern in permissions and limitations
# under the License.
#
# SPDX-License-Identifier: Apache-2.0
#################################################################################


spring:
  name: 'Catena-X Product Passport Consumer Backend'
  main:
    allow-bean-definition-overriding: true
  devtools:
    add-properties: false
  jackson:
    serialization:
      indent_output: true

logging:
  level:
    root: INFO
    utils: INFO

configuration:
  maxRetries: 5

  keycloak:
    realm: CX-Central
    resource: Cl13-CX-Battery
    tokenUri: 'https://centralidp.int.demo.catena-x.net/auth/realms/CX-Central/protocol/openid-connect/token'
    userInfoUri: 'https://centralidp.int.demo.catena-x.net/auth/realms/CX-Central/protocol/openid-connect/userinfo'

  edc:
    endpoint: 'https://materialpass.int.demo.catena-x.net/consumer'
    management: '/management/v2'
    catalog: '/catalog/request'
    negotiation: '/contractnegotiations'
    transfer: '/transferprocesses'
    receiverEndpoint: 'https://materialpass.int.demo.catena-x.net/endpoint'
    delay:  100 # -- Negotiation status Delay in milliseconds in between async requests [<= 500]

  security:
    check:
      enabled: true
      bpn: true
      edc: true

  dtr:
<<<<<<< HEAD
    assetType: 'data.core.digitalTwinRegistry'
=======
    central: false
    centralUrl: 'https://semantics.int.demo.catena-x.net/registry'
    assetId: 'registry-asset'
>>>>>>> f452a196
    endpointInterface: 'SUBMODEL-3.0'
    dspEndpointKey: 'dspEndpoint'
    internalDtr: "https://materialpass.int.demo.catena-x.net/BPNL000000000000" # -- If there is an internal DTR available it can be referenced here and will be injected in the list of DTRs
    semanticIdTypeKey: 'Submodel'
    decentralApis:
      search: "/lookup/shells"
      digitalTwin: "/shell-descriptors"
      subModel: "/submodel-descriptors"
    timeouts:
      search: 10
      negotiation: 40
      transfer: 10
      digitalTwin: 20
    temporaryStorage: true

  discovery:
    endpoint: "https://semantics.int.demo.catena-x.net/discoveryfinder/api/v1.0/administration/connectors/discovery/search"
    bpn:
      key: "manufacturerPartId"
<<<<<<< HEAD
      searchPath: "/api/administration/v1.0/connectors/bpnDiscovery/search"
=======
      searchPath: "/api/v1.0/administration/connectors/bpnDiscovery/search"
>>>>>>> f452a196
    edc:
      key: "bpn"


  process:
    store: true
    dir: 'process'
    indent: true
    signKey: 'c55e3f35200f6afedbce37cefdaf40eadd15c92814edfdbc4d6ab0eacdcdd56dbcd5a2a34ca4b675084d33f9f479d7d79347795148aaf4443e1b47ab96b27e72'

  passport:
    dataTransfer:
      encrypt: true
      indent: true
      dir: "data/transfer"
    aspects:
      - "urn:bamm:io.catenax.generic.digital_product_passport:1.0.0#DigitalProductPassport"
      - "urn:bamm:io.catenax.battery.battery_pass:3.0.1#BatteryPass"

  vault:
    type: 'local'
    file: 'vault.token.yml'
    pathSep: "."
    prettyPrint: true
    indent: 2
    defaultValue: '<Add secret value here>'
    attributes:
      - "client.id"
      - "client.secret"
      - "edc.apiKey"
      - "edc.participantId"

server:
  error:
    include-message: ALWAYS
    include-binding-errors: ALWAYS
    include-stacktrace: ON_PARAM
    include-exception: false
  port: 8888
  tomcat:
    max-connections: 10000<|MERGE_RESOLUTION|>--- conflicted
+++ resolved
@@ -61,13 +61,9 @@
       edc: true
 
   dtr:
-<<<<<<< HEAD
     assetType: 'data.core.digitalTwinRegistry'
-=======
     central: false
     centralUrl: 'https://semantics.int.demo.catena-x.net/registry'
-    assetId: 'registry-asset'
->>>>>>> f452a196
     endpointInterface: 'SUBMODEL-3.0'
     dspEndpointKey: 'dspEndpoint'
     internalDtr: "https://materialpass.int.demo.catena-x.net/BPNL000000000000" # -- If there is an internal DTR available it can be referenced here and will be injected in the list of DTRs
@@ -87,11 +83,7 @@
     endpoint: "https://semantics.int.demo.catena-x.net/discoveryfinder/api/v1.0/administration/connectors/discovery/search"
     bpn:
       key: "manufacturerPartId"
-<<<<<<< HEAD
-      searchPath: "/api/administration/v1.0/connectors/bpnDiscovery/search"
-=======
       searchPath: "/api/v1.0/administration/connectors/bpnDiscovery/search"
->>>>>>> f452a196
     edc:
       key: "bpn"
 
