/*********************************************************************************
 *
 * Catena-X - Product Passport Consumer Backend
 *
 * Copyright (c) 2022, 2023 BASF SE, BMW AG, Henkel AG & Co. KGaA
 *
 * See the NOTICE file(s) distributed with this work for additional
 * information regarding copyright ownership.
 *
 * This program and the accompanying materials are made available under the
 * terms of the Apache License, Version 2.0 which is available at
 * https://www.apache.org/licenses/LICENSE-2.0.
 *
 * Unless required by applicable law or agreed to in writing, software
 * distributed under the License is distributed on an "AS IS" BASIS
 * WITHOUT WARRANTIES OR CONDITIONS OF ANY KIND,
 * either express or implied. See the
 * License for the specific language govern in permissions and limitations
 * under the License.
 *
 * SPDX-License-Identifier: Apache-2.0
 ********************************************************************************/

package org.eclipse.tractusx.productpass.listeners;

import com.fasterxml.jackson.core.type.TypeReference;
import jakarta.servlet.http.HttpServletRequest;
import org.eclipse.tractusx.productpass.Application;
import org.eclipse.tractusx.productpass.exceptions.DataModelException;
import org.eclipse.tractusx.productpass.http.controllers.api.ContractController;
import org.eclipse.tractusx.productpass.config.DiscoveryConfig;
import org.eclipse.tractusx.productpass.config.DtrConfig;
import org.eclipse.tractusx.productpass.managers.ProcessDataModel;
import org.eclipse.tractusx.productpass.managers.ProcessManager;
import org.eclipse.tractusx.productpass.models.auth.JwtToken;
import org.eclipse.tractusx.productpass.models.edc.Jwt;
import org.eclipse.tractusx.productpass.models.http.requests.Search;
import org.eclipse.tractusx.productpass.services.AuthenticationService;
import org.eclipse.tractusx.productpass.services.DataTransferService;
import org.eclipse.tractusx.productpass.services.VaultService;
import org.eclipse.tractusx.productpass.models.catenax.BpnDiscovery;
import org.eclipse.tractusx.productpass.models.catenax.Discovery;
import org.eclipse.tractusx.productpass.models.catenax.EdcDiscoveryEndpoint;
import org.eclipse.tractusx.productpass.services.CatenaXService;
import org.springframework.beans.factory.annotation.Autowired;
import org.springframework.boot.context.event.ApplicationReadyEvent;
import org.springframework.boot.context.event.ApplicationStartedEvent;
import org.springframework.boot.context.properties.ConfigurationProperties;
import org.springframework.boot.context.properties.EnableConfigurationProperties;
import org.springframework.boot.context.properties.IncompatibleConfigurationException;
import org.springframework.boot.info.BuildProperties;
import org.springframework.context.annotation.Configuration;
import org.springframework.context.event.EventListener;
import org.springframework.core.env.Environment;
import org.springframework.stereotype.Component;
import org.springframework.web.context.request.NativeWebRequest;
import org.springframework.web.context.request.RequestAttributes;
import org.springframework.web.context.request.RequestContextHolder;
import org.springframework.web.context.request.ServletRequestAttributes;
import utils.HttpUtil;
import utils.JsonUtil;
import utils.LogUtil;

import java.util.List;

@Component
@Configuration
@EnableConfigurationProperties
@ConfigurationProperties
public class AppListener {
    @Autowired
    BuildProperties buildProperties;
    @Autowired
    JsonUtil jsonUtil;

    @Autowired
    DiscoveryConfig discoveryConfig;
    @Autowired
    CatenaXService catenaXService;

    @Autowired
    DtrConfig dtrConfig;
    @Autowired
    AuthenticationService authService;
    @Autowired
    VaultService vaultService;

    @Autowired
    HttpUtil httpUtil;
    @Autowired
    Environment env;
    @Autowired
    DataTransferService dataTransferService;

    @EventListener(ApplicationStartedEvent.class)
    public void started() {
        Boolean preChecks = env.getProperty("configuration.security.check.enabled", Boolean.class, true);
        if (!preChecks) {
            return;
        }

        Boolean bpnCheck = env.getProperty("configuration.security.check.bpn", Boolean.class, true);
        Boolean edcCheck = env.getProperty("configuration.security.check.edc", Boolean.class, true);
        if (!bpnCheck && !edcCheck) {
            return;
        }
        try {
            LogUtil.printMessage("========= [ EXECUTING PRE-CHECKS ] ================================");
            String participantId = (String) vaultService.getLocalSecret("edc.participantId");
            if (participantId.isEmpty()) {
                throw new Exception("[" + this.getClass().getName() + ".onStartUp] ParticipantId configuration does not exists in Vault File!");
            }
            if (edcCheck) {
                try {
                    LogUtil.printMessage("[ EDC Connection Test ] Testing connection with the EDC Consumer, this may take some seconds...");
                    String bpnNumber = dataTransferService.checkEdcConsumerConnection();
                    if (!participantId.equals(bpnNumber)) {
                        throw new Exception("[" + this.getClass().getName() + ".onStartUp] Incorrect BPN Number configuration, expected the same participant id as the EDC consumer connector!");
                    }
                    LogUtil.printMessage("[ EDC Connection Test ] The EDC consumer is available for receiving connections!");
                } catch (Exception e) {
                    throw new IncompatibleConfigurationException(e.getMessage());
                }
            }
            if (!bpnCheck) {
                return;
            }
            try {
                LogUtil.printMessage("[ BPN Number Check ] Checking the token from the technical user...");
                JwtToken token = authService.getToken();
                if (token == null) {
                    throw new Exception("[" + this.getClass().getName() + ".onStartUp] Not possible to get technical user credentials!");
                }
                Jwt jwtToken = httpUtil.parseToken(token.getAccessToken());
                if (jwtToken == null) {
                    throw new Exception("[" + this.getClass().getName() + ".onStartUp] The technical user JwtToken is empty!");
                }
                if (!jwtToken.getPayload().containsKey("bpn")) {
                    throw new Exception("[" + this.getClass().getName() + ".onStartUp] The technical user JwtToken does not specify any BPN number!");
                }
                String techUserBpn = (String) jwtToken.getPayload().get("bpn");
                if (!techUserBpn.equals(participantId)) {
                    throw new Exception("[" + this.getClass().getName() + ".onStartUp] The technical user does not has the same BPN number as the EDC Consumer and the Backend! Access not allowed!");
                }
                LogUtil.printMessage("[ BPN Number Check ] Technical User BPN matches the EDC Consumer and the Backend participantId!");
            } catch (Exception e) {
                throw new IncompatibleConfigurationException(e.getMessage());
            }
        } catch (Exception e) {
            throw new IncompatibleConfigurationException(e.getMessage());
        }

    }

    @EventListener(ApplicationReadyEvent.class)
    public void onStartUp() {
        LogUtil.printMessage("========= [ APPLICATION STARTED ] =================================");
        String serverStartUpMessage = "\n\n" +
                "************************************************\n" +
                buildProperties.getName() + "\n" +
                "Copyright (c) 2022, 2023: BASF SE, BMW AG, Henkel AG & Co. KGaA\n" +
                "Copyright (c) 2022, 2023: Contributors to the CatenaX (ng) GitHub Organisation.\n" +
                "Version: " + buildProperties.getVersion() + "\n\n" +
                "\n\n-------------> [ SERVER STARTED ] <-------------\n" +
                "Listening to requests...\n\n";

        LogUtil.printMessage(serverStartUpMessage);
        LogUtil.printMessage("========= [ LOGGING STARTED ] ================================");
        LogUtil.printMessage("Creating log file...");
        if(!dtrConfig.getCentral()) {
            catenaXService.start(); // Start the CatenaX service if the central attribute is set to false (we need the bpnDiscovery and edcDiscovery addresses)
            /*
            BpnDiscovery bpnDiscovery = catenaXService.getBpnDiscovery("XYZ78901", this.discoveryConfig.getBpn().getKey());
            List<EdcDiscoveryEndpoint> edcEndpoints = catenaXService.getEdcDiscovery(bpnDiscovery.getBpnNumbers());
            List<EdcDiscoveryEndpoint> edcEndpointBinded = null;
            try {
                edcEndpointBinded = (List<EdcDiscoveryEndpoint>) jsonUtil.bindReferenceType(edcEndpoints, new TypeReference<List<EdcDiscoveryEndpoint>>() {});
            } catch (Exception e) {
                throw new DataModelException(this.getClass().getName(), e, "Could not bind the reference type!");
            }
            edcEndpointBinded.stream().filter(endpoint -> endpoint.getBpn().equals(vaultService.getLocalSecret("edc.participantId"))).forEach(endpoint -> {
                endpoint.getConnectorEndpoint().add("https://materialpass.int.demo.catena-x.net/BPNL000000000000");
            });
            LogUtil.printMessage(jsonUtil.toJson(edcEndpointBinded,true));
<<<<<<< HEAD
            catenaXService.searchDTRs(edcEndpointBinded);
=======
            catenaXService.searchDTRs(edcEndpointBinded);*/
>>>>>>> b0a23b87
        }
       }

        // Store the process manager in memory
    }<|MERGE_RESOLUTION|>--- conflicted
+++ resolved
@@ -33,6 +33,7 @@
 import org.eclipse.tractusx.productpass.managers.ProcessDataModel;
 import org.eclipse.tractusx.productpass.managers.ProcessManager;
 import org.eclipse.tractusx.productpass.models.auth.JwtToken;
+import org.eclipse.tractusx.productpass.models.catenax.Dtr;
 import org.eclipse.tractusx.productpass.models.edc.Jwt;
 import org.eclipse.tractusx.productpass.models.http.requests.Search;
 import org.eclipse.tractusx.productpass.services.AuthenticationService;
@@ -62,6 +63,7 @@
 import utils.LogUtil;
 
 import java.util.List;
+import java.util.concurrent.ConcurrentHashMap;
 
 @Component
 @Configuration
@@ -169,7 +171,7 @@
         LogUtil.printMessage("Creating log file...");
         if(!dtrConfig.getCentral()) {
             catenaXService.start(); // Start the CatenaX service if the central attribute is set to false (we need the bpnDiscovery and edcDiscovery addresses)
-            /*
+
             BpnDiscovery bpnDiscovery = catenaXService.getBpnDiscovery("XYZ78901", this.discoveryConfig.getBpn().getKey());
             List<EdcDiscoveryEndpoint> edcEndpoints = catenaXService.getEdcDiscovery(bpnDiscovery.getBpnNumbers());
             List<EdcDiscoveryEndpoint> edcEndpointBinded = null;
@@ -182,11 +184,8 @@
                 endpoint.getConnectorEndpoint().add("https://materialpass.int.demo.catena-x.net/BPNL000000000000");
             });
             LogUtil.printMessage(jsonUtil.toJson(edcEndpointBinded,true));
-<<<<<<< HEAD
-            catenaXService.searchDTRs(edcEndpointBinded);
-=======
-            catenaXService.searchDTRs(edcEndpointBinded);*/
->>>>>>> b0a23b87
+            ConcurrentHashMap<String, List<Dtr>> dtrList = catenaXService.searchDTRs(edcEndpointBinded);
+
         }
        }
 
