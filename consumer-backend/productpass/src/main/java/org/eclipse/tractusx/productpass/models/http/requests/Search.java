/*********************************************************************************
 *
 * Catena-X - Product Passport Consumer Backend
 *
 * Copyright (c) 2022, 2023 BASF SE, BMW AG, Henkel AG & Co. KGaA
 * Copyright (c) 2022, 2023 Contributors to the CatenaX (ng) GitHub Organisation.
 *
 *
 * See the NOTICE file(s) distributed with this work for additional
 * information regarding copyright ownership.
 *
 * This program and the accompanying materials are made available under the
 * terms of the Apache License, Version 2.0 which is available at
 * https://www.apache.org/licenses/LICENSE-2.0.
 *
 * Unless required by applicable law or agreed to in writing, software
 * distributed under the License is distributed on an "AS IS" BASIS
 * WITHOUT WARRANTIES OR CONDITIONS OF ANY KIND,
 * either express or implied. See the
 * License for the specific language govern in permissions and limitations
 * under the License.
 *
 * SPDX-License-Identifier: Apache-2.0
 ********************************************************************************/

package org.eclipse.tractusx.productpass.models.http.requests;

import com.fasterxml.jackson.annotation.JsonProperty;
import jakarta.validation.constraints.NotNull;

/**
 * This class consists exclusively to define attributes related to the "/search" endpoint request.
 * It's the mandatory body parameter for the HTTP request.
 **/
public class Search {

    /** ATTRIBUTES **/
    @NotNull(message = "Process Id")
    @JsonProperty("processId")
    String processId;
    @NotNull(message = "Id needs to be defined!")
    @JsonProperty("id")
    String id;
    @NotNull(message = "Passport Version needs to be defined!")
    @JsonProperty("version")
    String version;
    @JsonProperty(value = "idType", defaultValue = "partInstanceId")
    String idType = "partInstanceId";
    @JsonProperty(value = "dtIndex", defaultValue = "0")
    Integer dtIndex = 0;
<<<<<<< HEAD

    @JsonProperty(value = "children", defaultValue = "true")
    Boolean children = true;

    @JsonProperty(value = "idShort", defaultValue = "batteryPass")
    String idShort = "batteryPass";

=======
    @JsonProperty(value = "semanticId")
    String semanticId;
>>>>>>> f4aac734

    /** CONSTRUCTOR(S) **/
    @SuppressWarnings("Unused")
    public Search() {
    }
    @SuppressWarnings("Unused")
    public Search(String processId, String id, String version, String idType, Integer dtIndex, String semanticId) {
        this.processId = processId;
        this.id = id;
        this.version = version;
        this.idType = idType;
        this.dtIndex = dtIndex;
        this.semanticId = semanticId;
    }

<<<<<<< HEAD
    public Search(String processId, String id, String version, String idType, Integer dtIndex, Boolean children, String idShort) {
        this.processId = processId;
        this.id = id;
        this.version = version;
        this.idType = idType;
        this.dtIndex = dtIndex;
        this.children = children;
        this.idShort = idShort;
    }

=======
    /** GETTERS AND SETTERS **/
    public String getSemanticId() {
        return semanticId;
    }
    public void setSemanticId(String semanticId) {
        this.semanticId = semanticId;
    }
>>>>>>> f4aac734
    public String getProcessId() {
        return processId;
    }
    public void setProcessId(String processId) {
        this.processId = processId;
    }
    public String getId() {
        return id;
    }
    public void setId(String id) {
        this.id = id;
    }
    public String getIdType() {
        return idType;
    }
    public void setIdType(String idType) {
        this.idType = idType;
    }
    public Integer getDtIndex() {
        return dtIndex;
    }
    public void setDtIndex(Integer dtIndex) {
        this.dtIndex = dtIndex;
    }
    public String getVersion() {
        return version;
    }
    public void setVersion(String version) {
        this.version = version;
    }

    public Boolean getChildren() {
        return children;
    }

    public void setChildren(Boolean children) {
        this.children = children;
    }
}<|MERGE_RESOLUTION|>--- conflicted
+++ resolved
@@ -48,18 +48,14 @@
     String idType = "partInstanceId";
     @JsonProperty(value = "dtIndex", defaultValue = "0")
     Integer dtIndex = 0;
-<<<<<<< HEAD
 
     @JsonProperty(value = "children", defaultValue = "true")
     Boolean children = true;
 
     @JsonProperty(value = "idShort", defaultValue = "batteryPass")
     String idShort = "batteryPass";
-
-=======
     @JsonProperty(value = "semanticId")
     String semanticId;
->>>>>>> f4aac734
 
     /** CONSTRUCTOR(S) **/
     @SuppressWarnings("Unused")
@@ -75,8 +71,7 @@
         this.semanticId = semanticId;
     }
 
-<<<<<<< HEAD
-    public Search(String processId, String id, String version, String idType, Integer dtIndex, Boolean children, String idShort) {
+    public Search(String processId, String id, String version, String idType, Integer dtIndex, Boolean children, String idShort, String semanticId) {
         this.processId = processId;
         this.id = id;
         this.version = version;
@@ -84,9 +79,8 @@
         this.dtIndex = dtIndex;
         this.children = children;
         this.idShort = idShort;
+        this.semanticId = semanticId;
     }
-
-=======
     /** GETTERS AND SETTERS **/
     public String getSemanticId() {
         return semanticId;
@@ -94,7 +88,6 @@
     public void setSemanticId(String semanticId) {
         this.semanticId = semanticId;
     }
->>>>>>> f4aac734
     public String getProcessId() {
         return processId;
     }
