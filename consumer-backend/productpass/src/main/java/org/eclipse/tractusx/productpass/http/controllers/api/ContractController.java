--- conflicted
+++ resolved
@@ -250,7 +250,6 @@
             }
 
             List<String> versions;
-<<<<<<< HEAD
             /*if (searchBody.getIdShort().equalsIgnoreCase("digitalProductPass")) {
                 versions = passportConfig.getDigitalProductPass().getVersions();
                 searchBody.setSemanticId(passportConfig.getDigitalProductPass().getFullSemanticId(versions.get(0)));
@@ -259,25 +258,6 @@
                 versions = passportConfig.getBatteryPass().getVersions();
                 searchBody.setSemanticId(passportConfig.getBatteryPass().getFullSemanticId(versions.get(0)));
             }*/
-=======
-            boolean isDigitalProductPass;
-            if (searchBody.getIdShort().equalsIgnoreCase("digitalProductPass")) {
-                versions = passportConfig.getDigitalProductPass().getVersions();
-                searchBody.setSemanticId(passportConfig.getDigitalProductPass().getFullSemanticId(versions.get(0)));
-                LogUtil.printWarning("SEMANTID ID: " + passportConfig.getDigitalProductPass().getFullSemanticId(versions.get(0)));
-                isDigitalProductPass = true;
-            } else {
-                versions = passportConfig.getBatteryPass().getVersions();
-                searchBody.setSemanticId(passportConfig.getBatteryPass().getFullSemanticId(versions.get(0)));
-                isDigitalProductPass = false;
-            }
-
-            // Initialize variables
-            // Check if version is available
-            if (!versions.contains(searchBody.getVersion())) {
-                return httpUtil.buildResponse(httpUtil.getForbiddenResponse("This passport version is not available at the moment!"), httpResponse);
-            }
->>>>>>> 50e043ba
 
             Process process = null;
             AssetSearch assetSearch = null;
@@ -298,7 +278,6 @@
                     return httpUtil.buildResponse(response, httpResponse);
                 }
                 process = processManager.createProcess(processId, httpRequest);
-                process.setIsDigitalProductPass(isDigitalProductPass);
                 Status status = processManager.getStatus(processId);
                 if (status == null) {
                     response = httpUtil.getBadRequest("The status is not available!");
