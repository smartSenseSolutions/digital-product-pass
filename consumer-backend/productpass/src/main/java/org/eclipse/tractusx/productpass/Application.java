/*********************************************************************************
 *
 * Catena-X - Product Passport Consumer Backend
 *
 * Copyright (c) 2022, 2023 BASF SE, BMW AG, Henkel AG & Co. KGaA
 *
 * See the NOTICE file(s) distributed with this work for additional
 * information regarding copyright ownership.
 *
 * This program and the accompanying materials are made available under the
 * terms of the Apache License, Version 2.0 which is available at
 * https://www.apache.org/licenses/LICENSE-2.0.
 *
 * Unless required by applicable law or agreed to in writing, software
 * distributed under the License is distributed on an "AS IS" BASIS
 * WITHOUT WARRANTIES OR CONDITIONS OF ANY KIND,
 * either express or implied. See the
 * License for the specific language govern in permissions and limitations
 * under the License.
 *
 * SPDX-License-Identifier: Apache-2.0
 ********************************************************************************/

package org.eclipse.tractusx.productpass;

import io.swagger.v3.oas.models.Components;
import io.swagger.v3.oas.models.info.Info;
import io.swagger.v3.oas.annotations.enums.SecuritySchemeIn;
import io.swagger.v3.oas.annotations.enums.SecuritySchemeType;
import io.swagger.v3.oas.annotations.security.SecurityScheme;
import io.swagger.v3.oas.models.OpenAPI;
import io.swagger.v3.oas.models.info.License;
import io.swagger.v3.oas.models.media.Schema;
import io.swagger.v3.oas.models.media.StringSchema;
import org.eclipse.tractusx.productpass.models.http.Response;
import org.springframework.beans.factory.annotation.Autowired;
import org.springframework.beans.factory.annotation.Value;
import org.springframework.boot.SpringApplication;
import org.springframework.boot.autoconfigure.EnableAutoConfiguration;
import org.springframework.boot.autoconfigure.SpringBootApplication;
import org.springframework.boot.autoconfigure.security.servlet.SecurityAutoConfiguration;
import org.springframework.boot.info.BuildProperties;
import org.springframework.context.annotation.Bean;
import org.springframework.core.env.Environment;
import org.springframework.scheduling.annotation.EnableAsync;
<<<<<<< HEAD
=======
import utils.LogUtil;

>>>>>>> 356306b6
import java.util.Map;


@SpringBootApplication(scanBasePackages={
        "utils", "org.eclipse.tractusx.productpass"})
@EnableAsync
@SecurityScheme(
        description = "Access token generated in the Product Passport Consumer Frontend, against the Catena-X IAM Service",
        name = "BearerAuthentication",
        type = SecuritySchemeType.HTTP,
        bearerFormat = "JWT",
        scheme = "bearer",
        in = SecuritySchemeIn.HEADER
)
@EnableAutoConfiguration(exclude = {SecurityAutoConfiguration.class})
public class Application {
    @Autowired
    BuildProperties buildProperties;

<<<<<<< HEAD

=======
    @Autowired
    Environment env;
>>>>>>> 356306b6
	public static void main(String[] args) {

        SpringApplication application =
                new SpringApplication(Application.class);
        application.run(args);

	}

    @Bean
    public OpenAPI openApiConfig(){
        return new OpenAPI().info(getApiInfo());
    }

    public Info getApiInfo(){
        Info info = new Info();
        info.title(buildProperties.getName());
        info.description("Open API documentation for the "+buildProperties.getName());
        info.version(buildProperties.getVersion());
        info.license(new License().name("Apache 2.0").url("http://www.apache.org/licenses/LICENSE-2.0"));
        return info;
    }
}<|MERGE_RESOLUTION|>--- conflicted
+++ resolved
@@ -43,11 +43,8 @@
 import org.springframework.context.annotation.Bean;
 import org.springframework.core.env.Environment;
 import org.springframework.scheduling.annotation.EnableAsync;
-<<<<<<< HEAD
-=======
 import utils.LogUtil;
 
->>>>>>> 356306b6
 import java.util.Map;
 
 
@@ -67,12 +64,8 @@
     @Autowired
     BuildProperties buildProperties;
 
-<<<<<<< HEAD
-
-=======
     @Autowired
     Environment env;
->>>>>>> 356306b6
 	public static void main(String[] args) {
 
         SpringApplication application =
