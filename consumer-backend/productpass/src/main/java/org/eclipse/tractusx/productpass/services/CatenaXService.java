--- conflicted
+++ resolved
@@ -35,6 +35,7 @@
 import org.eclipse.tractusx.productpass.managers.DtrSearchManager;
 import org.eclipse.tractusx.productpass.models.catenax.BpnDiscovery;
 import org.eclipse.tractusx.productpass.models.catenax.Discovery;
+import org.eclipse.tractusx.productpass.models.catenax.Dtr;
 import org.eclipse.tractusx.productpass.models.catenax.EdcDiscoveryEndpoint;
 import org.eclipse.tractusx.productpass.models.service.BaseService;
 import org.springframework.beans.factory.annotation.Autowired;
@@ -47,12 +48,8 @@
 import java.util.ArrayList;
 import java.util.List;
 import java.util.Map;
-<<<<<<< HEAD
 import java.util.concurrent.ConcurrentHashMap;
 import java.util.stream.Stream;
-=======
->>>>>>> 50e043ba
-
 /**
  * This class consists exclusively of methods to operate on executing Catena-X related operations.
  *
@@ -63,19 +60,22 @@
 @Service
 public class CatenaXService extends BaseService {
 
-    /** ATTRIBUTES **/
     private final HttpUtil httpUtil;
+
     private final JsonUtil jsonUtil;
     private final FileUtil fileUtil;
     private final VaultService vaultService;
     private final DtrSearchManager dtrSearchManager;
     private final DataTransferService dataTransferService;
+
     private final AuthenticationService authService;
+
     private final DiscoveryConfig discoveryConfig;
+
     private DtrConfig dtrConfig;
     private String discoveryEndpoint;
+
     private List<String> defaultDiscoveryKeys;
-
     /** CONSTRUCTOR(S) **/
     @Autowired
     public CatenaXService(Environment env, FileUtil fileUtil, HttpUtil httpUtil, JsonUtil jsonUtil, VaultService vaultService, DtrSearchManager dtrSearchManager, AuthenticationService authService, DiscoveryConfig discoveryConfig, DataTransferService dataTransferService, DtrConfig dtrConfig) throws ServiceInitializationException {
@@ -91,45 +91,18 @@
         this.init(env);
         this.checkEmptyVariables();
     }
-
     /** METHODS **/
 
     /**
      * Initiates the main needed variables for Catena-X Service by loading from the application's configuration file.
      **/
+
     public void init(Environment env){
         this.discoveryEndpoint = this.discoveryConfig.getEndpoint();
         this.defaultDiscoveryKeys = List.of(
                 this.discoveryConfig.getBpn().getKey(), this.discoveryConfig.getEdc().getKey()
         );
     }
-
-    /**
-     * Checks if the empty variables are well configured.
-     * <p>
-     *
-     * @throws  ServiceInitializationException
-     *           if unable to check initialize the service.
-     */
-    @Override
-    public void checkEmptyVariables() throws ServiceInitializationException {
-        super.checkEmptyVariables();
-    }
-
-    /**
-     * Checks if the empty variables are well configured.
-     * <p>
-     * @param   initializationOptionalVariables
-     *          the {@code List} list of the initialization optional variables.
-     *
-     * @throws  ServiceInitializationException
-     *           if unable to check initialize the service.
-     */
-    @Override
-    public void checkEmptyVariables(List<String> initializationOptionalVariables) throws ServiceInitializationException {
-        super.checkEmptyVariables(initializationOptionalVariables);
-    }
-
     /**
      * Creates a List of missing variables needed to proceed with the authentication.
      * <p>
@@ -153,6 +126,30 @@
     }
 
     /**
+     * Checks if the empty variables are well configured.
+     * <p>
+     *
+     * @throws  ServiceInitializationException
+     *           if unable to check initialize the service.
+     */
+    @Override
+    public void checkEmptyVariables() throws ServiceInitializationException {
+        super.checkEmptyVariables();
+    }
+    /**
+     * Checks if the empty variables are well configured.
+     * <p>
+     * @param   initializationOptionalVariables
+     *          the {@code List} list of the initialization optional variables.
+     *
+     * @throws  ServiceInitializationException
+     *           if unable to check initialize the service.
+     */
+    @Override
+    public void checkEmptyVariables(List<String> initializationOptionalVariables) throws ServiceInitializationException {
+        super.checkEmptyVariables(initializationOptionalVariables);
+    }
+    /**
      * Gets the default discovery endpoints.
      * <p>
      *
@@ -162,7 +159,6 @@
     public Discovery getDiscoveryEndpoints() {
         return this.getDiscoveryEndpoints(this.defaultDiscoveryKeys); // Get default discovery endpoints
     }
-
     /**
      * Initiates the default endpoints discovery.
      * <p>
@@ -184,7 +180,6 @@
         }
         return null;
     }
-
     /**
      * Adds a new entry to the discovery endpoints list for a given key.
      * <p>
@@ -211,8 +206,19 @@
                     "It was not possible to get the discovery endpoints");
         }
     }
-
-<<<<<<< HEAD
+    /**
+     * Gets the discovery endpoints from the {@code Discovery} object for a given key.
+     * <p>
+     * @param   discovery
+     *          the {@code Discovery} object containing the list of discovery endpoints.
+     * @param   key
+     *          the {@code String} key parameter to search the discovery endpoint.
+     *
+     * @return a {@code List<Discovery.Endpoint>} object with the endpoint data found.
+     *
+     * @throws  ServiceException
+     *           if unable to get the endpoint for the given key.
+     */
     public List<Discovery.Endpoint> getDiscoveryEndpoints(Discovery discovery, String key) {
         List<Discovery.Endpoint> endpoints = discovery.getEndpoints();
         List<Discovery.Endpoint> filteredEndpoints = endpoints.stream().filter(endpoint -> endpoint.getType().equals(key)).toList();
@@ -223,8 +229,6 @@
         return filteredEndpoints;
     }
 
-
-=======
     /**
      * Gets the discovery endpoint from the {@code Discovery} object for a given key.
      * <p>
@@ -238,7 +242,6 @@
      * @throws  ServiceException
      *           if unable to get the endpoint for the given key.
      */
->>>>>>> 50e043ba
     public Discovery.Endpoint getDiscoveryEndpoint(Discovery discovery, String key) {
         List<Discovery.Endpoint> endpoints = discovery.getEndpoints();
         Discovery.Endpoint responseEndpoint = endpoints.stream().filter(endpoint -> endpoint.getType().equals(key)).findAny().orElse(null);
@@ -248,7 +251,6 @@
         }
         return responseEndpoint;
     }
-
     /**
      * Updates the discovery endpoint from the {@code Discovery} object with a given key.
      * <p>
@@ -262,7 +264,6 @@
      * @throws  ServiceException
      *           if unable to get the endpoint for the given key.
      */
-    @SuppressWarnings("Unused")
     public Boolean updateDiscovery(Discovery discovery, String key){
         try{
             if(discovery.getEndpoints().isEmpty()){
@@ -277,7 +278,6 @@
                     "Failed to update the discovery endpoints");
         }
     }
-
     /**
      * Updates the given {@code Discovery} object with default discovery endpoints.
      * <p>
@@ -304,7 +304,19 @@
                     "Failed to update the discovery endpoints");
         }
     }
-<<<<<<< HEAD
+    /**
+     * Creates or Updates the endpoints with the given key in the vault, if exists.
+     * <p>
+     * @param   endpoints
+     *          the {@code List<Discovery.Endpoint>} object to update.
+     * @param   key
+     *          the {@code String} key parameter to update.
+     *
+     * @return true if the endpoint is successfully created/update, false otherwise.
+     *
+     * @throws  ServiceException
+     *           if unable to update the discovery endpoint.
+     */
     public Boolean updateEndpointFile(List<Discovery.Endpoint> endpoints, String key){
         try {
             boolean returnState;
@@ -319,8 +331,6 @@
             throw new ServiceException(this.getClass().getName(), e, "It was not possible to create/update discovery endpoints for key [" + key + "]");
         }
     }
-=======
-
     /**
      * Creates or Updates the endpoint with the given key in the vault, if exists.
      * <p>
@@ -334,7 +344,6 @@
      * @throws  ServiceException
      *           if unable to update the discovery endpoint.
      */
->>>>>>> 50e043ba
     public Boolean updateEndpointFile(Discovery.Endpoint endpoint, String key){
         try {
             String address = endpoint.getEndpointAddress();
@@ -358,7 +367,20 @@
             throw new ServiceException(this.getClass().getName(), e, "It was not possible to create/update discovery endpoints for key [" + key + "]");
         }
     }
-<<<<<<< HEAD
+
+    /**
+     * Creates or Updates BPN and EDC endpoints in the Vault.
+     * <p>
+     * @param   bpnEndpoints
+     *          the {@code List<Discovery.Endpoint>} object related to BPN.
+     * @param   edcEndpoints
+     *          the {@code List<Discovery.Endpoint>} object related to EDC.
+     *
+     * @return true if both endpoints are successfully created/update, false otherwise.
+     *
+     * @throws  ServiceException
+     *           if unable to create/update the BPN and EDC endpoints.
+     */
     public Boolean updateDefaultDiscoveryFile(List<Discovery.Endpoint> bpnEndpoints, List<Discovery.Endpoint> edcEndpoints){
         try {
             Boolean bpnResponse = this.updateEndpointFile(bpnEndpoints, this.discoveryConfig.getBpn().getKey());
@@ -376,8 +398,6 @@
             throw new ServiceException(this.getClass().getName(), e, "It was not possible to create/update main discovery endpoints");
         }
     }
-=======
-
     /**
      * Creates or Updates BPN and EDC endpoints in the Vault.
      * <p>
@@ -391,7 +411,6 @@
      * @throws  ServiceException
      *           if unable to create/update the BPN and EDC endpoints.
      */
->>>>>>> 50e043ba
     public Boolean updateDefaultDiscoveryFile(Discovery.Endpoint bpnEndpoint, Discovery.Endpoint edcEndpoint){
         try {
             Boolean bpnResponse = this.updateEndpointFile(bpnEndpoint, this.discoveryConfig.getBpn().getKey());
@@ -409,7 +428,6 @@
             throw new ServiceException(this.getClass().getName(), e, "It was not possible to create/update main discovery endpoints");
         }
     }
-
     /**
      * Gets the Discovery endpoint for the given key, if exists.
      * <p>
@@ -430,7 +448,6 @@
                     "It was not possible to retrieve the discovery finder!");
         }
     }
-
     /**
      * Gets the Discovery endpoint for a given endpoints list.
      * <p>
@@ -462,7 +479,6 @@
                     "It was not possible to retrieve the discovery finder!");
         }
     }
-
     /**
      * Gets the EDC Discovery endpoints for a given BPNs list.
      * <p>
@@ -517,10 +533,6 @@
                     "It was not possible to get the edc endpoints from the EDC Discovery Service");
         }
     }
-
-<<<<<<< HEAD
-    public List<BpnDiscovery> getBpnDiscovery(String id, String type){
-=======
     /**
      * Gets the BPN discovery endpoint for a given id and id's type.
      * <p>
@@ -534,8 +546,7 @@
      * @throws  ServiceException
      *           if unable to get the BPN discovery endpoint.
      */
-    public BpnDiscovery getBpnDiscovery(String id, String type){
->>>>>>> 50e043ba
+    public List<BpnDiscovery> getBpnDiscovery(String id, String type){
         try {
             this.checkEmptyVariables();
             // Check if the discovery type id exists in the endpoint from the edc discovery
@@ -594,7 +605,6 @@
                     "It was not possible to retrieve the bpn at the BPN discovery service");
         }
     }
-
     /**
      * Searches for all DTRs for a given edcEndpoints and updates the DTR data model of the given process accordingly.
      * <p>
