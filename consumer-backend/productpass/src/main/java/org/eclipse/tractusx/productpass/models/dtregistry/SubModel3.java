/*********************************************************************************
 *
 * Catena-X - Product Passport Consumer Backend
 *
 * Copyright (c) 2022, 2023 BASF SE, BMW AG, Henkel AG & Co. KGaA
 *
 * See the NOTICE file(s) distributed with this work for additional
 * information regarding copyright ownership.
 *
 * This program and the accompanying materials are made available under the
 * terms of the Apache License, Version 2.0 which is available at
 * https://www.apache.org/licenses/LICENSE-2.0.
 *
 * Unless required by applicable law or agreed to in writing, software
 * distributed under the License is distributed on an "AS IS" BASIS
 * WITHOUT WARRANTIES OR CONDITIONS OF ANY KIND,
 * either express or implied. See the
 * License for the specific language govern in permissions and limitations
 * under the License.
 *
 * SPDX-License-Identifier: Apache-2.0
 ********************************************************************************/

package org.eclipse.tractusx.productpass.models.dtregistry;

import com.fasterxml.jackson.annotation.JsonIgnoreProperties;
import com.fasterxml.jackson.annotation.JsonInclude;
import com.fasterxml.jackson.annotation.JsonProperty;
import com.fasterxml.jackson.databind.JsonNode;

import java.util.ArrayList;
import java.util.Map;

@JsonIgnoreProperties(ignoreUnknown = true)
@JsonInclude(JsonInclude.Include.NON_NULL)
public class SubModel3 {
    @JsonProperty("description")
    ArrayList<JsonNode> description;
    @JsonProperty("idShort")
    String idShort;

    @JsonProperty("supplementalSemanticId")
    Object supplementalSemanticId;

    @JsonProperty("id")
    String identification;
    @JsonProperty("semanticId")
    SemanticId semanticId;

    @JsonProperty("endpoints")
    ArrayList<EndPoint3> endpoints;

    public SubModel3(ArrayList<JsonNode> description, String idShort, String identification, SemanticId semanticId, ArrayList<EndPoint3> endpoints) {
        this.description = description;
        this.idShort = idShort;
        this.identification = identification;
        this.semanticId = semanticId;
        this.endpoints = endpoints;
    }

    public SubModel3() {
    }

    public SubModel3(ArrayList<JsonNode> description, String idShort, Object supplementalSemanticId, String identification, JsonNode semanticId, ArrayList<EndPoint3> endpoints) {
        this.description = description;
        this.idShort = idShort;
        this.supplementalSemanticId = supplementalSemanticId;
        this.identification = identification;
        this.semanticId = semanticId;
        this.endpoints = endpoints;
    }

    public ArrayList<JsonNode> getDescription() {
        return description;
    }

    public void setDescription(ArrayList<JsonNode> description) {
        this.description = description;
    }

    public String getIdShort() {
        return idShort;
    }

    public void setIdShort(String idShort) {
        this.idShort = idShort;
    }

    public String getIdentification() {
        return identification;
    }

    public void setIdentification(String identification) {
        this.identification = identification;
    }

    public SemanticId getSemanticId() {
        return semanticId;
    }

    public void setSemanticId(SemanticId semanticId) {
        this.semanticId = semanticId;
    }

    public ArrayList<EndPoint3> getEndpoints() {
        return endpoints;
    }

    public void setEndpoints(ArrayList<EndPoint3> endpoints) {
        this.endpoints = endpoints;
    }

<<<<<<< HEAD
    public static class SemanticId {
        @JsonProperty("type")
        String type;
        @JsonProperty("keys")
        Map<String, String> keys;

        public SemanticId(String type, Map<String, String> keys) {
            this.type = type;
            this.keys = keys;
        }

        public SemanticId() {
        }

        public String getType() {
            return type;
        }

        public void setType(String type) {
            this.type = type;
        }

        public Map<String, String> getKeys() {
            return keys;
        }

        public void setKeys(Map<String, String> keys) {
            this.keys = keys;
        }
=======
    public Object getSupplementalSemanticId() {
        return supplementalSemanticId;
    }

    public void setSupplementalSemanticId(Object supplementalSemanticId) {
        this.supplementalSemanticId = supplementalSemanticId;
>>>>>>> 4163c436
    }
}<|MERGE_RESOLUTION|>--- conflicted
+++ resolved
@@ -61,7 +61,7 @@
     public SubModel3() {
     }
 
-    public SubModel3(ArrayList<JsonNode> description, String idShort, Object supplementalSemanticId, String identification, JsonNode semanticId, ArrayList<EndPoint3> endpoints) {
+    public SubModel3(ArrayList<JsonNode> description, String idShort, Object supplementalSemanticId, String identification, SemanticId semanticId, ArrayList<EndPoint3> endpoints) {
         this.description = description;
         this.idShort = idShort;
         this.supplementalSemanticId = supplementalSemanticId;
@@ -110,7 +110,6 @@
         this.endpoints = endpoints;
     }
 
-<<<<<<< HEAD
     public static class SemanticId {
         @JsonProperty("type")
         String type;
@@ -140,13 +139,12 @@
         public void setKeys(Map<String, String> keys) {
             this.keys = keys;
         }
-=======
+    }
     public Object getSupplementalSemanticId() {
         return supplementalSemanticId;
     }
 
     public void setSupplementalSemanticId(Object supplementalSemanticId) {
         this.supplementalSemanticId = supplementalSemanticId;
->>>>>>> 4163c436
     }
 }