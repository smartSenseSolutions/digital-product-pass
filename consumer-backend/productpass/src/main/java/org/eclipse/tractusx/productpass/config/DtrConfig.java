/*********************************************************************************
 *
 * Catena-X - Product Passport Consumer Backend
 *
 * Copyright (c) 2022, 2023 BASF SE, BMW AG, Henkel AG & Co. KGaA
 * Copyright (c) 2022, 2023 Contributors to the CatenaX (ng) GitHub Organisation.
 *
 *
 * See the NOTICE file(s) distributed with this work for additional
 * information regarding copyright ownership.
 *
 * This program and the accompanying materials are made available under the
 * terms of the Apache License, Version 2.0 which is available at
 * https://www.apache.org/licenses/LICENSE-2.0.
 *
 * Unless required by applicable law or agreed to in writing, software
 * distributed under the License is distributed on an "AS IS" BASIS
 * WITHOUT WARRANTIES OR CONDITIONS OF ANY KIND,
 * either express or implied. See the
 * License for the specific language govern in permissions and limitations
 * under the License.
 *
 * SPDX-License-Identifier: Apache-2.0
 ********************************************************************************/

package org.eclipse.tractusx.productpass.config;

import org.springframework.boot.context.properties.ConfigurationProperties;
import org.springframework.context.annotation.Configuration;

import java.sql.Time;
import java.util.Map;

/**
 * This class consists exclusively to define the attributes and methods needed for the Digital Twin Registry (DTR) configuration.
 **/
@Configuration
@ConfigurationProperties(prefix="configuration.dtr")
public class DtrConfig {

    /** ATTRIBUTES **/
    String internalDtr;
    Timeouts timeouts;
    TemporaryStorage temporaryStorage;
    DecentralApis decentralApis;
    String assetType;
    String endpointInterface;
    String dspEndpointKey;

    String semanticIdTypeKey;
    /** CONSTRUCTOR(S) **/
    public DtrConfig() {
    }

<<<<<<< HEAD
    public DtrConfig(String internalDtr, Timeouts timeouts, Boolean temporaryStorage, DecentralApis decentralApis, String assetType, String endpointInterface, String dspEndpointKey, String semanticIdTypeKey) {
=======
    public DtrConfig(String internalDtr, Timeouts timeouts, TemporaryStorage temporaryStorage, DecentralApis decentralApis, String assetType, String endpointInterface, String dspEndpointKey, String semanticIdTypeKey) {
>>>>>>> a9cb2126
        this.internalDtr = internalDtr;
        this.timeouts = timeouts;
        this.temporaryStorage = temporaryStorage;
        this.decentralApis = decentralApis;
        this.assetType = assetType;
        this.endpointInterface = endpointInterface;
        this.dspEndpointKey = dspEndpointKey;
        this.semanticIdTypeKey = semanticIdTypeKey;
    }


    /** GETTERS AND SETTERS **/
    public DecentralApis getDecentralApis() {
        return decentralApis;
    }
    public void setDecentralApis(DecentralApis decentralApis) {
        this.decentralApis = decentralApis;
    }
    public String getInternalDtr() {
        return internalDtr;
    }
    public void setInternalDtr(String internalDtr) {
        this.internalDtr = internalDtr;
    }
    public Timeouts getTimeouts() {
        return timeouts;
    }
    public void setTimeouts(Timeouts timeouts) {
        this.timeouts = timeouts;
    }
    public String getEndpointInterface() {
        return endpointInterface;
    }
    public void setEndpointInterface(String endpointInterface) {
        this.endpointInterface = endpointInterface;
    }
    public String getDspEndpointKey() {
        return dspEndpointKey;
    }
    public void setDspEndpointKey(String dspEndpointKey) {
        this.dspEndpointKey = dspEndpointKey;
    }
    public String getAssetType() {
        return assetType;
    }
    public void setAssetType(String assetType) {
        this.assetType = assetType;
    }

    public String getSemanticIdTypeKey() {
        return semanticIdTypeKey;
    }

    public void setSemanticIdTypeKey(String semanticIdTypeKey) {
        this.semanticIdTypeKey = semanticIdTypeKey;
    }

    public TemporaryStorage getTemporaryStorage() {
        return temporaryStorage;
    }

    public void setTemporaryStorage(TemporaryStorage temporaryStorage) {
        this.temporaryStorage = temporaryStorage;
    }

    /** INNER CLASSES **/

    /**
     * This class consists exclusively to define the attributes and methods needed for the DTR's timeouts configuration.
     **/

    public static class TemporaryStorage{

        /** ATTRIBUTES **/
        Boolean enabled;

        Integer lifetime;

        public TemporaryStorage(Boolean enabled, Integer lifetime) {
            this.enabled = enabled;
            this.lifetime = lifetime;
        }

        /** GETTERS AND SETTERS **/
        public Boolean getEnabled() {
            return enabled;
        }

        public void setEnabled(Boolean enabled) {
            this.enabled = enabled;
        }

        public Integer getLifetime() {
            return lifetime;
        }

        public void setLifetime(Integer lifetime) {
            this.lifetime = lifetime;
        }
    }
    public static class Timeouts{

        /** ATTRIBUTES **/
        Integer search;
        Integer negotiation;
        Integer transfer;
        Integer digitalTwin;

        /** GETTERS AND SETTERS **/
        public Integer getSearch() {
            return search;
        }
        public void setSearch(Integer search) {
            this.search = search;
        }
        public Integer getNegotiation() {
            return negotiation;
        }
        public void setNegotiation(Integer negotiation) {
            this.negotiation = negotiation;
        }
        public Integer getTransfer() {
            return transfer;
        }
        public void setTransfer(Integer transfer) {
            this.transfer = transfer;
        }
        public Integer getDigitalTwin() {
            return digitalTwin;
        }
        @SuppressWarnings("Unused")
        public void setDigitalTwin(Integer digitalTwin) {
            this.digitalTwin = digitalTwin;
        }
    }

    /**
     * This class consists exclusively to define the attributes and methods needed for the decentralize APIs configuration.
     **/
    public static class DecentralApis{

        /** ATTRIBUTES **/
        String prefix;
        String search;
        String digitalTwin;
        String subModel;

        /** CONSTRUCTOR(S) **/
        @SuppressWarnings("Unused")
        public DecentralApis(String prefix, String search, String digitalTwin, String subModel) {
            this.prefix = prefix;
            this.search = search;
            this.digitalTwin = digitalTwin;
            this.subModel = subModel;
        }

        @SuppressWarnings("Unused")
        public DecentralApis() {
        }

        /** GETTERS AND SETTERS **/
        public String getPrefix() {
            return prefix;
        }
        @SuppressWarnings("Unused")
        public void setPrefix(String prefix) {
            this.prefix = prefix;
        }
        public String getSearch() {
            return search;
        }
        public void setSearch(String search) {
            this.search = search;
        }
        @SuppressWarnings("Unused")
        public String getDigitalTwin() {
            return digitalTwin;
        }
        @SuppressWarnings("Unused")
        public void setDigitalTwin(String digitalTwin) {
            this.digitalTwin = digitalTwin;
        }
        @SuppressWarnings("Unused")
        public String getSubModel() {
            return subModel;
        }
        @SuppressWarnings("Unused")
        public void setSubModel(String subModel) {
            this.subModel = subModel;
        }
    }
}<|MERGE_RESOLUTION|>--- conflicted
+++ resolved
@@ -52,11 +52,7 @@
     public DtrConfig() {
     }
 
-<<<<<<< HEAD
-    public DtrConfig(String internalDtr, Timeouts timeouts, Boolean temporaryStorage, DecentralApis decentralApis, String assetType, String endpointInterface, String dspEndpointKey, String semanticIdTypeKey) {
-=======
     public DtrConfig(String internalDtr, Timeouts timeouts, TemporaryStorage temporaryStorage, DecentralApis decentralApis, String assetType, String endpointInterface, String dspEndpointKey, String semanticIdTypeKey) {
->>>>>>> a9cb2126
         this.internalDtr = internalDtr;
         this.timeouts = timeouts;
         this.temporaryStorage = temporaryStorage;
