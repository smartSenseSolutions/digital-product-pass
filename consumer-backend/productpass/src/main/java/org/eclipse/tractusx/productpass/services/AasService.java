/*********************************************************************************
 *
 * Catena-X - Product Passport Consumer Backend
 *
 * Copyright (c) 2022, 2023 BASF SE, BMW AG, Henkel AG & Co. KGaA
 *
 * See the NOTICE file(s) distributed with this work for additional
 * information regarding copyright ownership.
 *
 * This program and the accompanying materials are made available under the
 * terms of the Apache License, Version 2.0 which is available at
 * https://www.apache.org/licenses/LICENSE-2.0.
 *
 * Unless required by applicable law or agreed to in writing, software
 * distributed under the License is distributed on an "AS IS" BASIS
 * WITHOUT WARRANTIES OR CONDITIONS OF ANY KIND,
 * either express or implied. See the
 * License for the specific language govern in permissions and limitations
 * under the License.
 *
 * SPDX-License-Identifier: Apache-2.0
 ********************************************************************************/

package org.eclipse.tractusx.productpass.services;

import org.eclipse.tractusx.productpass.config.DtrConfig;
import org.eclipse.tractusx.productpass.config.PassportConfig;
import org.eclipse.tractusx.productpass.exceptions.ControllerException;
import org.eclipse.tractusx.productpass.exceptions.ServiceException;
import org.eclipse.tractusx.productpass.exceptions.ServiceInitializationException;
import org.eclipse.tractusx.productpass.managers.DtrSearchManager;
import org.eclipse.tractusx.productpass.managers.ProcessManager;
import org.eclipse.tractusx.productpass.models.auth.JwtToken;
import org.eclipse.tractusx.productpass.models.catenax.Dtr;
import org.eclipse.tractusx.productpass.models.dtregistry.*;
import org.eclipse.tractusx.productpass.models.edc.AssetSearch;
import org.eclipse.tractusx.productpass.models.edc.DataPlaneEndpoint;
import org.eclipse.tractusx.productpass.models.http.requests.Search;
import org.eclipse.tractusx.productpass.models.manager.SearchStatus;
import org.eclipse.tractusx.productpass.models.manager.Status;
import org.eclipse.tractusx.productpass.models.service.BaseService;
import org.springframework.beans.factory.annotation.Autowired;
import org.springframework.core.env.Environment;
import org.springframework.http.HttpHeaders;
import org.springframework.http.ResponseEntity;
import org.springframework.stereotype.Service;
import utils.*;

import java.time.Duration;
import java.util.ArrayList;
import java.util.List;
import java.util.Map;

/**
 * This class consists exclusively of methods to operate on getting Digital Twins and Submodels.
 *
 * <p> The methods defined here are intended to do every needed operations to be able to get Digital Twins and the Submodels.
 *
 */
@Service
public class AasService extends BaseService {

<<<<<<< HEAD
    private final String submodelTypeKey = "Submodel";
=======
    /** ATTRIBUTES **/
>>>>>>> 50e043ba
    public String registryUrl;

    public Boolean central;
    private final HttpUtil httpUtil;
    private final JsonUtil jsonUtil;
    private final DtrConfig dtrConfig;
    private final AuthenticationService authService;
    Map<String, Object> apis;
    private DtrSearchManager dtrSearchManager;
    private ProcessManager processManager;
    private DataTransferService dataService;

<<<<<<< HEAD
    private PassportConfig passportConfig;

=======
    /** CONSTRUCTOR(S) **/
>>>>>>> 50e043ba
    @Autowired
    public AasService(Environment env, HttpUtil httpUtil, JsonUtil jsonUtil, AuthenticationService authService, DtrConfig dtrConfig, DtrSearchManager dtrSearchManager, ProcessManager processManager, DataTransferService dataService, PassportConfig passportConfig) throws ServiceInitializationException {
        this.httpUtil = httpUtil;
        this.jsonUtil = jsonUtil;
        this.authService = authService;
        this.dtrConfig = dtrConfig;
        this.dtrSearchManager = dtrSearchManager;
        this.processManager = processManager;
        this.dataService = dataService;
        this.init(env);
        this.checkEmptyVariables();
        this.passportConfig = passportConfig;
    }

    /** METHODS **/

    /**
     * Initiates the main needed variables for the AasService by loading from the application's configuration file.
     **/
    public void init(Environment env) {
        this.registryUrl = dtrConfig.getCentralUrl();
        this.central = dtrConfig.getCentral();
        Object decentralApis = dtrConfig.getDecentralApis();
        if (decentralApis == null) { // If the configuration is null use the default variables
            decentralApis = Map.of(
                    "search", "/lookup/shells",
                    "digitalTwin", "/shell-descriptors",
                    "subModel", "/submodel-descriptors"
            );
        }
        this.apis = Map.of(
                "central", Map.of(
                        "search", "/lookup/shells",
                        "digitalTwin", "/registry/shell-descriptors",
                        "subModel", "/submodel-descriptors"
                ),
                "decentral", decentralApis
        );
    }

    /**
     * Creates a List of missing variables needed to this service.
     * <p>
     *
     * @return an {@code Arraylist} with the environment variables missing in the service's configuration.
     *
     */
    @Override
    public List<String> getEmptyVariables() {
        List<String> missingVariables = new ArrayList<>();

        if (this.central == null) {
            missingVariables.add("dtr.central");
        } else {
            if (this.central) {
                if (this.registryUrl.isEmpty()) {
                    missingVariables.add("dtr.centralUrl");
                }
            }
        }
        return missingVariables;
    }

    /**
     * Searches a {@code Submodel} from a Digital Twin by a given position index.
     * <p>
     * @param   digitalTwin
     *          the {@code DigitalTwin} object with its submodels.
     * @param   position
     *          the {@code Integer} position index of the intended submodel.
     *
     * @return a {@code Submodel} object from the position index, if exists.
     *
     * @throws  ServiceException
     *           if unable to find a submodel for the specified position index.
     */
    @SuppressWarnings("Unused")
    public SubModel searchSubModelInDigitalTwinByIndex(DigitalTwin digitalTwin, Integer position) {
        try {
            SubModel subModel = this.getSubModelFromDigitalTwin(digitalTwin, position);
            if (subModel == null) {
                throw new ServiceException(this.getClass().getName() + "." + "searchSubModelInDigitalTwin",
                        "It was not possible to get digital twin in the selected position for the selected asset type and the the selected assetId");
            }
            return subModel;
        } catch (Exception e) {
            throw new ServiceException(this.getClass().getName() + "." + "getIdShort",
                    e,
                    "It was not possible to get subModel!");
        }
    }

    /**
     * Searches a {@code DigitalTwin3} from a given position index containing the specified parameters.
     * <p>
     * @param   assetType
     *          the {@code String} type of the asset.
     * @param   assetId
     *          the {@code String} identification of the asset.
     * @param   position
     *          the {@code Integer} position index of the intended digital twin.
     * @param   registryUrl
     *          the {@code String} registry URL of the Digital Twin.
     * @param   edr
     *          the {@code DataPlaneEndpoint} object with the data plane needed parameters.
     *
     * @return a {@code DigitalTwin3} object from the position index, if exists.
     *
     * @throws  ServiceException
     *           if unable to find a {@code DigitalTwin3} for the specified position index.
     */
    public DigitalTwin3 searchDigitalTwin3(String assetType, String assetId, Integer position, String registryUrl, DataPlaneEndpoint edr) {
        try {
            ArrayList<String> digitalTwinIds = this.queryDigitalTwin(assetType, assetId, registryUrl, edr);
            if (digitalTwinIds == null || digitalTwinIds.size() == 0) {
                throw new ServiceException(this.getClass().getName() + "." + "searchDigitalTwin",
                        "It was not possible to get digital twin for the selected asset type and the the selected assetId");
            }
            if (position > digitalTwinIds.size()) {
                throw new ServiceException(this.getClass().getName() + "." + "searchDigitalTwin",
                        "It was not possible to get digital twin in the selected position for the selected asset type and the the selected assetId");
            }

            String digitalTwinId = digitalTwinIds.get(position);
            DigitalTwin3 digitalTwin = this.getDigitalTwin3(digitalTwinId, registryUrl, edr);
            if (digitalTwin == null) {
                throw new ServiceException(this.getClass().getName() + "." + "searchDigitalTwin",
                        "It was not possible to get digital twin in the selected position for the selected asset type and the the selected assetId");
            }
            return digitalTwin;
        } catch (Exception e) {
            throw new ServiceException(this.getClass().getName() + "." + "searchDigitalTwin",
                    e,
                    "It was not possible to search digital twin!");
        }
    }

    /**
     * Searches a {@code DigitalTwin} from a given position index containing the specified parameters.
     * <p>
     * @param   assetType
     *          the {@code String} type of the asset.
     * @param   assetId
     *          the {@code String} identification of the asset.
     * @param   position
     *          the {@code Integer} position index of the intended digital twin.
     * @param   registryUrl
     *          the {@code String} registry URL of the Digital Twin.
     * @param   edr
     *          the {@code DataPlaneEndpoint} object with the data plane needed parameters.
     *
     * @return a {@code DigitalTwin} object from the position index, if exists.
     *
     * @throws  ServiceException
     *           if unable to find a {@code DigitalTwin} for the specified position index.
     */
    public DigitalTwin searchDigitalTwin(String assetType, String assetId, Integer position, String registryUrl, DataPlaneEndpoint edr) {
        try {
            ArrayList<String> digitalTwinIds = this.queryDigitalTwin(assetType, assetId, registryUrl, edr);
            if (digitalTwinIds == null || digitalTwinIds.size() == 0) {
                throw new ServiceException(this.getClass().getName() + "." + "searchDigitalTwin",
                        "It was not possible to get digital twin for the selected asset type and the the selected assetId");
            }
            if (position > digitalTwinIds.size()) {
                throw new ServiceException(this.getClass().getName() + "." + "searchDigitalTwin",
                        "It was not possible to get digital twin in the selected position for the selected asset type and the the selected assetId");
            }


            String digitalTwinId = digitalTwinIds.get(position);
            DigitalTwin digitalTwin = this.getDigitalTwin(digitalTwinId, registryUrl, edr);
            if (digitalTwin == null) {
                throw new ServiceException(this.getClass().getName() + "." + "searchDigitalTwin",
                        "It was not possible to get digital twin in the selected position for the selected asset type and the the selected assetId");
            }
            return digitalTwin;
        } catch (Exception e) {
            throw new ServiceException(this.getClass().getName() + "." + "searchDigitalTwin",
                    e,
                    "It was not possible to search digital twin!");
        }
    }

    /**
     * Builds the endpoint for a given registry URL and context key.
     * <p>
     * @param   registryUrl
     *          the {@code String} registry URL of the intended endpoint.
     * @param   key
     *          the {@code String} key with the intended URLs context (e.g: "digitaltwin", "search", "submodel", etc).
     *
     * @return a {@code String} object with the built endpoint.
     *
     */
    public String getPathEndpoint(String registryUrl, String key) {
        if (this.central || registryUrl == null || registryUrl.isEmpty()) {
            return (String) jsonUtil.getValue(this.apis, "central." + key, ".", null);
        }
        String path = (String) jsonUtil.getValue(this.apis, "decentral." + key, ".", null);
        return path;
    }

    /**
     * Searches a {@code Submodel3} from a Digital Twin by a given short identification.
     * <p>
     * @param   digitalTwin
     *          the {@code DigitalTwin3} object with its submodels.
     * @param   idShort
     *          the {@code String} short id of the intended submodel.
     *
     * @return a {@code Submodel3} object with the submodel found, if exists.
     *
     * @throws  ServiceException
     *           if unable to find a the {@code Submodel3} for the given id.
     */
    public SubModel3 searchSubModel3ById(DigitalTwin3 digitalTwin, String idShort) {
        try {
            SubModel3 subModel = this.getSubModel3ById(digitalTwin, idShort);
            if (subModel == null) {
                throw new ServiceException(this.getClass().getName() + "." + "searchSubModel3ById",
                        "It was not possible to get submodel in the selected position for the selected asset type and the the selected assetId");
            }
            return subModel;
        } catch (Exception e) {
            throw new ServiceException(this.getClass().getName() + "." + "searchSubModel3ById",
                    e,
                    "It was not possible to search submodel!");
        }
    }

<<<<<<< HEAD
    public SubModel3 searchSubModel3BySemanticId(DigitalTwin3 digitalTwin) {
        try {
            SubModel3 subModel = this.getSubModel3BySemanticId(digitalTwin);
=======
    /**
     * Searches a {@code Submodel3} from a Digital Twin by a given semantic identification.
     * <p>
     * @param   digitalTwin
     *          the {@code DigitalTwin3} object with its submodels.
     * @param   semanticId
     *          the {@code String} semantic id of the intended submodel.
     *
     * @return a {@code Submodel3} object with the submodel found, if exists.
     *
     * @throws  ServiceException
     *           if unable to find a the {@code Submodel3} for the given semantic id.
     */
    public SubModel3 searchSubModel3BySemanticId(DigitalTwin3 digitalTwin, String semanticId) {
        try {
            SubModel3 subModel = this.getSubModel3BySemanticId(digitalTwin, semanticId);
            LogUtil.printWarning("SUBMODEL3:\n" + jsonUtil.toJson(subModel, true));
>>>>>>> 50e043ba
            if (subModel == null) {
                throw new ServiceException(this.getClass().getName() + "." + "searchSubModel3BySemanticId",
                        "It was not possible to get submodel in the selected position for the selected asset type and the the selected assetId");
            }
            return subModel;
        } catch (Exception e) {
            throw new ServiceException(this.getClass().getName() + "." + "searchSubModel3ById",
                    e,
                    "It was not possible to search submodel!");
        }
    }

<<<<<<< HEAD
=======
    /**
     * Searches a {@code Submodel} from a Digital Twin by a given short identification.
     * <p>
     * @param   digitalTwin
     *          the {@code DigitalTwin} object with its submodels.
     * @param   idShort
     *          the {@code String} short id of the intended submodel.
     *
     * @return a {@code Submodel} object with the submodel found, if exists.
     *
     * @throws  ServiceException
     *           if unable to find a the {@code Submodel} for the given id.
     */
>>>>>>> 50e043ba
    public SubModel searchSubModelById(DigitalTwin digitalTwin, String idShort) {
        try {
            SubModel subModel = this.getSubModelById(digitalTwin, idShort);
            if (subModel == null) {
                throw new ServiceException(this.getClass().getName() + "." + "searchSubModelById",
                        "It was not possible to get submodel in the selected position for the selected asset type and the the selected assetId");
            }
            return subModel;
        } catch (Exception e) {
            throw new ServiceException(this.getClass().getName() + "." + "searchSubModelById",
                    e,
                    "It was not possible to search submodel!");
        }
    }

    /**
     * Searches a {@code Submodel} from a Digital Twin from a given position index containing the specified parameters.
     * <p>
     * @param   digitalTwin
     *          the {@code DigitalTwin} object with its submodels.
     * @param   position
     *          the {@code Integer} position index of the intended submodel.
     * @param   registryUrl
     *          the {@code String} registry URL of the Digital Twin.
     * @param   edr
     *          the {@code DataPlaneEndpoint} object with the data plane needed parameters.
     *
     * @return a {@code Submodel} object from the position index, if exists.
     *
     * @throws  ServiceException
     *           if unable to find a {@code Submodel} for the specified position index.
     */
    public SubModel searchSubModel(DigitalTwin digitalTwin, Integer position, String registryUrl, DataPlaneEndpoint edr) {
        try {
            SubModel subModel = this.getSubModel(digitalTwin, position, registryUrl, edr);
            if (subModel == null) {
                throw new ServiceException(this.getClass().getName() + "." + "searchSubModel",
                        "It was not possible to get submodel in the selected position for the selected asset type and the the selected assetId");
            }
            return subModel;
        } catch (Exception e) {
            throw new ServiceException(this.getClass().getName() + "." + "searchSubModel",
                    e,
                    "It was not possible to search submodel!");
        }
    }

    /**
     * Gets the {@code DigitalTwin3} of a given id.
     * <p>
     * @param   digitalTwinId
     *          the {@code String} identification of the digital twin.
     * @param   registryUrl
     *          the {@code String} registry URL of the Digital Twin.
     * @param   edr
     *          the {@code DataPlaneEndpoint} object with the data plane needed parameters.
     *
     * @return a {@code DigitalTwin3} object with the given id, if exists.
     *
     * @throws  ServiceException
     *           if unable to find a {@code DigitalTwin3} for the specified id.
     */
    public DigitalTwin3 getDigitalTwin3(String digitalTwinId, String registryUrl, DataPlaneEndpoint edr) {
        try {
            String path = this.getPathEndpoint(registryUrl, "digitalTwin");
            String url = this.getRegistryUrl(registryUrl) + path + "/" + CrypUtil.toBase64Url(digitalTwinId);
            Map<String, Object> params = httpUtil.getParams();
            HttpHeaders headers = this.getTokenHeader(edr);
            ResponseEntity<?> response = httpUtil.doGet(url, String.class, headers, params, true, false);
            String responseBody = (String) response.getBody();
            return (DigitalTwin3) jsonUtil.bindJsonNode(jsonUtil.toJsonNode(responseBody), DigitalTwin3.class);
        } catch (Exception e) {
            throw new ServiceException(this.getClass().getName() + "." + "getDigitalTwin",
                    e,
                    "It was not possible to get digital twin!");
        }

    }

    /**
     * Gets the {@code DigitalTwin} of a given id.
     * <p>
     * @param   digitalTwinId
     *          the {@code String} identification of the digital twin.
     * @param   registryUrl
     *          the {@code String} registry URL of the Digital Twin.
     * @param   edr
     *          the {@code DataPlaneEndpoint} object with the data plane needed parameters.
     *
     * @return a {@code DigitalTwin} object with the given id, if exists.
     *
     * @throws  ServiceException
     *           if unable to find a {@code DigitalTwin} for the specified id.
     */
    public DigitalTwin getDigitalTwin(String digitalTwinId, String registryUrl, DataPlaneEndpoint edr) {
        try {
            String path = this.getPathEndpoint(registryUrl, "digitalTwin");
            String url = this.getRegistryUrl(registryUrl) + path + "/" + digitalTwinId;
            Map<String, Object> params = httpUtil.getParams();
            HttpHeaders headers = this.getTokenHeader(edr);
            ResponseEntity<?> response = httpUtil.doGet(url, String.class, headers, params, true, false);
            String responseBody = (String) response.getBody();
            return (DigitalTwin) jsonUtil.bindJsonNode(jsonUtil.toJsonNode(responseBody), DigitalTwin.class);
        } catch (Exception e) {
            throw new ServiceException(this.getClass().getName() + "." + "getDigitalTwin",
                    e,
                    "It was not possible to get digital twin!");
        }

    }


    /**
     * Gets the {@code Submodel} from a Digital Twin from a given position index.
     * <p>
     * @param   digitalTwin
     *          the {@code DigitalTwin} object with its submodels.
     * @param   position
     *          the {@code Integer} position index of the intended submodel.
     *
     * @return a {@code Submodel} object from the position index, if exists.
     *
     * @throws  ServiceException
     *           if unable to find a {@code Submodel} for the specified position index.
     */
    public SubModel getSubModelFromDigitalTwin(DigitalTwin digitalTwin, Integer position) {
        try {
            ArrayList<SubModel> subModels = digitalTwin.getSubmodelDescriptors();
            if (position > subModels.size()) {
                throw new ServiceException(this.getClass().getName() + "." + "getSubModelFromDigitalTwin",
                        "Position selected for subModel is out of range!");
            }
            return subModels.get(position);
        } catch (Exception e) {
            throw new ServiceException(this.getClass().getName() + "." + "getSubModelFromDigitalTwin",
                    e,
                    "It was not possible to get subModel from digital twin!");
        }
    }

    /**
     * Gets the {@code Submodel} from a Digital Twin from a given position index containing the specified parameters.
     * <p>
     * @param   digitalTwin
     *          the {@code DigitalTwin} object with its submodels.
     * @param   position
     *          the {@code Integer} position index of the intended submodel.
     * @param   registryUrl
     *          the {@code String} registry URL of the Digital Twin.
     * @param   edr
     *          the {@code DataPlaneEndpoint} object with the data plane needed parameters.
     *
     * @return a {@code Submodel} object from the position index, if exists.
     *
     * @throws  ServiceException
     *           if unable to find a {@code Submodel} for the specified position index.
     */
    public SubModel getSubModel(DigitalTwin digitalTwin, Integer position, String registryUrl, DataPlaneEndpoint edr) {
        try {
            String path = this.getPathEndpoint(registryUrl, "digitalTwin");
            SubModel subModel = this.getSubModelFromDigitalTwin(digitalTwin, position);
            String url = this.getRegistryUrl(registryUrl) + path + "/" + digitalTwin.getIdentification() + this.getPathEndpoint(registryUrl,"subModel") + "/" + subModel.getIdentification();
            Map<String, Object> params = httpUtil.getParams();
            HttpHeaders headers = this.getTokenHeader(edr);
            LogUtil.printMessage(jsonUtil.toJson(headers, true));
            ResponseEntity<?> response = httpUtil.doGet(url, String.class, headers, params, true, false);
            String responseBody = (String) response.getBody();
            return (SubModel) jsonUtil.bindJsonNode(jsonUtil.toJsonNode(responseBody), SubModel.class);
        } catch (Exception e) {
            throw new ServiceException(this.getClass().getName() + "." + "getSubModel",
                    e,
                    "It was not possible to get subModel!");
        }
    }

    /**
     * Gets the {@code Submodel3} from a Digital Twin by a given short identification.
     * <p>
     * @param   digitalTwin
     *          the {@code DigitalTwin3} object with its submodels.
     * @param   idShort
     *          the {@code String} short id of the intended submodel.
     *
     * @return a {@code Submodel3} object with the submodel found, if exists.
     *
     * @throws  ServiceException
     *           if unable to find a the {@code Submodel3} for the given id.
     */
    public SubModel3 getSubModel3ById(DigitalTwin3 digitalTwin, String idShort) {
        try {
            ArrayList<SubModel3> subModels = digitalTwin.getSubmodelDescriptors();
            if (subModels.size() < 1) {
                throw new ServiceException(this.getClass().getName() + "." + "getSubModel3ById",
                        "No subModel found in digitalTwin!");
            }
            // Search for first subModel with matching idShort, if it fails gives null
            SubModel3 subModel = subModels.stream().filter(s -> s.getIdShort().equalsIgnoreCase(idShort)).findFirst().orElse(null);

            if (subModel == null) {
                // If the subModel idShort does not exist
                throw new ServiceException(this.getClass().getName() + "." + "getSubModel3ById",
                        "SubModel for idShort not found!");
            }
            // Return subModel if found
            return subModel;
        } catch (Exception e) {
            throw new ServiceException(this.getClass().getName() + "." + "getSubModel3ById",
                    e,
                    "It was not possible to get subModel!");
        }
    }

<<<<<<< HEAD
    public SubModel3 getSubModel3BySemanticId(DigitalTwin3 digitalTwin) {
        try {
            ArrayList<SubModel3> subModels = digitalTwin.getSubmodelDescriptors();
            if (subModels.size() < 1) {
                throw new ServiceException(this.getClass().getName() + "." + "getSubModel3BySemanticId",
                        "No subModel found in digitalTwin!");
            }
            SubModel3 subModel = null;
            // Search for first subModel with matching semanticId, if it fails gives null
            for (String semanticId: passportConfig.getAspects()) {
                subModel = subModels.stream().filter(s -> s.getSemanticId().getKeys().stream().filter(k -> k.getType().equalsIgnoreCase(submodelTypeKey) && k.getValue().equalsIgnoreCase(semanticId)) != null).findFirst().orElse(null);
                if (subModel != null) {
                    return subModel; // Return subModel if found
                }
            }
            // If the subModel semanticId does not exist
            throw new ServiceException(this.getClass().getName() + "." + "getSubModel3BySemanticId",
                    "SubModel for SemanticId not found!");
        } catch (Exception e) {
            throw new ServiceException(this.getClass().getName() + "." + "getSubModel3BySemanticId",
=======
    /**
     * Gets the {@code Submodel3} from a Digital Twin by a given semantic identification.
     * <p>
     * @param   digitalTwin
     *          the {@code DigitalTwin3} object with its submodels.
     * @param   semanticId
     *          the {@code String} semantic id of the intended submodel.
     *
     * @return a {@code Submodel3} object with the submodel found, if exists.
     *
     * @throws  ServiceException
     *           if unable to find a the {@code Submodel3} for the given semantic id.
     */
    public SubModel3 getSubModel3BySemanticId(DigitalTwin3 digitalTwin, String semanticId) {
        try {
            ArrayList<SubModel3> subModels = digitalTwin.getSubmodelDescriptors();
            if (subModels.size() < 1) {
                throw new ServiceException(this.getClass().getName() + "." + "getSubModel3ById",
                        "No subModel found in digitalTwin!");
            }
            // Search for first subModel with matching idShort, if it fails gives null
            SubModel3 subModel = subModels.stream().filter(s -> s.getSemanticId().getKeys().get("Submodel").equalsIgnoreCase(semanticId)).findFirst().orElse(null);

            if (subModel == null) {
                // If the subModel idShort does not exist
                throw new ServiceException(this.getClass().getName() + "." + "getSubModel3ById",
                        "SubModel for SemanticId not found!");
            }
            // Return subModel if found
            return subModel;
        } catch (Exception e) {
            throw new ServiceException(this.getClass().getName() + "." + "getSubModel3ById",
>>>>>>> 50e043ba
                    e,
                    "It was not possible to get subModel!");
        }
    }

<<<<<<< HEAD
=======
    /**
     * Gets the {@code Submodel} from a Digital Twin by a given short identification.
     * <p>
     * @param   digitalTwin
     *          the {@code DigitalTwin} object with its submodels.
     * @param   idShort
     *          the {@code String} short id of the intended submodel.
     *
     * @return a {@code Submodel} object with the submodel found, if exists.
     *
     * @throws  ServiceException
     *           if unable to find a the {@code Submodel} for the given id.
     */
>>>>>>> 50e043ba
    public SubModel getSubModelById(DigitalTwin digitalTwin, String idShort) {
        try {
            ArrayList<SubModel> subModels = digitalTwin.getSubmodelDescriptors();
            if (subModels.size() < 1) {
                throw new ServiceException(this.getClass().getName() + "." + "getSubModelByIdShort",
                        "No subModel found in digitalTwin!");
            }
            // Search for first subModel with matching idShort, if it fails gives null
            SubModel subModel = subModels.stream().filter(s -> s.getIdShort().equalsIgnoreCase(idShort)).findFirst().orElse(null);

            if (subModel == null) {
                // If the subModel idShort does not exist
                throw new ServiceException(this.getClass().getName() + "." + "getSubModelByIdShort",
                        "SubModel for idShort not found!");
            }
            // Return subModel if found
            return subModel;
        } catch (Exception e) {
            throw new ServiceException(this.getClass().getName() + "." + "getSubModelByIdShort",
                    e,
                    "It was not possible to get subModel!");
        }
    }

    /**
     * Builds an HTTP header with the authentication key and code from the EDR's token.
     * <p>
     * @param   edr
     *          the {@code DataPlaneEndpoint} object with the data plane information.
     *
     * @return an {@code HTTPHeaders} object set with authentication key and code.
     *
     * @throws  ServiceException
     *           if unable to retrieve the token headers.
     */
    public HttpHeaders getTokenHeader(DataPlaneEndpoint edr) {
        try {
            // If the dtr is central we just need the token
            if (this.central || edr == null) {
                // In case it fails we should throw get the token
                JwtToken token = authService.getToken();
                return this.httpUtil.getHeadersWithToken(token.getAccessToken());
            }

            // Get the normal headers based on the EDR
            HttpHeaders headers = this.httpUtil.getHeaders();
            headers.add(edr.getAuthKey(), ""+edr.getAuthCode());
            return headers;
        } catch (Exception e) {
            throw new ServiceException(this.getClass().getName() + "." + "getTokenHeader",
                    "Failed to retrieve the token headers!");
        }
    }

    /**
     * Gets the registry URL.
     * <p>
     * @param   url
     *          the {@code String} URL for the registry.
     *
     * @return a {@code String} object with the registry URL.
     *
     */
    public String getRegistryUrl(String url) {
            return (url == null || this.central || url.isEmpty()) ? this.registryUrl : url;
    }

    /**
     * Searches for centralized Digital Twin Registries.
     * <p>
     * @param   processId
     *          the {@code String} identification of the process.
     * @param   searchBody
     *          the {@code Search} object with the Request Body of the HTTP request.
     *
     * @return an {@code AssetSearch} object with the connector address and the asset id of the DTR.
     *
     * @throws  ServiceException
     *           if unable to search and/or find the DTR.
     */
    public AssetSearch centralDtrSearch(String processId, Search searchBody){
        try {
            // Start Digital Twin Query
            AasService.DigitalTwinRegistryQueryById digitalTwinRegistry = this.new DigitalTwinRegistryQueryById(searchBody);
            Long dtRequestTime = DateTimeUtil.getTimestamp();
            Thread digitalTwinRegistryThread = ThreadUtil.runThread(digitalTwinRegistry);

            // Wait for digital twin query
            digitalTwinRegistryThread.join();
            DigitalTwin digitalTwin;
            SubModel subModel;
            String connectorId;
            String connectorAddress;
            try {
                digitalTwin = digitalTwinRegistry.getDigitalTwin();
                subModel = digitalTwinRegistry.getSubModel();
                connectorId = subModel.getIdShort();
                EndPoint endpoint = subModel.getEndpoints().stream().filter(obj -> obj.getInterfaceName().equals(dtrConfig.getEndpointInterface())).findFirst().orElse(null);
                if (endpoint == null) {
                    throw new ControllerException(this.getClass().getName(), "No EDC endpoint found in DTR SubModel!");
                }
                connectorAddress = endpoint.getProtocolInformation().getEndpointAddress();
            } catch (Exception e) {
                return null;
            }
            if (connectorId.isEmpty() || connectorAddress.isEmpty()) {
                return null;
            }


            try {
                connectorAddress = CatenaXUtil.buildEndpoint(connectorAddress);
            } catch (Exception e) {
                return null;
            }
            if (connectorAddress.isEmpty()) {
                return null;
            }
            processManager.saveDigitalTwin(processId, digitalTwin, dtRequestTime);
            LogUtil.printDebug("[PROCESS " + processId + "] Digital Twin [" + digitalTwin.getIdentification() + "] and Submodel [" + subModel.getIdentification() + "] with EDC endpoint [" + connectorAddress + "] retrieved from DTR");
            String assetId = String.join("-", digitalTwin.getIdentification(), subModel.getIdentification());
            return new AssetSearch(assetId, connectorAddress);
        } catch (Exception e) {
            throw new ServiceException(this.getClass().getName() + "." + "centralDtrSearch",
                    e,
                    "It was not possible to search and find digital twin");
        }
    }

    /**
     * Searches for decentralized Digital Twin Registries.
     * <p>
     * @param   processId
     *          the {@code String} identification of the process.
     * @param   searchBody
     *          the {@code Search} object with the Request Body of the HTTP request.
     *
     * @return an {@code AssetSearch} object with the connector address and the asset id of the DTR.
     *
     * @throws  ServiceException
     *           if unable to search and/or find the DTR.
     */
    public AssetSearch decentralDtrSearch(String processId, Search searchBody){
        try {
            Status status = this.processManager.getStatus(processId);
            SearchStatus searchStatus = this.processManager.setSearch(processId, searchBody);
            LogUtil.printWarning("Decentral SearchStatus:\n" + jsonUtil.toJson(searchStatus, true));
            for (String endpointId : searchStatus.getDtrs().keySet()) {
                Dtr dtr = searchStatus.getDtr(endpointId);
                LogUtil.printWarning("EndpointId: " + endpointId);
                LogUtil.printWarning("Decentral DTR:\n" + jsonUtil.toJson(dtr, true));
                DataTransferService.DigitalTwinRegistryTransfer dtrTransfer = dataService.new DigitalTwinRegistryTransfer(
                        processId,
                        endpointId,
                        status,
                        searchBody,
                        dtr
                );
                LogUtil.printWarning("Decentral DTRTransfer:\n" + jsonUtil.toJson(dtrTransfer, true));
                Thread thread =  ThreadUtil.runThread(dtrTransfer, dtr.getEndpoint());
                thread.join(Duration.ofSeconds(this.dtrConfig.getTimeouts().getTransfer()));
            }
            // TODO: Wait until transfer is finished and retrieve digital twin ids
            Thread blockThread = ThreadUtil.runThread(new DigitalTwinTimeout(this.processManager, processId));
            try {
                if(!blockThread.join(Duration.ofSeconds(this.dtrConfig.getTimeouts().getDigitalTwin()))){
                    LogUtil.printError("Timeout reached while waiting for receiving digital twin!");
                    return null;
                };
            } catch (InterruptedException e) {
                return null;
            }
            status = this.processManager.getStatus(processId);
            LogUtil.printWarning("STATUS:\n" + jsonUtil.toJson(status, true));
            if(status.historyExists("digital-twin-found")){
                return new AssetSearch(status.getHistory("digital-twin-found").getId(), status.getEndpoint());
            };
            return null;
        } catch (Exception e) {
            throw new ServiceException(this.getClass().getName() + "." + "decentralDtrSearch",
                    e,
                    "It was not possible to search and find digital twin");
        }
    }

    /**
     * Gets the Digital Twin's ids list for a given asset type and id.
     * <p>
     * @param   assetType
     *          the {@code String} type of the asset.
     * @param   assetId
     *          the {@code String} identification of the asset.
     * @param   registryUrl
     *          the {@code String} registry URL of the Digital Twin.
     * @param   edr
     *          the {@code DataPlaneEndpoint} object with the data plane needed parameters.
     *
     * @return a {@code ArrayList<String>} object list with the digital twin ids found.
     *
     * @throws  ServiceException
     *           if unable to find any digital twin.
     */
    public ArrayList<String> queryDigitalTwin(String assetType, String assetId, String registryUrl, DataPlaneEndpoint edr) {
        try {
            String path = this.getPathEndpoint(registryUrl, "search");
            String url = this.getRegistryUrl(registryUrl) + path;
            Map<String, Object> params = httpUtil.getParams();
            ResponseEntity<?> response = null;
            if (!this.central && registryUrl != null && edr != null) {
                // Set request body as post if the central query is disabled
                // Query as GET if the central query is enabled
                Map<String, ?> assetIds = Map.of(
                        "name", assetType,
                        "value", assetId
                );

                String jsonString = jsonUtil.toJson(assetIds, false);
                HttpHeaders headers = this.getTokenHeader(edr);
                headers.remove("Content-Type");         //  This should be fixed by the dtr team to allow content-type as application/json
                params.put("assetIds", jsonString);
                response = httpUtil.doGet(url, Map.class, headers, params, true, false);
                if(response == null){
                    return null;
                }
                Map<String,Object> responseBody = (Map<String,Object>) response.getBody();
                return (ArrayList<String>) responseBody.get("result");

            } else {
                // Query as GET if the central query is enabled
                Map<String, ?> assetIds = Map.of(
                        "name", assetType,
                        "value", assetId
                );

                String jsonString = jsonUtil.toJson(assetIds, false);
                HttpHeaders headers = httpUtil.getHeadersWithToken(this.authService.getToken().getAccessToken());
                params.put("assetIds", jsonString);
                response = httpUtil.doGet(url, ArrayList.class, headers, params, true, false);
                if(response == null){
                    return null;
                }
                ArrayList<String> responseBody = (ArrayList<String>) response.getBody();
                return responseBody;
            }
        } catch (Exception e) {
            throw new ServiceException(this.getClass().getName() + "." + "queryDigitalTwin",
                    e,
                    "It was not possible to retrieve digital twin ");
        }
    }

    /** INNER CLASSES **/

    public class DigitalTwinTimeout implements Runnable {

        /** ATTRIBUTES **/
        private ProcessManager processManager;
        private String processId;

        /** CONSTRUCTOR(S) **/
        public DigitalTwinTimeout(ProcessManager processManager, String processId) {
            this.processManager = processManager;
            this.processId = processId;
        }

        /** METHODS **/

        /**
         * This method is exclusively for the waiting for the response of a Digital Twin request.
         *
         * <p> It's a Thread level method from Runnable interface used to wait for the response of a Digital Twin request by the timeout period defined
         * in the calling thread join method. This timeout is configured on the application's configuration variables.
         *
         */
        @Override
        public void run() {
            this.waitForDigitalTwin();
        }

        /**
         * Method used to wait for the digital twin for a timeout period defined in a thread join.
         **/
        public void waitForDigitalTwin(){
            Status status = this.getStatus();
            while(!status.historyExists("digital-twin-found")){
                status = this.getStatus();
                if(status.getStatus().equals("FAILED")){
                    break;
                }
            }
        }

        public Status getStatus(){
            return this.processManager.getStatus(this.processId);
        }
    }

    public class DecentralDigitalTwinRegistryQueryById implements Runnable {

<<<<<<< HEAD
        private final String dppIdShort = "digitalProductPass";
=======
        /** ATTRIBUTES **/
>>>>>>> 50e043ba
        private DataPlaneEndpoint edr;
        private SubModel3 subModel;
        private DigitalTwin3 digitalTwin;
        private final String assetId;
        private final String idType;
        private final Integer dtIndex;
<<<<<<< HEAD

        private final String idShort;
        private final String semanticId;

=======
        private final String idShort;
        private final String semanticId;

        /** CONSTRUCTOR(S) **/
>>>>>>> 50e043ba
        public DecentralDigitalTwinRegistryQueryById(Search search, DataPlaneEndpoint edr) {
            this.assetId = search.getId();
            this.idType = search.getIdType();
            this.dtIndex = search.getDtIndex();
            this.idShort = search.getIdShort();
            this.edr = edr;
            this.semanticId = search.getSemanticId();
        }

<<<<<<< HEAD
        @Override
        public void run() {
            this.setDigitalTwin(searchDigitalTwin3(this.getIdType(), this.getAssetId(), this.getDtIndex(),  this.getEdr().getEndpoint(), this.getEdr()));
            this.setSubModel(searchSubModel3BySemanticId(this.getDigitalTwin()));
        }
=======
        /** GETTERS AND SETTERS **/
>>>>>>> 50e043ba
        public DataPlaneEndpoint getEdr() {
            return edr;
        }
        public void setEdr(DataPlaneEndpoint edr) {
            this.edr = edr;
        }
        public SubModel3 getSubModel() {
            return subModel;
        }
        public void setSubModel(SubModel3 subModel) {
            this.subModel = subModel;
        }
        public DigitalTwin3 getDigitalTwin() {
            return digitalTwin;
        }
        public void setDigitalTwin(DigitalTwin3 digitalTwin) {
            this.digitalTwin = digitalTwin;
        }
        public String getAssetId() {
            return assetId;
        }
        public String getIdType() {
            return idType;
        }
        public Integer getDtIndex() {
            return dtIndex;
        }
        public String getIdShort() {
            return idShort;
        }
<<<<<<< HEAD

        public String getSemanticId() { return semanticId; }
    }



=======
        public String getSemanticId() { return semanticId; }

        /** METHODS **/

        /**
         * This method is exclusively to search for a digital twin and the submodel.
         *
         * <p> It's a Thread level method from Runnable interface and does the {@code DigitalTwin3} and {@code Submodel3} search, setting the results
         * to this class object.
         * <p> The submodel search it's done by the idShort or semanticId parameters depending on if it's a BatteryPass or DigitalProductPass search, respectively.
         *
         */
        @Override
        public void run() {
            this.setDigitalTwin(searchDigitalTwin3(this.getIdType(), this.getAssetId(), this.getDtIndex(),  this.getEdr().getEndpoint(), this.getEdr()));
            if (this.getIdShort().equalsIgnoreCase("digitalProductPass")) {
                this.setSubModel(searchSubModel3BySemanticId(this.getDigitalTwin(), this.getSemanticId()));
            } else {
                this.setSubModel(searchSubModel3ById(this.getDigitalTwin(), this.getIdShort()));
            }
>>>>>>> 50e043ba

        }
    }

    public class DigitalTwinRegistryQueryById implements Runnable {

        /** ATTRIBUTES **/
        private SubModel subModel;
        private DigitalTwin digitalTwin;
        private final String assetId;
        private final String idType;
        private final Integer dtIndex;
        private final String idShort;

        /** CONSTRUCTOR(S) **/
        public DigitalTwinRegistryQueryById(Search search) {
            this.assetId = search.getId();
            this.idType = search.getIdType();
            this.dtIndex = search.getDtIndex();
            this.idShort = search.getIdShort();
        }

        /** GETTERS AND SETTERS **/
        public SubModel getSubModel() {
            return this.subModel;
        }
        public DigitalTwin getDigitalTwin() {
            return this.digitalTwin;
        }
        public void setSubModel(SubModel subModel) {
            this.subModel = subModel;
        }
        public void setDigitalTwin(DigitalTwin digitalTwin) {
            this.digitalTwin = digitalTwin;
        }
        public String getAssetId() {
            return assetId;
        }
        public String getIdType() {
            return idType;
        }
        public Integer getDtIndex() {
            return dtIndex;
        }
        public String getIdShort() {
            return idShort;
        }

        /** METHODS **/

        /**
         * This method is exclusively to search for a digital twin and the submodel.
         *
         * <p> It's a Thread level method from Runnable interface and does the {@code DigitalTwin} and {@code Submodel} search, setting the results
         * to this class object.
         * <p> The submodel search it's done by the idShort.
         *
         */
        @Override
        public void run() {
            this.digitalTwin = searchDigitalTwin(this.idType, this.assetId, this.dtIndex, null, null);
            this.subModel = searchSubModelById(this.digitalTwin, this.idShort);
        }

    }

    @SuppressWarnings("Unused")
    public class DigitalTwinRegistryQuery implements Runnable {

        /** ATTRIBUTES **/
        private SubModel subModel;
        private DigitalTwin digitalTwin;
        private final String assetId;
        private final String idType;
        private final Integer dtIndex;

        /** CONSTRUCTOR(S) **/
        @SuppressWarnings("Unused")
        public DigitalTwinRegistryQuery(String assetId, String idType, Integer dtIndex) {
            this.assetId = assetId;
            this.idType = idType;
            this.dtIndex = dtIndex;
        }

        /** GETTERS AND SETTERS **/
        @SuppressWarnings("Unused")
        public SubModel getSubModel() {
            return this.subModel;
        }
        @SuppressWarnings("Unused")
        public DigitalTwin getDigitalTwin() {
            return this.digitalTwin;
        }

        /** METHODS **/

        /**
         * This method is exclusively to search for a digital twin and the submodel.
         *
         * <p> It's a Thread level method from Runnable interface and does the {@code DigitalTwin} and {@code Submodel} search, setting the results
         * to this class object.
         * <p> The submodel search it's done by index position.
         *
         */
        @Override
        public void run() {
            this.digitalTwin = searchDigitalTwin(this.idType, this.assetId, this.dtIndex, null, null);
            this.subModel = searchSubModel(this.digitalTwin, this.dtIndex, null, null);
        }

    }

}<|MERGE_RESOLUTION|>--- conflicted
+++ resolved
@@ -60,11 +60,8 @@
 @Service
 public class AasService extends BaseService {
 
-<<<<<<< HEAD
     private final String submodelTypeKey = "Submodel";
-=======
     /** ATTRIBUTES **/
->>>>>>> 50e043ba
     public String registryUrl;
 
     public Boolean central;
@@ -77,12 +74,9 @@
     private ProcessManager processManager;
     private DataTransferService dataService;
 
-<<<<<<< HEAD
     private PassportConfig passportConfig;
 
-=======
     /** CONSTRUCTOR(S) **/
->>>>>>> 50e043ba
     @Autowired
     public AasService(Environment env, HttpUtil httpUtil, JsonUtil jsonUtil, AuthenticationService authService, DtrConfig dtrConfig, DtrSearchManager dtrSearchManager, ProcessManager processManager, DataTransferService dataService, PassportConfig passportConfig) throws ServiceInitializationException {
         this.httpUtil = httpUtil;
@@ -313,11 +307,6 @@
         }
     }
 
-<<<<<<< HEAD
-    public SubModel3 searchSubModel3BySemanticId(DigitalTwin3 digitalTwin) {
-        try {
-            SubModel3 subModel = this.getSubModel3BySemanticId(digitalTwin);
-=======
     /**
      * Searches a {@code Submodel3} from a Digital Twin by a given semantic identification.
      * <p>
@@ -334,8 +323,6 @@
     public SubModel3 searchSubModel3BySemanticId(DigitalTwin3 digitalTwin, String semanticId) {
         try {
             SubModel3 subModel = this.getSubModel3BySemanticId(digitalTwin, semanticId);
-            LogUtil.printWarning("SUBMODEL3:\n" + jsonUtil.toJson(subModel, true));
->>>>>>> 50e043ba
             if (subModel == null) {
                 throw new ServiceException(this.getClass().getName() + "." + "searchSubModel3BySemanticId",
                         "It was not possible to get submodel in the selected position for the selected asset type and the the selected assetId");
@@ -347,9 +334,32 @@
                     "It was not possible to search submodel!");
         }
     }
-
-<<<<<<< HEAD
-=======
+    /**
+     * Searches a {@code Submodel3} from a Digital Twin by the configured semanticIds
+     * <p>
+     * @param   digitalTwin
+     *          the {@code DigitalTwin3} object with its submodels.
+     *
+     * @return a {@code Submodel3} object with the submodel found, if exists.
+     *
+     * @throws  ServiceException
+     *           if unable to find a the {@code Submodel3} for the given semantic id.
+     */
+    public SubModel3 searchSubModel3BySemanticId(DigitalTwin3 digitalTwin) {
+        try {
+            SubModel3 subModel = this.getSubModel3BySemanticId(digitalTwin);
+            if (subModel == null) {
+                throw new ServiceException(this.getClass().getName() + "." + "searchSubModel3BySemanticId",
+                        "It was not possible to get submodel in the selected position for the selected asset type and the the selected assetId");
+            }
+            return subModel;
+        } catch (Exception e) {
+            throw new ServiceException(this.getClass().getName() + "." + "searchSubModel3ById",
+                    e,
+                    "It was not possible to search submodel!");
+        }
+    }
+
     /**
      * Searches a {@code Submodel} from a Digital Twin by a given short identification.
      * <p>
@@ -363,7 +373,6 @@
      * @throws  ServiceException
      *           if unable to find a the {@code Submodel} for the given id.
      */
->>>>>>> 50e043ba
     public SubModel searchSubModelById(DigitalTwin digitalTwin, String idShort) {
         try {
             SubModel subModel = this.getSubModelById(digitalTwin, idShort);
@@ -576,7 +585,18 @@
         }
     }
 
-<<<<<<< HEAD
+    /**
+     * Gets the {@code Submodel3} from a Digital Twin by the configured semantic aspects
+     * <p>
+     * @param   digitalTwin
+     *          the {@code DigitalTwin3} object with its submodels.
+     *
+     * @return a {@code Submodel3} object with the submodel found, if exists.
+     *
+     * @throws  ServiceException
+     *           if unable to find a the {@code Submodel3} for the given semantic id.
+     */
+
     public SubModel3 getSubModel3BySemanticId(DigitalTwin3 digitalTwin) {
         try {
             ArrayList<SubModel3> subModels = digitalTwin.getSubmodelDescriptors();
@@ -597,7 +617,10 @@
                     "SubModel for SemanticId not found!");
         } catch (Exception e) {
             throw new ServiceException(this.getClass().getName() + "." + "getSubModel3BySemanticId",
-=======
+                    e,
+                    "It was not possible to get subModel!");
+        }
+    }
     /**
      * Gets the {@code Submodel3} from a Digital Twin by a given semantic identification.
      * <p>
@@ -615,29 +638,25 @@
         try {
             ArrayList<SubModel3> subModels = digitalTwin.getSubmodelDescriptors();
             if (subModels.size() < 1) {
-                throw new ServiceException(this.getClass().getName() + "." + "getSubModel3ById",
+                throw new ServiceException(this.getClass().getName() + "." + "getSubModel3BySemanticId",
                         "No subModel found in digitalTwin!");
             }
-            // Search for first subModel with matching idShort, if it fails gives null
-            SubModel3 subModel = subModels.stream().filter(s -> s.getSemanticId().getKeys().get("Submodel").equalsIgnoreCase(semanticId)).findFirst().orElse(null);
-
-            if (subModel == null) {
-                // If the subModel idShort does not exist
-                throw new ServiceException(this.getClass().getName() + "." + "getSubModel3ById",
-                        "SubModel for SemanticId not found!");
-            }
-            // Return subModel if found
-            return subModel;
-        } catch (Exception e) {
-            throw new ServiceException(this.getClass().getName() + "." + "getSubModel3ById",
->>>>>>> 50e043ba
+            SubModel3 subModel = null;
+            // Search for first subModel with matching semanticId, if it fails gives null
+            subModel = subModels.stream().filter(s -> s.getSemanticId().getKeys().stream().filter(k -> k.getType().equalsIgnoreCase(submodelTypeKey) && k.getValue().equalsIgnoreCase(semanticId)) != null).findFirst().orElse(null);
+            if (subModel != null) {
+                return subModel; // Return subModel if found
+            }
+            // If the subModel semanticId does not exist
+            throw new ServiceException(this.getClass().getName() + "." + "getSubModel3BySemanticId",
+                    "SubModel for SemanticId not found!");
+        } catch (Exception e) {
+            throw new ServiceException(this.getClass().getName() + "." + "getSubModel3BySemanticId",
                     e,
                     "It was not possible to get subModel!");
         }
     }
 
-<<<<<<< HEAD
-=======
     /**
      * Gets the {@code Submodel} from a Digital Twin by a given short identification.
      * <p>
@@ -651,7 +670,6 @@
      * @throws  ServiceException
      *           if unable to find a the {@code Submodel} for the given id.
      */
->>>>>>> 50e043ba
     public SubModel getSubModelById(DigitalTwin digitalTwin, String idShort) {
         try {
             ArrayList<SubModel> subModels = digitalTwin.getSubmodelDescriptors();
@@ -798,11 +816,8 @@
         try {
             Status status = this.processManager.getStatus(processId);
             SearchStatus searchStatus = this.processManager.setSearch(processId, searchBody);
-            LogUtil.printWarning("Decentral SearchStatus:\n" + jsonUtil.toJson(searchStatus, true));
             for (String endpointId : searchStatus.getDtrs().keySet()) {
                 Dtr dtr = searchStatus.getDtr(endpointId);
-                LogUtil.printWarning("EndpointId: " + endpointId);
-                LogUtil.printWarning("Decentral DTR:\n" + jsonUtil.toJson(dtr, true));
                 DataTransferService.DigitalTwinRegistryTransfer dtrTransfer = dataService.new DigitalTwinRegistryTransfer(
                         processId,
                         endpointId,
@@ -810,7 +825,6 @@
                         searchBody,
                         dtr
                 );
-                LogUtil.printWarning("Decentral DTRTransfer:\n" + jsonUtil.toJson(dtrTransfer, true));
                 Thread thread =  ThreadUtil.runThread(dtrTransfer, dtr.getEndpoint());
                 thread.join(Duration.ofSeconds(this.dtrConfig.getTimeouts().getTransfer()));
             }
@@ -825,7 +839,6 @@
                 return null;
             }
             status = this.processManager.getStatus(processId);
-            LogUtil.printWarning("STATUS:\n" + jsonUtil.toJson(status, true));
             if(status.historyExists("digital-twin-found")){
                 return new AssetSearch(status.getHistory("digital-twin-found").getId(), status.getEndpoint());
             };
@@ -951,28 +964,18 @@
 
     public class DecentralDigitalTwinRegistryQueryById implements Runnable {
 
-<<<<<<< HEAD
+        /** ATTRIBUTES **/
         private final String dppIdShort = "digitalProductPass";
-=======
-        /** ATTRIBUTES **/
->>>>>>> 50e043ba
         private DataPlaneEndpoint edr;
         private SubModel3 subModel;
         private DigitalTwin3 digitalTwin;
         private final String assetId;
         private final String idType;
         private final Integer dtIndex;
-<<<<<<< HEAD
-
         private final String idShort;
         private final String semanticId;
 
-=======
-        private final String idShort;
-        private final String semanticId;
-
         /** CONSTRUCTOR(S) **/
->>>>>>> 50e043ba
         public DecentralDigitalTwinRegistryQueryById(Search search, DataPlaneEndpoint edr) {
             this.assetId = search.getId();
             this.idType = search.getIdType();
@@ -981,77 +984,58 @@
             this.edr = edr;
             this.semanticId = search.getSemanticId();
         }
-
-<<<<<<< HEAD
-        @Override
-        public void run() {
-            this.setDigitalTwin(searchDigitalTwin3(this.getIdType(), this.getAssetId(), this.getDtIndex(),  this.getEdr().getEndpoint(), this.getEdr()));
-            this.setSubModel(searchSubModel3BySemanticId(this.getDigitalTwin()));
-        }
-=======
-        /** GETTERS AND SETTERS **/
->>>>>>> 50e043ba
-        public DataPlaneEndpoint getEdr() {
-            return edr;
-        }
-        public void setEdr(DataPlaneEndpoint edr) {
-            this.edr = edr;
-        }
-        public SubModel3 getSubModel() {
-            return subModel;
-        }
-        public void setSubModel(SubModel3 subModel) {
-            this.subModel = subModel;
-        }
-        public DigitalTwin3 getDigitalTwin() {
-            return digitalTwin;
-        }
-        public void setDigitalTwin(DigitalTwin3 digitalTwin) {
-            this.digitalTwin = digitalTwin;
-        }
-        public String getAssetId() {
-            return assetId;
-        }
-        public String getIdType() {
-            return idType;
-        }
-        public Integer getDtIndex() {
-            return dtIndex;
-        }
-        public String getIdShort() {
-            return idShort;
-        }
-<<<<<<< HEAD
-
-        public String getSemanticId() { return semanticId; }
-    }
-
-
-
-=======
-        public String getSemanticId() { return semanticId; }
-
-        /** METHODS **/
-
         /**
          * This method is exclusively to search for a digital twin and the submodel.
          *
          * <p> It's a Thread level method from Runnable interface and does the {@code DigitalTwin3} and {@code Submodel3} search, setting the results
          * to this class object.
-         * <p> The submodel search it's done by the idShort or semanticId parameters depending on if it's a BatteryPass or DigitalProductPass search, respectively.
+         * <p> The submodel search it's done by the idShort or semanticId parameters depending on if the semantic Id is available or not, respectively.
          *
          */
         @Override
         public void run() {
             this.setDigitalTwin(searchDigitalTwin3(this.getIdType(), this.getAssetId(), this.getDtIndex(),  this.getEdr().getEndpoint(), this.getEdr()));
-            if (this.getIdShort().equalsIgnoreCase("digitalProductPass")) {
-                this.setSubModel(searchSubModel3BySemanticId(this.getDigitalTwin(), this.getSemanticId()));
-            } else {
-                this.setSubModel(searchSubModel3ById(this.getDigitalTwin(), this.getIdShort()));
-            }
->>>>>>> 50e043ba
-
-        }
+            if(semanticId.isEmpty()){
+                this.setSubModel(searchSubModel3BySemanticId(this.getDigitalTwin()));
+            }else {
+                this.setSubModel(searchSubModel3BySemanticId(this.getDigitalTwin(), semanticId));
+            }
+        }
+        /** GETTERS AND SETTERS **/
+        public DataPlaneEndpoint getEdr() {
+            return edr;
+        }
+        public void setEdr(DataPlaneEndpoint edr) {
+            this.edr = edr;
+        }
+        public SubModel3 getSubModel() {
+            return subModel;
+        }
+        public void setSubModel(SubModel3 subModel) {
+            this.subModel = subModel;
+        }
+        public DigitalTwin3 getDigitalTwin() {
+            return digitalTwin;
+        }
+        public void setDigitalTwin(DigitalTwin3 digitalTwin) {
+            this.digitalTwin = digitalTwin;
+        }
+        public String getAssetId() {
+            return assetId;
+        }
+        public String getIdType() {
+            return idType;
+        }
+        public Integer getDtIndex() {
+            return dtIndex;
+        }
+        public String getIdShort() {
+            return idShort;
+        }
+        public String getSemanticId() { return semanticId; }
+
+        /** METHODS **/
+
     }
 
     public class DigitalTwinRegistryQueryById implements Runnable {
