--- conflicted
+++ resolved
@@ -23,7 +23,6 @@
 
 package org.eclipse.tractusx.productpass.services;
 
-import org.apache.juli.logging.Log;
 import org.eclipse.tractusx.productpass.config.DtrConfig;
 import org.eclipse.tractusx.productpass.config.PassportConfig;
 import org.eclipse.tractusx.productpass.exceptions.ServiceException;
@@ -168,15 +167,13 @@
     /**
      * Builds the endpoint for a given registry URL and context key.
      * <p>
-     * @param   registryUrl
-     *          the {@code String} registry URL of the intended endpoint.
      * @param   key
      *          the {@code String} key with the intended URLs context (e.g: "digitaltwin", "search", "submodel", etc).
      *
      * @return a {@code String} object with the built endpoint.
      *
      */
-    public String getPathEndpoint(String registryUrl, String key) {
+    public String getPathEndpoint(String key) {
         String path = (String) jsonUtil.getValue(this.apis, "decentral." + key, ".", null);
         return path;
     }
@@ -251,7 +248,7 @@
      */
     public DigitalTwin getDigitalTwin(String digitalTwinId, String registryUrl, DataPlaneEndpoint edr) {
         try {
-            String path = this.getPathEndpoint(registryUrl, "digitalTwin");
+            String path = this.getPathEndpoint("digitalTwin");
             String url = this.getRegistryUrl(registryUrl) + path + "/" + CrypUtil.toBase64Url(digitalTwinId);
             Map<String, Object> params = httpUtil.getParams();
             HttpHeaders headers = this.getTokenHeader(edr);
@@ -450,7 +447,7 @@
      */
     public ArrayList<String> queryDigitalTwin(String assetType, String assetId, String registryUrl, DataPlaneEndpoint edr) {
         try {
-            String path = this.getPathEndpoint(registryUrl, "search");
+            String path = this.getPathEndpoint("search");
             String url = this.getRegistryUrl(registryUrl) + path;
             Map<String, Object> params = httpUtil.getParams();
             ResponseEntity<?> response = null;
@@ -538,10 +535,16 @@
             }
         }
 
+        /**
+         * Method used to get the status information from the current executing process.
+         *
+         * @return a {@code Status} object with process's status information.
+         *
+         **/
         public Status getStatus(){
             try {
                 return this.processManager.getStatus(this.processId);
-            }catch (Exception e){
+            } catch (Exception e) {
                 LogUtil.printWarning("["+this.getClass().getName()+".getStatus()] Status file for process ["+ this.processId + "] is not available!");
                 return new Status(Map.of());
             }
@@ -566,27 +569,7 @@
             this.edr = edr;
             this.semanticId = search.getSemanticId();
         }
-<<<<<<< HEAD
-
-=======
-        /**
-         * This method is exclusively to search for a digital twin and the submodel.
-         *
-         * <p> It's a Thread level method from Runnable interface and does the {@code DigitalTwin3} and {@code Submodel3} search, setting the results
-         * to this class object.
-         * <p> The submodel search it's done by the idShort or semanticId parameters depending on if the semantic Id is available or not, respectively.
-         *
-         */
-        @Override
-        public void run() {
-            this.setDigitalTwin(searchDigitalTwin3(this.getIdType(), this.getAssetId(), this.getDtIndex(),  this.getEdr().getEndpoint(), this.getEdr()));
-            if(this.semanticId == null || this.semanticId.isEmpty()){
-                this.setSubModel(searchSubModel3BySemanticId(this.getDigitalTwin()));
-            }else {
-                this.setSubModel(searchSubModel3BySemanticId(this.getDigitalTwin(), this.semanticId));
-            }
-        }
->>>>>>> da7d5ebf
+
         /** GETTERS AND SETTERS **/
         public DataPlaneEndpoint getEdr() {
             return edr;
