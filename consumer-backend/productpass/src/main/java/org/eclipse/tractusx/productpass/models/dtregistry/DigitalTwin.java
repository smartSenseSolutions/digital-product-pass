--- conflicted
+++ resolved
@@ -100,13 +100,10 @@
             this.value = value;
             this.externalSubjectId = externalSubjectId;
         }
-<<<<<<< HEAD
-
+      
         public SpecificAssetId() {
         }
 
-=======
->>>>>>> 382b040e
         /** GETTERS AND SETTERS **/
         public List<Object> getSupplementalSemanticIds() {
             return supplementalSemanticIds;
@@ -120,14 +117,6 @@
             return name;
         }
 
-<<<<<<< HEAD
-=======
-        public String parseLowerCaseName() {
-            return name.toLowerCase();
-        }
-
-
->>>>>>> 382b040e
         public void setName(String name) {
             this.name = name;
         }
@@ -166,11 +155,7 @@
 
     public Map<String, String> mapSpecificAssetIds() {
         return this.getSpecificAssetIds().stream().collect(
-<<<<<<< HEAD
                 Collectors.toMap(SpecificAssetId::getName, SpecificAssetId::getValue)
-=======
-                Collectors.toMap(SpecificAssetId::parseLowerCaseName, SpecificAssetId::getValue)
->>>>>>> 382b040e
         );
     }
 
