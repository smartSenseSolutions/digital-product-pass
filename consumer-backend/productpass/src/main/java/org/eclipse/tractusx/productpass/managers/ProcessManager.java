--- conflicted
+++ resolved
@@ -26,10 +26,8 @@
 package org.eclipse.tractusx.productpass.managers;
 
 import jakarta.servlet.http.HttpServletRequest;
-import org.eclipse.tractusx.productpass.models.passports.DigitalProductPassport;
 import org.eclipse.tractusx.productpass.config.ProcessConfig;
 import org.eclipse.tractusx.productpass.exceptions.ManagerException;
-import org.eclipse.tractusx.productpass.exceptions.ServiceException;
 import org.eclipse.tractusx.productpass.models.catenax.Dtr;
 import org.eclipse.tractusx.productpass.models.dtregistry.DigitalTwin;
 import org.eclipse.tractusx.productpass.models.dtregistry.DigitalTwin3;
@@ -42,16 +40,13 @@
 import org.eclipse.tractusx.productpass.models.manager.SearchStatus;
 import org.eclipse.tractusx.productpass.models.manager.Status;
 import org.eclipse.tractusx.productpass.models.negotiation.*;
-import org.eclipse.tractusx.productpass.models.passports.DigitalProductPassport;
 import org.eclipse.tractusx.productpass.models.passports.Passport;
-import org.eclipse.tractusx.productpass.models.passports.BatteryPass;
 import org.springframework.beans.factory.annotation.Autowired;
 import org.springframework.core.env.Environment;
 import org.springframework.stereotype.Component;
 import utils.*;
 
 import java.nio.file.Path;
-import java.util.List;
 import java.util.Map;
 
 /**
@@ -418,8 +413,6 @@
         }
     }
 
-<<<<<<< HEAD
-=======
     /**
      * Sets the process search status with the given processId with the given {@code Search} object data.
      * <p>
@@ -433,7 +426,6 @@
      * @throws ManagerException
      *           if unable to set the search data.
      */
->>>>>>> 50e043ba
     public SearchStatus setSearch(String processId, Search search) {
         try {
             String path = this.getTmpProcessFilePath(processId, this.searchFileName);
@@ -548,9 +540,6 @@
         return process;
     }
 
-<<<<<<< HEAD
-
-=======
     /**
      * Creates a new Status file for the given processId, setting it with the given connector address and timestamp.
      * <p>
@@ -566,7 +555,7 @@
      * @throws ManagerException
      *           if unable to create the status file.
      */
->>>>>>> 50e043ba
+
     public String newStatusFile(String processId, String connectorAddress, Long created){
         try {
             String path = this.getProcessFilePath(processId, this.metaFileName);
@@ -667,7 +656,6 @@
         }
     }
 
-<<<<<<< HEAD
     public String setSemanticId(String processId, String semanticId) {
         try {
             String path = this.getProcessFilePath(processId, this.metaFileName);
@@ -685,7 +673,6 @@
         }
     }
 
-=======
     /**
      * Sets the history of the process's status containing the given processId.
      * <p>
@@ -701,7 +688,6 @@
      * @throws ManagerException
      *           if unable to update the status file.
      */
->>>>>>> 50e043ba
     public String setStatus(String processId, String historyId, History history) {
         try {
             String path = this.getProcessFilePath(processId, this.metaFileName);
@@ -1205,9 +1191,6 @@
 
         return endpointData.getOfferId();
     }
-<<<<<<< HEAD
-    public Passport loadPassport(String semanticId, String processId){
-=======
 
     /**
      * Loads the transferred passport of the Process with the given processId after the negotiations being succeeded.
@@ -1220,8 +1203,7 @@
      * @throws ManagerException
      *           if unable to load the passport.
      */
-    public PassportV3 loadPassport(String processId){
->>>>>>> 50e043ba
+    public Passport loadPassport(String processId){
         try {
             String path = this.getProcessFilePath(processId, this.passportFileName);
             History history = new History(
@@ -1232,9 +1214,6 @@
                 throw new ManagerException(this.getClass().getName(), "Passport file ["+path+"] not found!");
             }
             Passport passport = null;
-            String aspectName = CatenaXUtil.getAspectNameFromSemanticId(semanticId); // Get aspect name from semantic Id
-            String packagePath = this.getClass().getPackageName().replace("managers", "models.passports");
-            Class<?> passportClass = ReflectionUtil.instanceClass(packagePath, aspectName);
             Boolean encrypt = env.getProperty("passport.dataTransfer.encrypt", Boolean.class, true);
             if(encrypt){
                 Status status = this.getStatus(processId);
@@ -1242,9 +1221,9 @@
                 String decryptedPassportJson = CrypUtil.decryptAes(fileUtil.readFile(path), this.generateStatusToken(status, negotiationHistory.getId()));
                 // Delete passport file
 
-                passport =  (Passport) jsonUtil.loadJson(decryptedPassportJson, passportClass);
+                passport =  (Passport) jsonUtil.loadJson(decryptedPassportJson, Passport.class);
             }else{
-                passport =  (Passport) jsonUtil.fromJsonFileToObject(path, passportClass);
+                passport =  (Passport) jsonUtil.fromJsonFileToObject(path, Passport.class);
             }
 
             if(passport == null){
@@ -1267,65 +1246,6 @@
         }
     }
 
-<<<<<<< HEAD
-=======
-    /**
-     * Loads the transferred digital product passport of the Process with the given processId after the negotiations being succeeded.
-     * <p>
-     * @param   processId
-     *          the {@code String} id of the application's process.
-     *
-     * @return  a {@code DigitalProductPassport} object with the loaded passport data.
-     *
-     * @throws ManagerException
-     *           if unable to load the digital product passport.
-     */
->>>>>>> 50e043ba
-    public DigitalProductPassport loadDigitalProductPassport(String processId){
-        try {
-            String path = this.getProcessFilePath(processId, this.passportFileName);
-            History history = new History(
-                    processId,
-                    "RETRIEVED"
-            );
-            if(!fileUtil.pathExists(path)){
-                throw new ManagerException(this.getClass().getName(), "Digital Product Passport file ["+path+"] not found!");
-            }
-            DigitalProductPassport passport = null;
-            Boolean encrypt = env.getProperty("passport.dataTransfer.encrypt", Boolean.class, true);
-            if(encrypt){
-                Status status = this.getStatus(processId);
-                History negotiationHistory = status.getHistory("negotiation-accepted");
-                String decryptedPassportJson = CrypUtil.decryptAes(fileUtil.readFile(path), this.generateStatusToken(status, negotiationHistory.getId()));
-                // Delete passport file
-
-                passport =  (DigitalProductPassport) jsonUtil.loadJson(decryptedPassportJson, DigitalProductPassport.class);
-            }else{
-                passport =  (DigitalProductPassport) jsonUtil.fromJsonFileToObject(path, DigitalProductPassport.class);
-            }
-
-            if(passport == null){
-                throw new ManagerException(this.getClass().getName(), "Failed to load the passport");
-            }
-            Boolean deleteResponse = fileUtil.deleteFile(path);
-
-            if(deleteResponse==null){
-                LogUtil.printStatus("[PROCESS " + processId +"] Digital Product file not found, failed to delete!");
-            } else if (deleteResponse) {
-                LogUtil.printStatus("[PROCESS " + processId +"] Digital Product file deleted successfully!");
-            } else{
-                LogUtil.printStatus("[PROCESS " + processId +"] Failed to delete digital product passport file!");
-            }
-
-            this.setStatus(processId,"passport-retrieved", history);
-            return passport;
-        } catch (Exception e) {
-            throw new ManagerException(this.getClass().getName(), e, "It was not possible to load the digital product passport!");
-        }
-    }
-
-<<<<<<< HEAD
-=======
     /**
      * Saves the given Passport in the Process with the given processId encrypted with a token generated by
      * data extracted from the {@code DataPlaneEndpoint} object.
@@ -1342,7 +1262,6 @@
      * @throws ManagerException
      *           if unable to save the passport.
      */
->>>>>>> 50e043ba
     public String savePassport(String processId, DataPlaneEndpoint endpointData, Passport passport) {
         try {
             // Retrieve the configuration
