--- conflicted
+++ resolved
@@ -470,8 +470,6 @@
         }
     }
 
-<<<<<<< HEAD
-=======
     /**
      * Initiates a new empty process and stores it in the temporary directory.
      * <p>
@@ -481,7 +479,6 @@
      * @throws ManagerException
      *           if unable to initiate the process.
      */
->>>>>>> f4aac734
     public String initProcess() {
         try {
             String processId = CrypUtil.getUUID();
@@ -662,6 +659,19 @@
             throw new ManagerException(this.getClass().getName(), e, "It was not possible to create/update the status file");
         }
     }
+     /**
+     * Set the children condition in the status file
+     * <p>
+     * @param   processId
+     *          the {@code String} id of the application's process.
+     * @param   childrenCondition
+     *          the {@code Boolean} condition that indicate if the process is accepting children or not
+     *
+     * @return  a {@code String} file path of the process status file.
+     *
+     * @throws ManagerException
+     *           if unable to update the status file.
+     */
     public String setChildrenCondition(String processId, Boolean childrenCondition) {
         try {
             String path = this.getProcessFilePath(processId, this.metaFileName);
@@ -670,7 +680,6 @@
                 throw new ManagerException(this.getClass().getName(), "Process file does not exists for id ["+processId+"]!");
             }
 
-<<<<<<< HEAD
             statusFile = (Status) jsonUtil.fromJsonFileToObject(path, Status.class);
             statusFile.setChildren(childrenCondition);
             statusFile.setModified(DateTimeUtil.getTimestamp());
@@ -679,12 +688,21 @@
             throw new ManagerException(this.getClass().getName(), e, "It was not possible to create/update the status file");
         }
     }
-
+   /**
+     * Set current tree state of the process
+     * <p>
+     * @param   processId
+     *          the {@code String} id of the application's process.
+     * @param   state
+     *          the {@code String} actual state from the tree
+     *
+     * @return  a {@code String} file path of the process status file.
+     *
+     * @throws ManagerException
+     *           if unable to update the status file.
+     */
     public String setTreeState(String processId, String state) {
-=======
-    public String setSemanticId(String processId, String semanticId) {
->>>>>>> f4aac734
-        try {
+       try {
             String path = this.getProcessFilePath(processId, this.metaFileName);
             Status statusFile = null;
             if (!fileUtil.pathExists(path)) {
@@ -692,7 +710,6 @@
             }
 
             statusFile = (Status) jsonUtil.fromJsonFileToObject(path, Status.class);
-<<<<<<< HEAD
             statusFile.setTreeState(state);
             statusFile.setModified(DateTimeUtil.getTimestamp());
             return jsonUtil.toJsonFile(path, statusFile, processConfig.getIndent()); // Store the plain JSON
@@ -700,6 +717,19 @@
             throw new ManagerException(this.getClass().getName(), e, "It was not possible to create/update the status file");
         }
     }
+   /**
+     * Gets the job history for an globalAssetId
+     * <p>
+     * @param   processId
+     *          the {@code String} id of the application's process.
+     * @param   globalAssetId
+     *          the {@code String} global asset id from the history 
+     *
+     * @return  a {@code JobHistory} history from the job search in the IRS
+     *
+     * @throws ManagerException
+     *           if unable to update the status file.
+     */
     public JobHistory getJobHistoryById(String processId, String globalAssetId) {
         try {
             String path = this.getProcessFilePath(processId, this.metaFileName);
@@ -714,6 +744,21 @@
             throw new ManagerException(this.getClass().getName(), e, "It was not possible to create/update the status file");
         }
     }
+    /**
+     * Adds the job history in the status file 
+     * <p>
+     * @param   processId
+     *          the {@code String} id of the application's process.
+     * @param   searchId
+     *          the {@code String} search id for the irs job
+     * @param   jobHistory
+     *          the {@code JobHistory} job history from the irs 
+     *
+     * @return  a {@code String} file path of the process status file.
+     *
+     * @throws ManagerException
+     *           if unable to update the status file.
+     */
     public String addJobHistory(String processId, String searchId, JobHistory jobHistory) {
         try {
             String path = this.getProcessFilePath(processId, this.metaFileName);
@@ -731,7 +776,28 @@
             throw new ManagerException(this.getClass().getName(), e, "It was not possible to create/update the status file");
         }
     }
-=======
+    /**
+     * Sets the semantic id in the status file
+     * <p>
+     * @param   processId
+     *          the {@code String} id of the application's process.
+     * @param   semanticId
+     *          the {@code String}  semantic ID in the status file
+     *
+     * @return  a {@code String} file path of the process status file.
+     *
+     * @throws ManagerException
+     *           if unable to update the status file.
+     */
+    public String setSemanticId(String processId, String semanticId) {
+        try {
+            String path = this.getProcessFilePath(processId, this.metaFileName);
+            Status statusFile = null;
+            if (!fileUtil.pathExists(path)) {
+                throw new ManagerException(this.getClass().getName(), "Process file does not exists for id ["+processId+"]!");
+            }
+
+            statusFile = (Status) jsonUtil.fromJsonFileToObject(path, Status.class);
             statusFile.setSemanticId(semanticId);
             statusFile.setModified(DateTimeUtil.getTimestamp());
             return jsonUtil.toJsonFile(path, statusFile, processConfig.getIndent()); // Store the plain JSON
@@ -755,7 +821,6 @@
      * @throws ManagerException
      *           if unable to update the status file.
      */
->>>>>>> f4aac734
     public String setStatus(String processId, String historyId, History history) {
         try {
             String path = this.getProcessFilePath(processId, this.metaFileName);
