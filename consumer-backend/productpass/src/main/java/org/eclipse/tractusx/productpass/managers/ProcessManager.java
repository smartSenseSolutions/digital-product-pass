--- conflicted
+++ resolved
@@ -385,11 +385,7 @@
         Process process = new Process(CrypUtil.getUUID(), "CREATED", createdTime);
         LogUtil.printMessage("Process Created [" + process.id + "], waiting for user to sign or decline...");
         this.setProcess(httpRequest, process); // Add process to session storage
-<<<<<<< HEAD
         this.newStatusFile(process.id, connectorAddress, createdTime, true); // Set the status from the process in file system logs.
-=======
-        this.newStatusFile(process.id, connectorAddress, dataPlaneUrl, createdTime); // Set the status from the process in file system logs.
->>>>>>> c19d232b
         return process;
     }
 
@@ -513,7 +509,6 @@
         Process process = new Process(processId, "CREATED", createdTime);
         LogUtil.printMessage("Process Created [" + process.id + "], waiting for user to sign or decline...");
         this.setProcess(httpRequest, process); // Add process to session storage
-<<<<<<< HEAD
         this.newStatusFile(process.id,"", createdTime, true); // Set the status from the process in file system logs.
         return process;
     }
@@ -564,9 +559,6 @@
         this.setProcess(httpRequest, process); // Add process to session storage
         this.newStatusFile(process.id,"", createdTime, true); // Set the status from the process in file system logs.
         this.setBpn(process.id, bpn);
-=======
-        this.newStatusFile(process.id,"", "", createdTime); // Set the status from the process in file system logs.
->>>>>>> c19d232b
         return process;
     }
 
@@ -588,11 +580,7 @@
      *           if unable to create the status file.
      */
 
-<<<<<<< HEAD
     public String newStatusFile(String processId, String connectorAddress, Long created, Boolean childrenCondition){
-=======
-    public String newStatusFile(String processId, String connectorAddress, String dataPlaneAddress, Long created){
->>>>>>> c19d232b
         try {
             String path = this.getProcessFilePath(processId, this.metaFileName);
             return jsonUtil.toJsonFile(
@@ -600,11 +588,6 @@
                     new Status(
                         processId,
                         "CREATED",
-<<<<<<< HEAD
-=======
-                        connectorAddress,
-                        dataPlaneAddress,
->>>>>>> c19d232b
                         created,
                         DateTimeUtil.getTimestamp(),
                         new JobHistory(),
