--- conflicted
+++ resolved
@@ -26,11 +26,8 @@
 import org.springframework.core.env.Environment;
 import utils.exceptions.UtilException;
 
-<<<<<<< HEAD
 import java.nio.file.Paths;
 import java.util.concurrent.ExecutionException;
-=======
->>>>>>> 50e043ba
 import java.util.regex.Matcher;
 import java.util.regex.Pattern;
 
@@ -85,16 +82,6 @@
         return endpoint + edcDataEndpoint;
     }
 
-<<<<<<< HEAD
-    public static String getAspectNameFromSemanticId(String semanticId){
-        try {
-            return semanticId.split(String.format("\\%s","#"))[1];
-        }catch(Exception e){
-            throw new UtilException(CatenaXUtil.class, e, "[ERROR] It was not possible to ge the semantic aspect!");
-        }
-    }
-
-=======
     /**
      * Gets the BPN number from a given String, if exists.
      * <p>
@@ -104,7 +91,14 @@
      * @return  the {@code String} BPN number found in the given String or null if it doesn't exist.
      *
      */
->>>>>>> 50e043ba
+    public static String getAspectNameFromSemanticId(String semanticId){
+        try {
+            return semanticId.split(String.format("\\%s","#"))[1];
+        }catch(Exception e){
+            throw new UtilException(CatenaXUtil.class, e, "[ERROR] It was not possible to ge the semantic aspect!");
+        }
+    }
+
     public static String getBPN(String str) {
         Pattern pattern = Pattern.compile(bpnNumberPattern);
         Matcher matcher = pattern.matcher(str);
