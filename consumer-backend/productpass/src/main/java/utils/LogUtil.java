--- conflicted
+++ resolved
@@ -40,11 +40,6 @@
     /**
      * Static Tools to print logs with format and current date.
      */
-<<<<<<< HEAD
-    public static final ConfigUtil configuration = new ConfigUtil();
-    public static final Boolean asyncLog = (Boolean) configuration.getConfigurationParam("logUtil.async", ".",  false);
-=======
->>>>>>> 356306b6
     static Logger logger = LogManager.getLogger(LogUtil.class);
     private static final Level INFO = Level.forName("INFO", 400);
     private static final Level HTTP = Level.forName("HTTP", 420);
@@ -67,11 +62,7 @@
 
 
     private static boolean checkLogLevel(Level logLevel){
-<<<<<<< HEAD
-        Integer currentLevel = (Integer) configuration.getConfigurationParam("logUtil.level", ".", null);
-=======
         Integer currentLevel = level;
->>>>>>> 356306b6
         Integer assignedLevel = LOGLEVELS.get(logLevel);
         return currentLevel >= assignedLevel;
     }
