--- conflicted
+++ resolved
@@ -268,13 +268,6 @@
                 data
         );
     }
-<<<<<<< HEAD
-
-    public  Response getForbiddenResponse() {
-        return new Response(
-                "Forbidden",
-                403
-=======
     public  Response getBadRequest() {
         return new Response(
                 null,
@@ -333,7 +326,6 @@
                 null,
                 403,
                 "Forbidden"
->>>>>>> a938cdac
         );
     }
     public  Response getNotAuthorizedResponse() {
