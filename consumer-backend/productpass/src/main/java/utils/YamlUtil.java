--- conflicted
+++ resolved
@@ -23,18 +23,12 @@
 
 package utils;
 
-<<<<<<< HEAD
-import org.springframework.boot.context.properties.ConfigurationProperties;
-import org.springframework.boot.context.properties.EnableConfigurationProperties;
-import org.springframework.context.annotation.Configuration;
-=======
 import org.springframework.beans.factory.annotation.Autowired;
 import org.springframework.boot.context.properties.ConfigurationProperties;
 import org.springframework.boot.context.properties.EnableConfigurationProperties;
 import org.springframework.context.annotation.Configuration;
 import org.springframework.stereotype.Component;
 import org.springframework.stereotype.Service;
->>>>>>> 356306b6
 import org.yaml.snakeyaml.DumperOptions;
 import org.yaml.snakeyaml.Yaml;
 import utils.exceptions.UtilException;
@@ -48,16 +42,10 @@
 
 @Component
 public final class YamlUtil {
-<<<<<<< HEAD
-
-    private YamlUtil() {
-        throw new IllegalStateException("Tool/Utility Class Illegal Initialization");
-=======
     private final FileUtil fileUtil;
     @Autowired
     public YamlUtil(FileUtil fileUtil) {
         this.fileUtil = fileUtil;
->>>>>>> 356306b6
     }
 
     public Map<String, Object> readFile(String filePath) {
@@ -112,11 +100,7 @@
             throw new UtilException(YamlUtil.class, "It was not possible to dump map into yaml " + e.getMessage());
         }
     }
-<<<<<<< HEAD
-    public static Map<String, Object> getValue(String key) {
-=======
     public Map<String, Object> getValue(String key) {
->>>>>>> 356306b6
         try {
             return null;
         } catch (Exception e) {
