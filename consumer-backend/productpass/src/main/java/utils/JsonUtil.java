/*********************************************************************************
 *
 * Catena-X - Product Passport Consumer Backend
 *
 * Copyright (c) 2022, 2023 BASF SE, BMW AG, Henkel AG & Co. KGaA
 *
 * See the NOTICE file(s) distributed with this work for additional
 * information regarding copyright ownership.
 *
 * This program and the accompanying materials are made available under the
 * terms of the Apache License, Version 2.0 which is available at
 * https://www.apache.org/licenses/LICENSE-2.0.
 *
 * Unless required by applicable law or agreed to in writing, software
 * distributed under the License is distributed on an "AS IS" BASIS
 * WITHOUT WARRANTIES OR CONDITIONS OF ANY KIND,
 * either express or implied. See the
 * License for the specific language govern in permissions and limitations
 * under the License.
 *
 * SPDX-License-Identifier: Apache-2.0
 ********************************************************************************/

package utils;

import com.fasterxml.jackson.core.JacksonException;
import com.fasterxml.jackson.core.json.JsonWriteFeature;
import com.fasterxml.jackson.core.type.TypeReference;
import com.fasterxml.jackson.databind.DeserializationFeature;
import com.fasterxml.jackson.databind.JsonNode;
import com.fasterxml.jackson.databind.ObjectMapper;
import com.fasterxml.jackson.databind.SerializationFeature;
import com.fasterxml.jackson.databind.node.JsonNodeFactory;
import com.fasterxml.jackson.databind.node.ObjectNode;
<<<<<<< HEAD
import io.netty.handler.codec.serialization.ObjectEncoder;
import org.eclipse.tractusx.productpass.exceptions.ManagerException;
import org.eclipse.tractusx.productpass.models.catenax.EdcDiscoveryEndpoint;
=======
>>>>>>> f4aac734
import org.springframework.beans.factory.annotation.Autowired;
import org.springframework.stereotype.Component;
import utils.exceptions.UtilException;

import java.util.*;
import java.util.stream.Collectors;


/**
 * This class consists exclusively of methods to operate on JSON type files.
 *
 * <p> The methods defined here are intended to load, save, parse and manipulate JSON files or objects.
 *
 */
@Component
public final class JsonUtil {

    private final FileUtil fileUtil;

    @Autowired
    public JsonUtil(FileUtil fileUtil) {
        this.fileUtil = fileUtil;
    }

        public ArrayList<Object> getObjectArray(Object... data){
        return new ArrayList<>(
                Arrays.asList(
                        data)
        );
    }

    /**
     * Loads the JSON file from the given file path and maps it to an object.
     * <p>
     * @param   jsonString
     *          the path representation to the target JSON file as a String.
     * @param   classType
     *          the class type to map the json structure from the file to an object.
     *
     * @return  a {@code Object} object mapped with the json file structure.
     *
     * @throws  UtilException
     *          if unable to load the JSON file.
     */
    public Object loadJson(String jsonString, Class<?> classType){
        try {
            ObjectMapper mapper = new ObjectMapper();
            return mapper.readValue(jsonString, classType);
        } catch (Exception e) {
            throw new UtilException(JsonUtil.class, "I was not possible to load JSON in object -> [" + e.getMessage() + "]");
        }
    }

    /**
     * Loads the JSON file from the given file path as a String.
     * <p>
     * @param   jsonString
     *          the path representation to the target JSON file as a String.
     *
     * @return  a {@code String} object with the json file data.
     *
     * @throws  UtilException
     *          if unable to load the JSON file.
     */
    public String escapeJson(String jsonString){
        try {
            ObjectMapper mapper = new ObjectMapper();
            mapper.getFactory().configure(JsonWriteFeature.ESCAPE_NON_ASCII.mappedFeature(), true);
            mapper.getFactory().configure(JsonWriteFeature.QUOTE_FIELD_NAMES.mappedFeature(), true);
            return mapper.writeValueAsString(jsonString);
        } catch (Exception e) {
            throw new UtilException(JsonUtil.class, "I was not possible to escape JSON -> [" + e.getMessage() + "]");
        }
    }

    /**
     * Parses the JSON file from the given file path as an Object.
     * <p>
     * @param   jsonString
     *          the path representation to the target JSON file as a String.
     *
     * @return  a {@code Object} object with the json file data.
     *
     * @throws  UtilException
     *          if unable to load the JSON file.
     */
    public Object parseJson(String jsonString){
        try {
            ObjectMapper mapper = new ObjectMapper();
            return mapper.readValue(jsonString, Object.class);
        } catch (Exception e) {
            throw new UtilException(JsonUtil.class, "I was not possible to parse JSON! -> [" + e.getMessage() + "]");
        }
    }

    /**
     * Parses the JSON file from the given file path and maps it to the specified Class type.
     * <p>
     * @param   jsonString
     *          the path representation to the target JSON file as a String.
     * @param   bindClass
     *          the class type to map the json structure from the file to an object.
     *
     * @return  a {@code Object} object mapped with the json file structure.
     *
     * @throws  UtilException
     *          if unable to load the JSON file.
     */
    public Object parseJson(String jsonString, Class<?> bindClass){
        try {
            ObjectMapper mapper = new ObjectMapper();
            return mapper.readValue(jsonString, bindClass);
        } catch (Exception e) {
            throw new UtilException(JsonUtil.class, "I was not possible to parse JSON! -> [" + e.getMessage() + "]");
        }
    }

    @SuppressWarnings("Unused")
    public ObjectNode newJson(){
        return JsonNodeFactory.instance.objectNode();
    }

    /**
     * Creates an object of JsonNode type.
     * <p>
     *
     * @return  a {@code JsonNode} object.
     *
     */
    public JsonNode newJsonNode(){
        return JsonNodeFactory.instance.objectNode();
    }

    /**
     * Checks if the given JSON file path is actually a JSON file by checking the components tree.
     * <p>
     * @param   jsonString
     *          the path representation to the target JSON file as a String.
     *
     * @return  true if the file is a JSON file and false otherwise or if some exception is thrown.
     *
     */
    public Boolean isJson(String jsonString){
        try {
            ObjectMapper mapper = new ObjectMapper()
                    .enable(DeserializationFeature.FAIL_ON_TRAILING_TOKENS);
            mapper.readTree(jsonString);
        } catch (JacksonException e) {
            return false;
        }
        return true;
    }

    /**
     * Parses the given object into a JSON type structure with or without a pretty print.
     * <p>
     * @param   json
     *          the object data to save into a JSON file.
     * @param   prettyPrint
     *          boolean to specify a pretty or compact structure in the JSON file.
     *
     * @return  a {@code String} object representing the given object data with a JSON type structure.
     *
     * @throws  UtilException
     *          if unable to load the JSON file.
     */
    public String toJson(Object json, Boolean prettyPrint){
        try {
            ObjectMapper mapper = new ObjectMapper();
            if(prettyPrint) {
                mapper.enable(SerializationFeature.INDENT_OUTPUT);
                mapper.writerWithDefaultPrettyPrinter();
            };
            return mapper.writeValueAsString(json);
        } catch (Exception e) {
            throw new UtilException(JsonUtil.class, "I was not possible to dump JSON! -> [" + e.getMessage() + "]");
        }
    }

    /**
     * Parses the given object into a JSON file with or without a pretty print.
     * <p>
     * @param   path
     *          the path representation to the target JSON file as a String.
     * @param   json
     *          the object data to save into a JSON file.
     * @param   prettyPrint
     *          boolean to specify a pretty or compact structure in the JSON file.
     *
     * @return  a {@code String} object representing the path to the JSON file.
     *
     * @throws  UtilException
     *          if unable to load the JSON file.
     */
    public String toJsonFile(String path, Object json, Boolean prettyPrint){
        try {
            return fileUtil.toFile(path, this.toJson(json, prettyPrint), false);
        } catch (Exception e) {
            throw new UtilException(JsonUtil.class, "I was not possible to create JSON file ["+path+"]! -> [" + e.getMessage() + "]");
        }
    }

    /**
     * Parses the given JSON file path to an Object.
     * <p>
     * @param   path
     *          the path representation to the target JSON file as a String.
     *
     * @return  a {@code Object} object mapped with the json file structure.
     *
     * @throws  UtilException
     *          if unable to load the JSON file.
     */
    @SuppressWarnings("Unused")
    public Object fromJsonFile(String path){
        try {
            String fileContent = fileUtil.readFile(path);
            return this.parseJson(fileContent);
        } catch (Exception e) {
            throw new UtilException(JsonUtil.class, "I was not possible to create JSON file ["+path+"]! -> [" + e.getMessage() + "]");
        }
    }

    /**
     * Parses the given JSON file path to an object of the specified Class type.
     * <p>
     * @param   path
     *          the path representation to the target JSON file as a String.
     * @param   bindClass
     *          the class type to map the json structure from the file to an object.
     *
     * @return  a {@code Object} object mapped with the json file structure.
     *
     * @throws  UtilException
     *          if unable to load the JSON file.
     */
    public Object fromJsonFileToObject(String path, Class<?> bindClass){
        try {
            if(!fileUtil.pathExists(path)) {
                LogUtil.printError("The file does not exists in [" + path + "]!");
                return null;
            }
            String fileContent = fileUtil.readFile(path);
            return this.parseJson(fileContent, bindClass);
        } catch (Exception e) {
            throw new UtilException(JsonUtil.class, "I was not possible to create JSON file ["+path+"]! -> [" + e.getMessage() + "]");
        }
    }

    /**
     * Checks if a given key exists within the given object.
     * <p>
     * @param   sourceObj
     *          Map, JsonNode or other Object able to parse to a Map type object.
     * @param   key
     *          the key name to lookup for in the given object.
     *
     * @return  true if the key exists in the given object, false otherwise.
     *
     * @throws  UtilException
     *          if unable to parse the given object to a Map type class.
     */
    public Boolean keyExists(Object sourceObj,String key){
        try {
            if(sourceObj == null){
                //Uncomment for debug logTools.printError("[DEBUG] Object == null!");
                return false;
            }
            if(key == null || key.isEmpty()){
                //Uncomment for debug logTools.printError("[DEBUG] keyPath empty or pathSep empty!");
                return false;
            }
            Map<String, Object> tmpValue;
            ObjectMapper mapper = new ObjectMapper();
            try {
                tmpValue = mapper.convertValue(sourceObj, new TypeReference<Map<String, Object>>() {});
                return tmpValue.containsKey(key);
            }catch (Exception e) {
                return false;
            }
        } catch (Exception e) {
            throw new UtilException(JsonUtil.class, e,  "It was not possible to check if the json key exists!");
        }
    }

    /**
     * Checks if a given key exists within the given object with depper search.
     * <p>
     * @param   sourceObj
     *          Map, JsonNode or other Object able to parse to a Map type object.
     * @param   key
     *          the key name to lookup for in the given object.
     * @param   pathSep
     *          separator used to read keyPath like "." or "/" for example
     * @param   allowEmpty
     *          when true checks if the key exists even if the value is empty.
     *
     * @return  true if the key exists in the given object, false otherwise.
     *
     * @throws  UtilException
     *          if unable to parse the given object to a Map type class.
     */
    @SuppressWarnings("Unused")
    public Boolean keyExistsDeep(Object sourceObj, String key, String pathSep, Boolean allowEmpty){
        try {
            if(sourceObj == null){
                //Uncomment for debug logTools.printError("[DEBUG] Object == null!");
                return false;
            }
            if(key == null || key.isEmpty() || pathSep.equals("")){
                //Uncomment for debug logTools.printError("[DEBUG] keyPath empty or pathSep empty!");
                return false;
            }
            Object trigger = null;

            trigger = this.getValue(sourceObj, key, pathSep, null);
            if(trigger == null){
                return false;
            }
            return allowEmpty || !trigger.equals("");
        } catch (Exception e) {
            throw new UtilException(JsonUtil.class, e,  "It was not possible to check for json keys!");
        }
    }

    /**
     * Checks if a list of given keys exists within the given object.
     * <p>
     * @param   sourceObj
     *          Map, JsonNode or other Object able to parse to a Map type object.
     * @param   keyPaths
     *          list of keys to look for in the given object.
     * @param   pathSep
     *          separator used to read keyPath like "." or "/" for example
     * @param   allowEmpty
     *          when true checks if the keys exists even if the value is empty.
     *
     * @return  true if all the keys exists in the given object, false otherwise.
     *
     * @throws  UtilException
     *          if unable to parse the given object to a Map type class.
     */
    public Boolean checkJsonKeys(Object sourceObj, List<String> keyPaths, String pathSep, Boolean allowEmpty){
        try {
            if(sourceObj == null){
                //Uncomment for debug logTools.printError("[DEBUG] Object == null!");
                return false;
            }
            if(keyPaths == null || keyPaths.isEmpty() || pathSep.equals("")){
                //Uncomment for debug logTools.printError("[DEBUG] keyPath empty or pathSep empty!");
                return false;
            }
            Object trigger = null;
            for (String keyPath : keyPaths) {

                trigger = this.getValue(sourceObj, keyPath, pathSep, null);
                if(trigger == null){
                    return false;
                }
                if(!allowEmpty && trigger.equals("")){
                    return false;
                }
            }
            return true;
        } catch (Exception e) {
            throw new UtilException(JsonUtil.class, e,  "It was not possible to check for json keys!");
        }
    }


    /**
     * Gets the value of a given key from the given object.
     * <p>
     * @param   sourceObj
     *          Map, JsonNode or other Object able to parse to a Map type object.
     * @param   keyPath
     *          Path to the key in the given object.
     * @param   pathSep
     *          separator used to read keyPath like "." or "/" for example
     * @param   defaultValue
     *          to specify a default value if the value for the given keyPath doesn't exist.
     *
     * @return  an {@Code Object} value of the given key or the default value if an error occurs.
     *
     * @throws  UtilException
     *          if unable to parse the given object to a Map type class.
     */
    public Object getValue(Object sourceObj, String keyPath, String pathSep, Object defaultValue){
        try {
            if(sourceObj == null){
                //Uncomment for debug logTools.printError("[DEBUG] Object == null!");
                return defaultValue;
            }
            if(keyPath == null || keyPath.equals("") || pathSep.equals("")){
                //Uncomment for debug logTools.printError("[DEBUG] keyPath empty or pathSep empty!");
                return defaultValue;
            }
            String[] parts = keyPath.split(String.format("\\%s",pathSep));
            if(parts.length < 1){
                //Uncomment for debug logTools.printError("[DEBUG] Not able to split path!");
                return defaultValue;
            }
            Map<String, Object> tmpValue;
            Object tmpObject = sourceObj;
            ObjectMapper mapper = new ObjectMapper();
            for (String part : parts) {

                try{
                    tmpValue = mapper.convertValue(tmpObject, new TypeReference<Map<String, Object>>(){});
                }catch (Exception e){
                    LogUtil.printError("[DEBUG] It was not possible to parse to map");
                    return defaultValue;
                }
                if (!tmpValue.containsKey(part)) {
                    //Uncomment for debug logTools.printError("[DEBUG] Key is not available");
                    return defaultValue;
                }
                tmpObject = tmpValue.get(part);
            }
            return tmpObject;
        } catch (Exception e) {
            throw new UtilException(JsonUtil.class, "It was not possible to get value in path ["+keyPath+"] -> [" + e.getMessage() + "]");
        }
    }

    /**
     * Sets the value of a given key from the given object.
     * <p>
     * @param   sourceObj
     *          Map, JsonNode or other Object able to parse to a Map type object.
     * @param   keyPath
     *          Path to the key in the given object.
     * @param   keyValue
     *          The value to update.
     * @param   pathSep
     *          separator used to read keyPath like "." or "/" for example
     * @param   defaultValue
     *          to specify a default value if the value for the given keyPath doesn't exist.
     *
     * @return  an {@Code Object} of type Map updated with the given value.
     *
     * @throws  UtilException
     *          if unable to parse the given object to a Map type class.
     */
    public Object setValue(Object sourceObj, String keyPath, Object keyValue, String pathSep, Object defaultValue){
        try {
            if(sourceObj == null){
                //Un comment for debug logTools.printError("[DEBUG] Object == null!");
                return defaultValue;
            }
            if(keyPath == null || keyPath.equals("") || pathSep.equals("")){
                //Un comment for debug logTools.printError("[DEBUG] keyPath empty or pathSep empty!");
                return defaultValue;
            }

            if(keyValue== null){
                //Un comment for debug logTools.printError("[DEBUG] keyValue empty or pathSep empty!");
                return defaultValue;
            }
            Map<String, Object> tmpObject = null;
            String[] parts = keyPath.split(String.format("\\%s",pathSep));
            ObjectMapper mapper = new ObjectMapper();

            // If is simple path just add it
            if(parts.length == 1){
                try{
                    tmpObject = mapper.convertValue(sourceObj, new TypeReference<Map<String, Object>>(){});
                }catch (Exception e){
                    //Uncomment for debug logTools.printError("[DEBUG] It was not possible to parse to map");
                    return defaultValue;
                }
                tmpObject.put(keyPath, keyValue);
                return tmpObject;
            }

            // If is a complex path
            List<String> currentPath = new LinkedList<String>(Arrays.asList(parts.clone()));
            Object tmpValue = keyValue;
            String part;
            String parentPath;
            Map<String, Object> tmpParent = null;
            for(int i = parts.length - 1; i >= 0; i--){
                tmpObject = new HashMap<>();
                part = parts[i]; // Get element from the list
                currentPath.remove(part); // Remove part of path from list (Go to parent path)
                parentPath = String.join(pathSep, currentPath); // Get current path from parent in sourceObj
                try {
                    tmpParent = mapper.convertValue(this.getValue(sourceObj, parentPath, pathSep, null), new TypeReference<Map<String, Object>>(){});
                }catch (Exception e){
                    //LogUtil.printError("[DEBUG] It was not possible to parse to map the parent, because it already exists as another type");
                    throw new UtilException(JsonUtil.class, "It was not possible to get value in path ["+keyPath+"] -> [" + e.getMessage() + "] ["+e.getClass()+"]");
                }
                if(tmpParent == null){
                    tmpParent = new HashMap<>();
                }
                tmpObject.put(part, tmpValue); //Add value to object
                tmpParent.putAll(tmpObject); //Merge with father and existing values
                tmpValue = tmpParent; // Update the next value
            }
            if(tmpParent == null) {
                return defaultValue;
            }
            // Update sourceObject in father
            Map<String, Object> mappedSource = mapper.convertValue(sourceObj, new TypeReference<Map<String, Object>>(){});
            mappedSource.putAll(tmpParent);
            tmpValue = mappedSource;
            return tmpValue; // Return HashMap
        } catch (Exception e) {
            throw new UtilException(JsonUtil.class, "It was not possible to set value in path ["+keyPath+"] -> [" + e.getMessage() + "] ["+e.getClass()+"]");
        }
    }

    /**
     * Parses the JSON string object to a JsonNode object.
     * <p>
     * @param   json
     *          the json object as a String
     *
     * @return  a {@code JsonObject} object parsed with the json data.
     *
     * @throws  UtilException
     *          if unable to parse the json string.
     */
    public JsonNode toJsonNode(String json){
        ObjectMapper mapper = new ObjectMapper();
        try {
            return mapper.readValue(json,JsonNode.class);
        } catch (Exception e) {
            throw new UtilException(JsonUtil.class, "It was not possible to parse json -> [" + e.getMessage() + "]");
        }
    }

    /**
     * Parses the JSON string object to a JsonNode object.
     * <p>
     * @param   json
     *          the json object as a Object
     *
     * @return  a {@code JsonObject} object parsed with the json data.
     *
     * @throws  UtilException
     *          if unable to parse the json string.
     */
    public JsonNode toJsonNode(Object json){
        ObjectMapper mapper = new ObjectMapper();
        try {
            return mapper.convertValue(json,JsonNode.class);
        } catch (Exception e) {
            throw new UtilException(JsonUtil.class, "It was not possible to parse json -> [" + e.getMessage() + "]");
        }
    }
    /**
     * Parses the JSON Map object to a JsonNode object.
     * <p>
     * @param   json
     *          the json object as a map type class.
     *
     * @return  a {@code JsonObject} object parsed with the json data.
     *
     * @throws  UtilException
     *          if unable to parse the json map.
     */
    public JsonNode toJsonNode(Map<String, Object> json){
        ObjectMapper mapper = new ObjectMapper();
        try {
            return mapper.valueToTree(json);
        } catch (Exception e) {
            throw new UtilException(JsonUtil.class, "It was not possible to parse json -> [" + e.getMessage() + "]");
        }
    }
<<<<<<< HEAD
    public String translatePathSep(String path, String pathSep, String newPathSep){
        try{
            String newPath = StringUtil.deepCopy(path); // Deep copy string
            if(newPath.startsWith(pathSep)){ // If the path starts with the pathSep remove it so the search can be efficient
                newPath = newPath.substring(1);
            }
            String[] parts = newPath.split(String.format("\\%s",pathSep)); // Split the path in order to get the parts
            return String.join(String.format("\\%s",newPathSep), parts); // Join the path with the children
        } catch (Exception e) {
            throw new UtilException(JsonUtil.class, e, "It was not possible to translate te pathSep");
        }
    }

=======

    /**
     * Parses the JSON object to a Map type object.
     * <p>
     * @param   obj
     *          the json object with json properties annotations.
     *
     * @return  a {@code JsonObject} object parsed with the json data.
     *
     * @throws  UtilException
     *          if unable to parse the json object.
     */
>>>>>>> f4aac734
    public Map<?,?> toMap(Object obj){
        ObjectMapper mapper = new ObjectMapper();
        try {
            return mapper.convertValue(obj, Map.class);
        } catch (Exception e) {
            throw new UtilException(JsonUtil.class, "It was not possible to parse json -> [" + e.getMessage() + "]");
        }
    }

    /**
     * Binds the JsonNode object to the given class type object.
     * <p>
     * @param   jsonNode
     *          the json object as a JsonNode.
     * @param   bindClass
     *          the class type to map the JsonNode structure.
     *
     * @return  a {@code Object} object parsed with the json data of the given type class.
     *
     * @throws  UtilException
     *          if unable to parse the json object.
     */
    public Object bindJsonNode(JsonNode jsonNode, Class<?> bindClass){
        ObjectMapper mapper = new ObjectMapper();
        try {
            return mapper.treeToValue(jsonNode, bindClass);
        } catch (Exception e) {
            throw new UtilException(JsonUtil.class, "It was not possible to parse json -> [" + e.getMessage() + "]");
        }
    }

    /**
     * Binds the json Map object to the given class type object.
     * <p>
     * @param   json
     *          the json object as a Map.
     * @param   bindClass
     *          the class type to map the json map structure.
     *
     * @return  a {@code Object} object parsed with the json data of the given type class.
     *
     * @throws  UtilException
     *          if unable to parse the json object.
     */
    @SuppressWarnings("Unused")
    public Object bindMap(Map<String,Object> json, Class<?> bindClass){
        ObjectMapper mapper = new ObjectMapper();
        try {
            return mapper.convertValue(mapper.valueToTree(json), bindClass);
        } catch (Exception e) {
            throw new UtilException(JsonUtil.class, "It was not possible to parse json -> [" + e.getMessage() + "]");
        }
    }

    /**
     * Binds the json object to the given class type object.
     * <p>
     * @param   json
     *          the json object with json properties annotations.
     * @param   bindClass
     *          the class type to map the json object structure.
     *
     * @return  a {@code Object} object parsed with the json data of the given type class.
     *
     * @throws  UtilException
     *          if unable to parse the json object.
     */
    public Object bindObject(Object json, Class<?> bindClass){
        ObjectMapper mapper = new ObjectMapper();
        try {
            return this.bindJsonNode(mapper.valueToTree(json), bindClass);
        } catch (Exception e) {
            throw new UtilException(JsonUtil.class, "It was not possible to parse json -> [" + e.getMessage() + "]");
        }
    }

    /**
     * Binds the json object to the given type reference object.
     * <p>
     * @param   json
     *          the json object with json properties annotations.
     * @param   reference
     *          the type reference of an object to bind the json object.
     *
     * @return  a {@code Object} object parsed with the json data of the given reference type object.
     *
     * @throws  UtilException
     *          if unable to parse the json object.
     */
    public Object bindReferenceType (Object json, TypeReference<?> reference) {
        ObjectMapper mapper = new ObjectMapper();
        try{
            return mapper.convertValue(json, reference);
        }  catch (Exception e) {
            throw new UtilException(JsonUtil.class, "It was not possible to get reference type -> [" + e.getMessage() + "]");
        }
    }


    public List<?> mapToList(Map<String, ?> map){
        try{
            return Arrays.asList(map.values().toArray());
        }  catch (Exception e) {
            throw new UtilException(JsonUtil.class, "It was possible to the map to a list");
        }
    }

}<|MERGE_RESOLUTION|>--- conflicted
+++ resolved
@@ -32,12 +32,6 @@
 import com.fasterxml.jackson.databind.SerializationFeature;
 import com.fasterxml.jackson.databind.node.JsonNodeFactory;
 import com.fasterxml.jackson.databind.node.ObjectNode;
-<<<<<<< HEAD
-import io.netty.handler.codec.serialization.ObjectEncoder;
-import org.eclipse.tractusx.productpass.exceptions.ManagerException;
-import org.eclipse.tractusx.productpass.models.catenax.EdcDiscoveryEndpoint;
-=======
->>>>>>> f4aac734
 import org.springframework.beans.factory.annotation.Autowired;
 import org.springframework.stereotype.Component;
 import utils.exceptions.UtilException;
@@ -608,7 +602,22 @@
             throw new UtilException(JsonUtil.class, "It was not possible to parse json -> [" + e.getMessage() + "]");
         }
     }
-<<<<<<< HEAD
+
+      /**
+     * Parses the JSON object to a Map type object.
+     * <p>
+     * @param   path
+     *          the {@code String} that contains the old path
+     * @param   pathSep
+     *          the {@code String} separator of the path
+     * @param   newPathSep
+     *          the {@code String} separator of the new path to be translated
+     *
+     * @return  a {@code JsonObject} object parsed with the json data.
+     *
+     * @throws  UtilException
+     *          if unable to parse the json object.
+     */
     public String translatePathSep(String path, String pathSep, String newPathSep){
         try{
             String newPath = StringUtil.deepCopy(path); // Deep copy string
@@ -622,7 +631,6 @@
         }
     }
 
-=======
 
     /**
      * Parses the JSON object to a Map type object.
@@ -635,7 +643,6 @@
      * @throws  UtilException
      *          if unable to parse the json object.
      */
->>>>>>> f4aac734
     public Map<?,?> toMap(Object obj){
         ObjectMapper mapper = new ObjectMapper();
         try {
