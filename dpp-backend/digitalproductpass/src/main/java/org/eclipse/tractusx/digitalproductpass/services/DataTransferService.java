--- conflicted
+++ resolved
@@ -709,16 +709,11 @@
             }
         } while (!success);
         // Get the latest status from the contract exchange
-        // JsonNode response = (JsonNode) httpUtil.doGet(url, JsonNode.class, headers, httpUtil.getParams(), false, false).getBody();
-        body = (NegotiationTransferResponse) httpUtil.doGet(url, NegotiationTransferResponse.class, headers, httpUtil.getParams(), false, false).getBody();
-        if (body == null) {
+        JsonNode response = (JsonNode) httpUtil.doGet(url, JsonNode.class, headers, httpUtil.getParams(), false, false).getBody();
+        if (response == null) {
             throw new ServiceException(this.getClass().getName() + "." + "processExchange",
                     "No response was received in the last status request from the EDC!");
         }
-
-        ObjectMapper mapper = new ObjectMapper();
-        JsonNode response = mapper.valueToTree(body);
-
         return response;
     }
 
@@ -747,11 +742,6 @@
 
             // Do the process exchange
             JsonNode response = this.processExchange(url, id, processId, dataModel);
-<<<<<<< HEAD
-            LogUtil.printDebug("Negotiation Response in JSON: " + response.asText());
-=======
-            LogUtil.printDebug("Negotiation Response in JSON: " + response.get("contractAgreementId"));
->>>>>>> df4931fe
             if(response == null) {
                 return null;
             }
