--- conflicted
+++ resolved
@@ -58,7 +58,6 @@
     parser.add_argument("-t", "--access_token", \
                         help="Access token to be used instead of username / password.", required=False)
 
-<<<<<<< HEAD
     parser.add_argument("-s", "--semanticId", \
                         help="Semantic ID of the aspect model", required=False)
     
@@ -70,19 +69,6 @@
     
     parser.add_argument("-dt", "--discoveryType", default="manufacturerPartId", \
                         help="The discovery type attribute to lookup into the discovery service", required=False)
-=======
-        parser.add_argument("-s", "--semanticId", \
-                            help="Semantic ID of the aspect model", required=False)
-        
-        parser.add_argument("-it", "--idType", \
-                            help="Product type attribute to lookup into digital twin registry", required=False)
-        
-        parser.add_argument("-id", "--id", help="The product type value to lookup into the digital twin registry", \
-                            required=True)
-        
-        parser.add_argument("-dt", "--discoveryType", default="manufacturerPartId", \
-                            help="The discovery type attribute to lookup into the discovery service", required=False)
->>>>>>> e59172dc
 
     parser.add_argument("-di", "--discoveryId", \
                             help="The discovery type value to lookup into the discovery service", required=True)
@@ -138,15 +124,10 @@
         :func:`HttpUtils.response.json`: JSON payload of the backend.
     """
 
-<<<<<<< HEAD
-=======
-def search_contract(process_id, serialized_id, id_type=None, semantic_id=None, session=None, children=None):
->>>>>>> e59172dc
     data = {
         "id": serialized_id,
         "processId": process_id
     }
-<<<<<<< HEAD
     if(semantic_id):
         data["semanticId"] = semantic_id
 
@@ -157,18 +138,7 @@
         data["children"] = children
 
     logger.debug(f"Searching for contract: {str(data)}")
-=======
-    if(semantic_id is not None):
-        data["semanticId"] = semantic_id
-
-    if(id_type is not None):
-        data["idType"] = id_type
-
-    if(children is not None):
-        data["children"] = children
-
-    print(data)
->>>>>>> e59172dc
+    
     headers={
         "Authorization": "Bearer "+ access_token,
         "Content-Type": "application/json"
@@ -204,10 +174,8 @@
         "Authorization": "Bearer "+ access_token,
         "Content-Type": "application/json"
         }
-<<<<<<< HEAD
     logger.debug(f"Negotiate contract: {str(data)}")
-=======
->>>>>>> e59172dc
+
     url = Constants.SERVER_URL + Constants.AGREE_API
     try:    
         response = HttpUtils.do_post(url=url, session=session, headers=headers, verify=False, json=data)
