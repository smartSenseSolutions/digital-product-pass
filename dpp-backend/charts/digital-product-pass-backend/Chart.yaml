#################################################################################
# Catena-X - Digital Product Passport Application
#
# Copyright (c) 2022, 2024 BASF SE, BMW AG, Henkel AG & Co. KGaA
# Copyright (c) 2022, 2024 Contributors to the Eclipse Foundation
#
# See the NOTICE file(s) distributed with this work for additional
# information regarding copyright ownership.
#
# This program and the accompanying materials are made available under the
# terms of the Apache License, Version 2.0 which is available at
# https://www.apache.org/licenses/LICENSE-2.0.
#
# Unless required by applicable law or agreed to in writing, software
# distributed under the License is distributed on an "AS IS" BASIS
# WITHOUT WARRANTIES OR CONDITIONS OF ANY KIND,
# either express or implied. See the
# License for the specific language govern in permissions and limitations
# under the License.
#
# SPDX-License-Identifier: Apache-2.0
#################################################################################
---
apiVersion: v2
name: digital-product-pass-backend
description: A Helm chart for Tractus-X Digital Product Pass Backend Kubernetes
home: https://github.com/eclipse-tractusx/digital-product-pass/tree/main/dpp-backend/charts/digital-product-pass-backend
sources:
    - https://github.com/eclipse-tractusx/digital-product-pass/tree/main/dpp-backend/charts/digital-product-pass-backend
# A chart can be either an 'application' or a 'library' chart.
#
# Application charts are a collection of templates that can be packaged into versioned archives
# to be deployed.
#
# Library charts provide useful utilities or functions for the chart developer. They're included as
# a dependency of application charts to inject those utilities and functions into the rendering
# pipeline. Library charts do not define any templates and therefore cannot be deployed.
type: application

# This is the chart version. This version number should be incremented each time you make changes
# to the chart and its templates, including the app version.
# Versions are expected to follow Semantic Versioning (https://semver.org/)

<<<<<<< HEAD
version: 2.1.0
=======
version: 2.0.3
>>>>>>> b60f6367

# This is the version number of the application being deployed. This version number should be
# incremented each time you make changes to the application. Versions are not expected to
# follow Semantic Versioning. They should reflect the version the application is using.
# It is recommended to use it with quotes.
<<<<<<< HEAD
appVersion: "2.1.0"
=======
appVersion: "2.0.3"
>>>>>>> b60f6367
<|MERGE_RESOLUTION|>--- conflicted
+++ resolved
@@ -41,18 +41,10 @@
 # to the chart and its templates, including the app version.
 # Versions are expected to follow Semantic Versioning (https://semver.org/)
 
-<<<<<<< HEAD
 version: 2.1.0
-=======
-version: 2.0.3
->>>>>>> b60f6367
 
 # This is the version number of the application being deployed. This version number should be
 # incremented each time you make changes to the application. Versions are not expected to
 # follow Semantic Versioning. They should reflect the version the application is using.
 # It is recommended to use it with quotes.
-<<<<<<< HEAD
-appVersion: "2.1.0"
-=======
-appVersion: "2.0.3"
->>>>>>> b60f6367
+appVersion: "2.1.0"