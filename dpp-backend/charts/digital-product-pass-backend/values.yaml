--- conflicted
+++ resolved
@@ -95,8 +95,6 @@
 process:
   # -- unique sha512 hash key used for the passport encryption
   encryptionKey: ""
-<<<<<<< HEAD
-=======
   
 passport:
   aspects:
@@ -104,7 +102,6 @@
     - "urn:bamm:io.catenax.battery.battery_pass:3.0.1#BatteryPass"
     - "urn:bamm:io.catenax.transmission.transmission_pass:1.0.0#TransmissionPass"
     - "urn:samm:io.catenax.generic.digital_product_passport:2.0.0#DigitalProductPassport"
->>>>>>> df2ce481
 
 digitalTwinRegistry:
   endpoints:
