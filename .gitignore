.DS_Store
node_modules
dist

# local env files
.env.local
.env.*.local
.env.production

# Log files
npm-debug.log*
yarn-debug.log*
yarn-error.log*
pnpm-debug.log*

# Editor directories and files
.idea
.vscode
*.suo
*.ntvs*
*.njsproj
*.sln
*.sw?

<<<<<<< HEAD
# Log files
*.log
*.lst

=======

### Local Logging Backend ###
log
*.log

### Local Data Files Backend ###
data
*.lst

### Local Temporal Files Backend ###
tmp
target
>>>>>>> 34c200f7
## gg shield files
*.cache_ggshield<|MERGE_RESOLUTION|>--- conflicted
+++ resolved
@@ -1,45 +1,38 @@
-.DS_Store
-node_modules
-dist
-
-# local env files
-.env.local
-.env.*.local
-.env.production
-
-# Log files
-npm-debug.log*
-yarn-debug.log*
-yarn-error.log*
-pnpm-debug.log*
-
-# Editor directories and files
-.idea
-.vscode
-*.suo
-*.ntvs*
-*.njsproj
-*.sln
-*.sw?
-
-<<<<<<< HEAD
-# Log files
-*.log
-*.lst
-
-=======
-
-### Local Logging Backend ###
-log
-*.log
-
-### Local Data Files Backend ###
-data
-*.lst
-
-### Local Temporal Files Backend ###
-tmp
-target
->>>>>>> 34c200f7
-## gg shield files
-*.cache_ggshield+.DS_Store
+node_modules
+dist
+
+# local env files
+.env.local
+.env.*.local
+.env.production
+
+# Log files
+npm-debug.log*
+yarn-debug.log*
+yarn-error.log*
+pnpm-debug.log*
+
+# Editor directories and files
+.idea
+.vscode
+*.suo
+*.ntvs*
+*.njsproj
+*.sln
+*.sw?
+
+
+### Local Logging Backend ###
+log
+*.log
+
+### Local Data Files Backend ###
+data
+*.lst
+
+### Local Temporal Files Backend ###
+tmp
+target
+## gg shield files
+*.cache_ggshield