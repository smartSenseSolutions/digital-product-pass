--- conflicted
+++ resolved
@@ -1,13 +1,5 @@
-<<<<<<< HEAD
 <!--
   Catena-X - Digital Product Passport Application
- 
-  Copyright (c) 2022, 2023 BASF SE, BMW AG, Henkel AG & Co. KGaA
-  Copyright (c) 2022, 2024 Contributors to the Eclipse Foundation
-=======
-<!-- 
-  Catena-X - Digital Product Passport Application 
->>>>>>> 2b01428b
  
   Copyright (c) 2022, 2024 BASF SE, BMW AG, Henkel AG & Co. KGaA
   Copyright (c) 2022, 2024 Contributors to the Eclipse Foundation
