--- conflicted
+++ resolved
@@ -54,17 +54,11 @@
                   key:  xApiKey
                   name: avp-consumer-ui-edc-oauth
             - name: "BACKEND"
-<<<<<<< HEAD
               value: "{{ .Values.productpass.backend }}"
 
             - name: "PASS_TIMEOUT"
               value: "{{ .Values.productpass.timeout }}"
-
-=======
-              value: "{{ .Values.product-pass.backend }}"
-            - name: "PASS_TIMEOUT"
-              value: "{{ .Values.product-pass.timeout }}"
->>>>>>> 34ba5cca
+              
             - name: "VERSION"
               value: "{{ .Chart.AppVersion }}"
           ports:
