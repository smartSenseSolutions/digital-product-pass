#################################################################################
# Catena-X - Product Passport Consumer Application
#
# Copyright (c) 2022, 2023 BASF SE, BMW AG, Henkel AG & Co. KGaA
#
# See the NOTICE file(s) distributed with this work for additional
# information regarding copyright ownership.
#
# This program and the accompanying materials are made available under the
# terms of the Apache License, Version 2.0 which is available at
# https://www.apache.org/licenses/LICENSE-2.0.
#
# Unless required by applicable law or agreed to in writing, software
# distributed under the License is distributed on an "AS IS" BASIS
# WITHOUT WARRANTIES OR CONDITIONS OF ANY KIND,
# either express or implied. See the
# License for the specific language govern in permissions and limitations
# under the License.
#
# SPDX-License-Identifier: Apache-2.0
#################################################################################

# Default values for dpp-frontend.
# This is a YAML-formatted file.
# Declare variables to be passed into your templates.

name: "digital-product-pass"
replicaCount: 1
namespace: ""

frontend:
  name: "dpp-frontend"
  image:
    repository: docker.io/tractusx/digital-product-pass-frontend
    pullPolicy: Always
  # -- Existing image pull secret to use to [obtain the container image from private registries](https://kubernetes.io/docs/concepts/containers/images/#using-a-private-registry)
  imagePullSecrets: []

  service:
    # -- [Service type](https://kubernetes.io/docs/concepts/services-networking/service/#publishing-services-service-types) to expose the running application on a set of Pods as a network service
    type: ClusterIP
    port: 8080

  # -- ingress declaration to expose the dpp-frontend service
  ingress:
    enabled: false
    hosts: []

  # -- product passport UI configuration
  productpass:
    # -- url of the digital product pass backend service
    backend_url: ""
    # -- url of the identity provider service
    idp_url: ""
    # -- required: digital product passport version number - default value: v3.0.1
    passport:
      version: "v3.0.1"    ## Mandatory Field, passport version must be available (Semantic Structure)
    api:
      # -- max retries for getting status
      max_retries: 30
      # -- default timeout  - 45 seconds in milliseconds
      timeout: 60000
      # -- delay from getting status
      delay: 1000
    # -- keycloak specific configuration for frontend authentication
    keycloak:
      clientId: ""
      realm: ""
      onLoad: "login-required"

backend:
  name: "dpp-backend"
  image:
    repository: docker.io/tractusx/digital-product-pass-backend
    pullPolicy: Always
  # -- Existing image pull secret to use to [obtain the container image from private registries](https://kubernetes.io/docs/concepts/containers/images/#using-a-private-registry)
  imagePullSecrets: []

  service:
  # -- [Service type](https://kubernetes.io/docs/concepts/services-networking/service/#publishing-services-service-types) to expose the running application on a set of Pods as a network service
    type: ClusterIP
    port: 8888


  # -- ingress declaration to expose the dpp-backend service
  ingress:
    enabled: false

  # -- in this section we configure the values that are inserted as secrets in the backend
  avp:
    helm:
      # -- technical user keycloak central id credentials
      # -- note: this credentials need to have access to the Discovery Finder, BPN Discovery and EDC Discovery
      clientId: "<Add client id here>"
      clientSecret: "<Add client secret here>"
      # -- the secret for assesing the edc management API
      xApiKey: "<Add API key here>"
      # -- BPN Number
      participantId: "<Add participant id here>"

  # -- specific backend and spring boot configurations
  application:
    yml: |-
      # -- spring boot configuration
      spring:
        name: "Catena-X Product Passport Consumer Backend"
        main:
          allow-bean-definition-overriding: true
        devtools:
          add-properties: false
        jackson:
          serialization:
            indent_output: true
<<<<<<< HEAD
      
=======

      # -- overide and configure the log levels from spring boot
>>>>>>> 903fc3a1
      logging:
        level:
          # -- general logging level
          root: INFO
          # -- logging for the util components
          utils: INFO
<<<<<<< HEAD
      
=======

      # --  backend apis configuration
>>>>>>> 903fc3a1
      configuration:
        # -- max retries for the backend services
        maxRetries: 5
<<<<<<< HEAD
      
        keycloak:
          realm: CX-Central
          resource: Cl13-CX-Battery
          tokenUri: 'https://centralidp.dev.demo.catena-x.net/auth/realms/CX-Central/protocol/openid-connect/token'
          userInfoUri: 'https://centralidp.dev.demo.catena-x.net/auth/realms/CX-Central/protocol/openid-connect/userinfo'
      
        edc:
          endpoint: 'https://materialpass.dev.demo.catena-x.net/consumer'
          management: '/management/v2'
          catalog: '/catalog/request'
          negotiation: '/contractnegotiations'
          transfer: '/transferprocesses'
          receiverEndpoint: 'https://materialpass.dev.demo.catena-x.net/endpoint'
          delay:  100 # -- Negotiation status Delay in milliseconds in between async requests [<= 500]
      
        security:
          check:
            enabled: true
            bpn: true
            edc: true
      
        dtr:
          central: false
          centralUrl: 'https://semantics.dev.demo.catena-x.net/registry'
          assetId: 'digital-twin-registry'
          endpointInterface: 'SUBMODEL-3.0'
          internalDtr: "https://materialpass.dev.demo.catena-x.net/BPNL000000000000" # -- If there is an internal DTR available it can be referenced here and will be injected in the list of DTRs
          decentralApis:
            search: "/lookup/shells/query"
            digitalTwin: "/shell-descriptors"
            subModel: "/submodel-descriptors"
          timeouts:
            search: 10
            negotiation: 40
            transfer: 10
            digitalTwin: 20
          temporaryStorage: true
      
        discovery:
          endpoint: "https://semantics.dev.demo.catena-x.net/discoveryfinder/api/administration/connectors/discovery/search"
          bpn:
            key: "manufacturerPartId"
            searchPath: "/api/administration/connectors/bpnDiscovery/search"
          edc:
            key: "bpn"
      
      
=======

        # -- keycloak configuration for the authentication service
        keycloak:
          # -- keycloak realm
          realm: <test-realm>
          # -- keycloak resouce
          resource: <test-resource>
          # -- url for the token api endpoint
          tokenUri: "https://<test-keycloak-url>/auth/realms/<test-realm>/protocol/openid-connect/token"
          # -- url for the user info endpoint
          userInfoUri: "https://<test-keycloak-url>/auth/realms/<test-realm>/protocol/openid-connect/userinfo"

        # -- configuration for the edc service
        edc:
          # -- the edc consumer endpoint url
          endpoint: "https://<digital-product-pass-url>/consumer"
          # -- edc api paths
          management: "/management/v2"
          catalog: "/catalog/request"
          negotiation: "/contractnegotiations"
          transfer: "/transferprocesses"
          # -- backend api that receives the edc information (consumer backend)
          receiverEndpoint: "https://<digital-product-pass-url>/endpoint"

        # -- batch process configurations
>>>>>>> 903fc3a1
        process:
          # -- directory for storing the contract negotiation files
          dir: "process"
          # -- indent the process negotiation files
          indent: true
<<<<<<< HEAD
          signKey: '<path:material-pass/data/dev/backend/#signKey>'
      
=======
          # -- unique sha512 hash key used for the passport encryption
          signKey: ""

        # -- endpoints urls
        endpoints:
          # -- central digital twin registry url
          registryUrl: "https://<digital-twin-registry-url>"

        # -- passport data transfer configuration
>>>>>>> 903fc3a1
        passport:
          # -- configure the data transfer
          dataTransfer:
            # -- encrypt the passport when he arrives from the edc data plane
            encrypt: true
            # -- the indent from the passport
            indent: true
            # -- directory to store the passport when is not linked to a process
            dir: "data/transfer"
          # -- passport versions allowed
          versions:
<<<<<<< HEAD
            - 'v3.0.1'
      
=======
            - "v3.0.1"

        # -- configuration of the backend local vault
>>>>>>> 903fc3a1
        vault:
          # -- local vault type
          type: "local"
          # -- name of the vault file
          file: "vault.token.yml"
          # -- path to store the vault file in the data dir
          pathSep: "."
          # -- indent the vault file
          prettyPrint: true
          # -- indent level of the vault file
          indent: 2
          # -- default value added to the secrets if they dont exist
          defaultValue: "<Add secret value here>"
          # -- vault file structure
          attributes:
            - "client.id"
            - "client.secret"
            - "edc.apiKey"
            - "edc.participantId"
<<<<<<< HEAD
      
=======

      # -- server configuration
>>>>>>> 903fc3a1
      server:
        # -- configuration of backend errors
        error:
          include-message: ALWAYS
          include-binding-errors: ALWAYS
          include-stacktrace: ON_PARAM
          include-exception: false

        # -- listening port for the backend
        port: 8888
        # -- maximum allowed connections
        tomcat:
          max-connections: 10000

# Following Catena-X Helm Best Practices @url: https://catenax-ng.github.io/docs/kubernetes-basics/helm
# @url: https://cloud.google.com/blog/products/containers-kubernetes/kubernetes-best-practices-resource-requests-and-limits
resources:
  limits:
    cpu: 500m
    memory: 512Mi
  requests:
    cpu: 250m
    memory: 512Mi

# [node selector](https://kubernetes.io/docs/concepts/scheduling-eviction/assign-pod-node/#nodeselector) to constrain pods to nodes
nodeSelector: {}

# [tolerations](https://kubernetes.io/docs/concepts/scheduling-eviction/taint-and-toleration/) to configure preferred nodes
tolerations: []

# [affinity](https://kubernetes.io/docs/concepts/scheduling-eviction/assign-pod-node/#affinity-and-anti-affinity) to configure which nodes the pods can be scheduled on
affinity: {}<|MERGE_RESOLUTION|>--- conflicted
+++ resolved
@@ -111,28 +111,16 @@
         jackson:
           serialization:
             indent_output: true
-<<<<<<< HEAD
-      
-=======
-
-      # -- overide and configure the log levels from spring boot
->>>>>>> 903fc3a1
       logging:
         level:
           # -- general logging level
           root: INFO
           # -- logging for the util components
           utils: INFO
-<<<<<<< HEAD
-      
-=======
-
-      # --  backend apis configuration
->>>>>>> 903fc3a1
+      
       configuration:
         # -- max retries for the backend services
         maxRetries: 5
-<<<<<<< HEAD
       
         keycloak:
           realm: CX-Central
@@ -157,10 +145,11 @@
       
         dtr:
           central: false
-          centralUrl: 'https://semantics.dev.demo.catena-x.net/registry'
+          # -- central digital twin registry url
+          centralUrl: 'https://<digital-twin-registry-url>'
           assetId: 'digital-twin-registry'
           endpointInterface: 'SUBMODEL-3.0'
-          internalDtr: "https://materialpass.dev.demo.catena-x.net/BPNL000000000000" # -- If there is an internal DTR available it can be referenced here and will be injected in the list of DTRs
+          internalDtr: "" # -- If there is an internal DTR available it can be referenced here and will be injected in the list of DTRs
           decentralApis:
             search: "/lookup/shells/query"
             digitalTwin: "/shell-descriptors"
@@ -171,7 +160,7 @@
             transfer: 10
             digitalTwin: 20
           temporaryStorage: true
-      
+        
         discovery:
           endpoint: "https://semantics.dev.demo.catena-x.net/discoveryfinder/api/administration/connectors/discovery/search"
           bpn:
@@ -180,53 +169,16 @@
           edc:
             key: "bpn"
       
-      
-=======
-
-        # -- keycloak configuration for the authentication service
-        keycloak:
-          # -- keycloak realm
-          realm: <test-realm>
-          # -- keycloak resouce
-          resource: <test-resource>
-          # -- url for the token api endpoint
-          tokenUri: "https://<test-keycloak-url>/auth/realms/<test-realm>/protocol/openid-connect/token"
-          # -- url for the user info endpoint
-          userInfoUri: "https://<test-keycloak-url>/auth/realms/<test-realm>/protocol/openid-connect/userinfo"
-
-        # -- configuration for the edc service
-        edc:
-          # -- the edc consumer endpoint url
-          endpoint: "https://<digital-product-pass-url>/consumer"
-          # -- edc api paths
-          management: "/management/v2"
-          catalog: "/catalog/request"
-          negotiation: "/contractnegotiations"
-          transfer: "/transferprocesses"
-          # -- backend api that receives the edc information (consumer backend)
-          receiverEndpoint: "https://<digital-product-pass-url>/endpoint"
-
-        # -- batch process configurations
->>>>>>> 903fc3a1
         process:
           # -- directory for storing the contract negotiation files
           dir: "process"
           # -- indent the process negotiation files
           indent: true
-<<<<<<< HEAD
-          signKey: '<path:material-pass/data/dev/backend/#signKey>'
-      
-=======
+      
           # -- unique sha512 hash key used for the passport encryption
           signKey: ""
 
-        # -- endpoints urls
-        endpoints:
-          # -- central digital twin registry url
-          registryUrl: "https://<digital-twin-registry-url>"
-
         # -- passport data transfer configuration
->>>>>>> 903fc3a1
         passport:
           # -- configure the data transfer
           dataTransfer:
@@ -238,39 +190,8 @@
             dir: "data/transfer"
           # -- passport versions allowed
           versions:
-<<<<<<< HEAD
             - 'v3.0.1'
-      
-=======
-            - "v3.0.1"
-
-        # -- configuration of the backend local vault
->>>>>>> 903fc3a1
-        vault:
-          # -- local vault type
-          type: "local"
-          # -- name of the vault file
-          file: "vault.token.yml"
-          # -- path to store the vault file in the data dir
-          pathSep: "."
-          # -- indent the vault file
-          prettyPrint: true
-          # -- indent level of the vault file
-          indent: 2
-          # -- default value added to the secrets if they dont exist
-          defaultValue: "<Add secret value here>"
-          # -- vault file structure
-          attributes:
-            - "client.id"
-            - "client.secret"
-            - "edc.apiKey"
-            - "edc.participantId"
-<<<<<<< HEAD
-      
-=======
-
-      # -- server configuration
->>>>>>> 903fc3a1
+            
       server:
         # -- configuration of backend errors
         error:
