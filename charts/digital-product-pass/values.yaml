#################################################################################
# Catena-X - Product Passport Consumer Application
#
# Copyright (c) 2022, 2023 BASF SE, BMW AG, Henkel AG & Co. KGaA
#
# See the NOTICE file(s) distributed with this work for additional
# information regarding copyright ownership.
#
# This program and the accompanying materials are made available under the
# terms of the Apache License, Version 2.0 which is available at
# https://www.apache.org/licenses/LICENSE-2.0.
#
# Unless required by applicable law or agreed to in writing, software
# distributed under the License is distributed on an "AS IS" BASIS
# WITHOUT WARRANTIES OR CONDITIONS OF ANY KIND,
# either express or implied. See the
# License for the specific language govern in permissions and limitations
# under the License.
#
# SPDX-License-Identifier: Apache-2.0
#################################################################################

# Default values for consumer-ui.
# This is a YAML-formatted file.
# Declare variables to be passed into your templates.

name: "digital-product-pass"
replicaCount: 1
namespace: product-material-pass

frontend:
  name: "consumer-ui"
  image:
    repository: ghcr.io/catenax-ng/tx-digital-product-pass/consumer-ui
    pullPolicy: Always
  
  imagePullSecrets: []

  service:
    type: ClusterIP
    port: 8080

  ingress:
    enabled: false
    hosts:
<<<<<<< HEAD
      - host: <insert host>    # Default URL
=======
      - host: materialpass.dev.demo.catena-x.net    # Default URL
>>>>>>> a1d7251c
        paths:
          - path: /passport(/|$)(.*)
            pathType: Prefix

  avp:
    helm:
      clientId: "Add your secret here"
      clientSecret: "Add your secret here"
      xApiKey: "Add your secret here"

  # Product Passport UI Configuration
  productpass:
    backend_url: "materialpass.dev.demo.catena-x.net"
    idp_url: "centralidp.dev.demo.catena-x.net/auth/" # Default URL
    passport:
      version: "v3.0.1" ## Mandatory Field, passport version must be available (Semantic Structure)
    api:
      max_retries: 5 # Max Retries for getting passport transfer
      timeout: 60000 # 45 seconds in milliseconds
      delay: 2000 # 2 seconds in milliseconds
    keycloak:
      clientId: 'Cl13-CX-Battery'
      realm: 'CX-Central'
      onLoad: 'login-required'

backend:
  name: "consumer-backend" 
  image:
    repository: ghcr.io/catenax-ng/tx-digital-product-pass/product-pass-consumer-backend
    pullPolicy: Always

  imagePullSecrets: []

  service:
    type: ClusterIP
    port: 8888

  ingress:
    enabled: false

  avp:
    helm:
      clientId: "Add your secret here"
      clientSecret: "Add your secret here"
      xApiKey: "Add your secret here"

  application:
    yml: |-
      spring:
        application:
          name: 'Catena-X Product Passport Consumer Backend'
        main:
          allow-bean-definition-overriding: true
        devtools:
          add-properties: false
        jackson:
          serialization:
            indent_output: true
      configuration:
        maxRetries: 5

        keycloak:
          realm: CX-Central
          resource: Cl13-CX-Battery
          tokenUri: 'https://centralidp.dev.demo.catena-x.net/auth/realms/CX-Central/protocol/openid-connect/token'
          userInfoUri: 'https://centralidp.dev.demo.catena-x.net/auth/realms/CX-Central/protocol/openid-connect/userinfo'

        endpoints:
          providerUrl: 'https://materialpass.dev.demo.catena-x.net/BPNL000000000000'
          serverUrl: 'https://materialpass.dev.demo.catena-x.net'
          registryUrl: 'https://semantics.dev.demo.catena-x.net'

        passport:
          dataTransfer:
            encrypt: true
            indent: true
            dir: "data/transfer"
          versions:
            - 'v3.0.1'

        vault:
          type: 'local'
          file: 'vault.token.yml'
          pathSep: "."
          prettyPrint: true
          indent: 2
          defaultValue: '<Add secret value here>'
          attributes:
            - "token"
            - "client.id"
            - "client.secret"
            - "apiKey"
      server:
        error:
          include-message: ALWAYS
          include-binding-errors: ALWAYS
          include-stacktrace: ON_PARAM
          include-exception: false
        port: 8888
        tomcat:
          max-connections: 10000


resources: {}
  # We usually recommend not to specify default resources and to leave this as a conscious
  # choice for the user. This also increases chances charts run on environments with little
  # resources, such as Minikube. If you do want to specify resources, uncomment the following
  # lines, adjust them as necessary, and remove the curly braces after 'resources:'.
  # limits:
  #   cpu: 100m
  #   memory: 128Mi
  # requests:
  #   cpu: 100m
  #   memory: 128Mi

nodeSelector: {}

tolerations: []

affinity: {}<|MERGE_RESOLUTION|>--- conflicted
+++ resolved
@@ -43,11 +43,7 @@
   ingress:
     enabled: false
     hosts:
-<<<<<<< HEAD
-      - host: <insert host>    # Default URL
-=======
       - host: materialpass.dev.demo.catena-x.net    # Default URL
->>>>>>> a1d7251c
         paths:
           - path: /passport(/|$)(.*)
             pathType: Prefix
