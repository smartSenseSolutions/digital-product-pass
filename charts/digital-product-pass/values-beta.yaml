--- conflicted
+++ resolved
@@ -132,124 +132,3 @@
     bpnKey: "manufacturerPartId"
     bpnSearchUrl: "/api/v1.0/administration/connectors/bpnDiscovery/search"
     edcKey: "bpn"
-
-
-<<<<<<< HEAD
-  
-=======
-  application:
-    yml: |-
-      spring:
-        name: 'Catena-X Product Passport Consumer Backend'
-        main:
-          allow-bean-definition-overriding: true
-        devtools:
-          add-properties: false
-        jackson:
-          serialization:
-            indent_output: true
-      
-      logging:
-        level:
-          root: INFO
-          utils: INFO
-      
-      configuration:
-        maxRetries: 5
-      
-        keycloak:
-          realm: CX-Central
-          resource: Cl13-CX-Battery
-          tokenUri: 'https://centralidp.beta.demo.catena-x.net/auth/realms/CX-Central/protocol/openid-connect/token'
-          userInfoUri: 'https://centralidp.beta.demo.catena-x.net/auth/realms/CX-Central/protocol/openid-connect/userinfo'
-      
-        edc:
-          endpoint: 'https://materialpass.beta.demo.catena-x.net/consumer'
-          management: '/management/v2'
-          catalog: '/catalog/request'
-          negotiation: '/contractnegotiations'
-          transfer: '/transferprocesses'
-          receiverEndpoint: 'https://materialpass.beta.demo.catena-x.net/endpoint'
-          delay:  100 # -- Negotiation status Delay in milliseconds in between async requests [<= 500]
-      
-        security:
-          check:
-            enabled: true
-            bpn: true
-            edc: true
-        
-        irs:
-          enabled: true
-          endpoint: "https://materialpass-irs.beta.demo.catena-x.net"
-          paths:
-            job: "/irs/jobs"
-          tree:
-            fileName: "treeDataModel"
-            indent: true
-          callbackUrl: "https://materialpass.beta.demo.catena-x.net/api/irs"
-      
-        dtr:
-          central: false
-          centralUrl: 'https://semantics.beta.demo.catena-x.net/registry'
-          assetType: 'data.core.digitalTwinRegistry'
-          endpointInterface: 'SUBMODEL-3.0'
-          dspEndpointKey: 'dspEndpoint'
-          decentralApis:
-            search: "/lookup/shells/query"
-            digitalTwin: "/shell-descriptors"
-            subModel: "/submodel-descriptors"
-          timeouts:
-            search: 10
-            negotiation: 40
-            transfer: 10
-            digitalTwin: 20
-          temporaryStorage: true
-      
-        discovery:
-          endpoint: "https://semantics.beta.demo.catena-x.net/discoveryfinder/api/v1.0/administration/connectors/discovery/search"
-          bpn:
-            key: "manufacturerPartId"
-            searchPath: "/api/v1.0/administration/connectors/bpnDiscovery/search"
-            timeout: 1500
-          edc:
-            key: "bpn"
-            timeout: 1500
-      
-        process:
-          store: true
-          dir: 'process'
-          indent: true
-          signKey: '<path:material-pass/data/beta/backend/#signKey>'
-      
-        passport:
-          dataTransfer:
-            encrypt: true
-            indent: true
-            dir: "data/transfer"
-          aspects: 
-            - "urn:bamm:io.catenax.generic.digital_product_passport:1.0.0#DigitalProductPassport"
-            - "urn:bamm:io.catenax.battery.battery_pass:3.0.1#BatteryPass"
-      
-        vault:
-          type: 'local'
-          file: 'vault.token.yml'
-          pathSep: "."
-          prettyPrint: true
-          indent: 2
-          defaultValue: '<Add secret value here>'
-          attributes:
-            - "client.id"
-            - "client.secret"
-            - "edc.apiKey"
-            - "edc.participantId"
-      
-      server:
-        error:
-          include-message: ALWAYS
-          include-binding-errors: ALWAYS
-          include-stacktrace: ON_PARAM
-          include-exception: false
-        port: 8888
-        tomcat:
-          max-connections: 10000
->>>>>>> f492e49a
