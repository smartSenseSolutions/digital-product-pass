#################################################################################
# Catena-X - Product Passport Consumer Application
#
# Copyright (c) 2022, 2023 BASF SE, BMW AG, Henkel AG & Co. KGaA
#
# See the NOTICE file(s) distributed with this work for additional
# information regarding copyright ownership.
#
# This program and the accompanying materials are made available under the
# terms of the Apache License, Version 2.0 which is available at
# https://www.apache.org/licenses/LICENSE-2.0.
#
# Unless required by applicable law or agreed to in writing, software
# distributed under the License is distributed on an "AS IS" BASIS
# WITHOUT WARRANTIES OR CONDITIONS OF ANY KIND,
# either express or implied. See the
# License for the specific language govern in permissions and limitations
# under the License.
#
# SPDX-License-Identifier: Apache-2.0
#################################################################################

backend:
  ingress:
    enabled: true
    # className: "nginx"
    annotations:
      ingressClassName: nginx
      # kubernetes.io/tls-acme: "true"
      nginx.ingress.kubernetes.io/force-ssl-redirect: "true"
      nginx.ingress.kubernetes.io/ssl-passthrough: "false"
      nginx.ingress.kubernetes.io/backend-protocol: "HTTP"
    hosts:
      - host: &hostname "materialpass.int.demo.catena-x.net"
        paths:
          - path: /
            pathType: Prefix
    tls:
      - secretName: tls-secret
        hosts:
          - *hostname
  edc:
    xApiKey: <path:material-pass/data/int/edc/oauth#api.key>
    participantId:  <path:material-pass/data/int/edc/participant#bpnNumber>
    endpoint: "materialpass.int.demo.catena-x.net/consumer"

  hostname: *hostname
  securityCheck:
    enabled: true
    bpn: true
    edc: true

  irs:
    enabled: true
    hostname: "materialpass-irs.int.demo.catena-x.net"

  process:
    encryptionKey: "<path:material-pass/data/int/backend/#signKey>"

  discovery:
    hostname: "semantics.int.demo.catena-x.net/discoveryfinder"

frontend:
  ingress:
    enabled: true
    #className: ""
    annotations:
      ingressClassName: nginx
      # kubernetes.io/tls-acme: "true"
      nginx.ingress.kubernetes.io/force-ssl-redirect: "true"
      nginx.ingress.kubernetes.io/ssl-passthrough: "false"
      nginx.ingress.kubernetes.io/rewrite-target: /$2
      nginx.ingress.kubernetes.io/backend-protocol: "HTTP"
      nginx.ingress.kubernetes.io/service-upstream: "true"
    hosts:
      - host: materialpass.int.demo.catena-x.net
        paths:
          - path: /passport(/|$)(.*)
            pathType: Prefix
    tls:
      - secretName: tls-secret
        hosts:
          - materialpass.int.demo.catena-x.net

  edc:
<<<<<<< HEAD
    clientId: <path:material-pass/data/int/backend#clientId>
    clientSecret: <path:material-pass/data/int/backend#clientSecret>
    xApiKey: <path:material-pass/data/int/edc/oauth#api.key>
    participantId:  <path:material-pass/data/int/edc/participant#bpnNumber>

  application:
    yml: |-
      spring:
        name: 'Catena-X Product Passport Consumer Backend'
        main:
          allow-bean-definition-overriding: true
        devtools:
          add-properties: false
        jackson:
          serialization:
            indent_output: true
      
      logging:
        level:
          root: INFO
          utils: INFO
      
      configuration:
        maxRetries: 5
      
        keycloak:
          realm: CX-Central
          resource: Cl13-CX-Battery
          tokenUri: 'https://centralidp.int.demo.catena-x.net/auth/realms/CX-Central/protocol/openid-connect/token'
          userInfoUri: 'https://centralidp.int.demo.catena-x.net/auth/realms/CX-Central/protocol/openid-connect/userinfo'
      
        edc:
          endpoint: 'https://materialpass.int.demo.catena-x.net/consumer'
          management: '/management/v2'
          catalog: '/catalog/request'
          negotiation: '/contractnegotiations'
          transfer: '/transferprocesses'
          receiverEndpoint: 'https://materialpass.int.demo.catena-x.net/endpoint'
          delay:  100 # -- Negotiation status Delay in milliseconds in between async requests [<= 500]
      
        security:
          check:
            enabled: true
            bpn: true
            edc: true
      
        irs:
          enabled: true
          endpoint: "https://materialpass-irs.int.demo.catena-x.net"
          paths:
            job: "/irs/jobs"
          tree:
            fileName: "treeDataModel"
            indent: true
          callbackUrl: "https://materialpass.int.demo.catena-x.net/api/irs"
      
        dtr:
          central: false
          centralUrl: 'https://semantics.int.demo.catena-x.net/registry'
          assetType: 'data.core.digitalTwinRegistry'
          dspEndpointKey: 'dspEndpoint'
          endpointInterface: 'SUBMODEL-3.0'
          decentralApis:
            search: "/lookup/shells"
            digitalTwin: "/shell-descriptors"
            subModel: "/submodel-descriptors"
          timeouts:
            search: 10
            negotiation: 15
            dtrRequestProcess: 40
            transfer: 10
            digitalTwin: 20
          temporaryStorage: true
      
        discovery:
          endpoint: "https://semantics.int.demo.catena-x.net/discoveryfinder/api/v1.0/administration/connectors/discovery/search"
          bpn:
            key: "manufacturerPartId"
            searchPath: "/api/v1.0/administration/connectors/bpnDiscovery/search"
            timeout: 1500
          edc:
            key: "bpn"
            timeout: 1500
      
      
        process:
          store: true
          dir: 'process'
          indent: true
          signKey: '<path:material-pass/data/int/backend/#signKey>'
      
        passport:
          dataTransfer:
            encrypt: true
            indent: true
            dir: "data/transfer"
          aspects: 
            - "urn:bamm:io.catenax.generic.digital_product_passport:1.0.0#DigitalProductPassport"
            - "urn:bamm:io.catenax.battery.battery_pass:3.0.1#BatteryPass"
      
        vault:
          type: 'local'
          file: 'vault.token.yml'
          pathSep: "."
          prettyPrint: true
          indent: 2
          defaultValue: '<Add secret value here>'
          attributes:
            - "client.id"
            - "client.secret"
            - "edc.apiKey"
            - "edc.participantId"
      
      server:
        error:
          include-message: ALWAYS
          include-binding-errors: ALWAYS
          include-stacktrace: ON_PARAM
          include-exception: false
        port: 8888
        tomcat:
          max-connections: 10000
=======
    xApiKey: <path:material-pass/data/int/edc/oauth#api.key>

  backend:
    hostname: *hostname
>>>>>>> c16326c0

oauth:
  hostname: "centralidp.int.demo.catena-x.net"
  techUser:
    clientId: <path:material-pass/data/int/backend#clientId>
    clientSecret: <path:material-pass/data/int/backend#clientSecret>
  realm: <path:material-pass/data/int/oauth#realm>
  appId: <path:material-pass/data/int/oauth#appId><|MERGE_RESOLUTION|>--- conflicted
+++ resolved
@@ -83,135 +83,10 @@
           - materialpass.int.demo.catena-x.net
 
   edc:
-<<<<<<< HEAD
-    clientId: <path:material-pass/data/int/backend#clientId>
-    clientSecret: <path:material-pass/data/int/backend#clientSecret>
-    xApiKey: <path:material-pass/data/int/edc/oauth#api.key>
-    participantId:  <path:material-pass/data/int/edc/participant#bpnNumber>
-
-  application:
-    yml: |-
-      spring:
-        name: 'Catena-X Product Passport Consumer Backend'
-        main:
-          allow-bean-definition-overriding: true
-        devtools:
-          add-properties: false
-        jackson:
-          serialization:
-            indent_output: true
-      
-      logging:
-        level:
-          root: INFO
-          utils: INFO
-      
-      configuration:
-        maxRetries: 5
-      
-        keycloak:
-          realm: CX-Central
-          resource: Cl13-CX-Battery
-          tokenUri: 'https://centralidp.int.demo.catena-x.net/auth/realms/CX-Central/protocol/openid-connect/token'
-          userInfoUri: 'https://centralidp.int.demo.catena-x.net/auth/realms/CX-Central/protocol/openid-connect/userinfo'
-      
-        edc:
-          endpoint: 'https://materialpass.int.demo.catena-x.net/consumer'
-          management: '/management/v2'
-          catalog: '/catalog/request'
-          negotiation: '/contractnegotiations'
-          transfer: '/transferprocesses'
-          receiverEndpoint: 'https://materialpass.int.demo.catena-x.net/endpoint'
-          delay:  100 # -- Negotiation status Delay in milliseconds in between async requests [<= 500]
-      
-        security:
-          check:
-            enabled: true
-            bpn: true
-            edc: true
-      
-        irs:
-          enabled: true
-          endpoint: "https://materialpass-irs.int.demo.catena-x.net"
-          paths:
-            job: "/irs/jobs"
-          tree:
-            fileName: "treeDataModel"
-            indent: true
-          callbackUrl: "https://materialpass.int.demo.catena-x.net/api/irs"
-      
-        dtr:
-          central: false
-          centralUrl: 'https://semantics.int.demo.catena-x.net/registry'
-          assetType: 'data.core.digitalTwinRegistry'
-          dspEndpointKey: 'dspEndpoint'
-          endpointInterface: 'SUBMODEL-3.0'
-          decentralApis:
-            search: "/lookup/shells"
-            digitalTwin: "/shell-descriptors"
-            subModel: "/submodel-descriptors"
-          timeouts:
-            search: 10
-            negotiation: 15
-            dtrRequestProcess: 40
-            transfer: 10
-            digitalTwin: 20
-          temporaryStorage: true
-      
-        discovery:
-          endpoint: "https://semantics.int.demo.catena-x.net/discoveryfinder/api/v1.0/administration/connectors/discovery/search"
-          bpn:
-            key: "manufacturerPartId"
-            searchPath: "/api/v1.0/administration/connectors/bpnDiscovery/search"
-            timeout: 1500
-          edc:
-            key: "bpn"
-            timeout: 1500
-      
-      
-        process:
-          store: true
-          dir: 'process'
-          indent: true
-          signKey: '<path:material-pass/data/int/backend/#signKey>'
-      
-        passport:
-          dataTransfer:
-            encrypt: true
-            indent: true
-            dir: "data/transfer"
-          aspects: 
-            - "urn:bamm:io.catenax.generic.digital_product_passport:1.0.0#DigitalProductPassport"
-            - "urn:bamm:io.catenax.battery.battery_pass:3.0.1#BatteryPass"
-      
-        vault:
-          type: 'local'
-          file: 'vault.token.yml'
-          pathSep: "."
-          prettyPrint: true
-          indent: 2
-          defaultValue: '<Add secret value here>'
-          attributes:
-            - "client.id"
-            - "client.secret"
-            - "edc.apiKey"
-            - "edc.participantId"
-      
-      server:
-        error:
-          include-message: ALWAYS
-          include-binding-errors: ALWAYS
-          include-stacktrace: ON_PARAM
-          include-exception: false
-        port: 8888
-        tomcat:
-          max-connections: 10000
-=======
     xApiKey: <path:material-pass/data/int/edc/oauth#api.key>
 
   backend:
     hostname: *hostname
->>>>>>> c16326c0
 
 oauth:
   hostname: "centralidp.int.demo.catena-x.net"
