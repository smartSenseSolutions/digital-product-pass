--- conflicted
+++ resolved
@@ -128,11 +128,7 @@
         dtr:
           central: false
           centralUrl: 'https://semantics.dev.demo.catena-x.net/registry'
-<<<<<<< HEAD
           assetType: 'data.core.digitalTwinRegistry'
-=======
-          assetId: 'registry-asset'
->>>>>>> f452a196
           dspEndpointKey: 'dspEndpoint'
           endpointInterface: 'SUBMODEL-3.0'
           internalDtr: "https://materialpass.dev.demo.catena-x.net/BPNL000000000000" # -- If there is an internal DTR available it can be referenced here and will be injected in the list of DTRs
